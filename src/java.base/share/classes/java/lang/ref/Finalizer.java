--- conflicted
+++ resolved
@@ -184,21 +184,10 @@
         }
     }
 
-<<<<<<< HEAD
     private final static boolean TSAN_ENABLED = isTsanEnabled();
     private static native boolean isTsanEnabled();
     private native void tsanFinalize();
 
-    static {
-        ThreadGroup tg = Thread.currentThread().getThreadGroup();
-        for (ThreadGroup tgn = tg;
-             tgn != null;
-             tg = tgn, tgn = tg.getParent());
-        Thread finalizer = new FinalizerThread(tg);
-        finalizer.setPriority(Thread.MAX_PRIORITY - 2);
-        finalizer.setDaemon(true);
-        finalizer.start();
-=======
     /**
      * Start the Finalizer thread as a daemon thread.
      */
@@ -209,6 +198,5 @@
             finalizer.setDaemon(true);
             finalizer.start();
         }
->>>>>>> 890adb64
     }
 }