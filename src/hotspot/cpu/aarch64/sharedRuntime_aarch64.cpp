--- conflicted
+++ resolved
@@ -1940,7 +1940,6 @@
     // Get locked oop from the handle we passed to jni
     __ ldr(obj_reg, Address(oop_handle_reg, 0));
 
-<<<<<<< HEAD
     __ resolve(IS_NOT_NULL, obj_reg);
 
     TSAN_RUNTIME_ONLY(
@@ -1952,8 +1951,6 @@
     );
 
 
-=======
->>>>>>> dfacda48
     Label done;
 
     if (UseBiasedLocking) {
