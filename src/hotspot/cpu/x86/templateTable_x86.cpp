/*
 * Copyright (c) 1997, 2023, Oracle and/or its affiliates. All rights reserved.
 * DO NOT ALTER OR REMOVE COPYRIGHT NOTICES OR THIS FILE HEADER.
 *
 * This code is free software; you can redistribute it and/or modify it
 * under the terms of the GNU General Public License version 2 only, as
 * published by the Free Software Foundation.
 *
 * This code is distributed in the hope that it will be useful, but WITHOUT
 * ANY WARRANTY; without even the implied warranty of MERCHANTABILITY or
 * FITNESS FOR A PARTICULAR PURPOSE.  See the GNU General Public License
 * version 2 for more details (a copy is included in the LICENSE file that
 * accompanied this code).
 *
 * You should have received a copy of the GNU General Public License version
 * 2 along with this work; if not, write to the Free Software Foundation,
 * Inc., 51 Franklin St, Fifth Floor, Boston, MA 02110-1301 USA.
 *
 * Please contact Oracle, 500 Oracle Parkway, Redwood Shores, CA 94065 USA
 * or visit www.oracle.com if you need additional information or have any
 * questions.
 *
 */

#include "precompiled.hpp"
#include "asm/macroAssembler.hpp"
#include "compiler/disassembler.hpp"
#include "gc/shared/collectedHeap.hpp"
#include "gc/shared/gc_globals.hpp"
#include "gc/shared/tlab_globals.hpp"
#include "interpreter/interpreter.hpp"
#include "interpreter/interpreterRuntime.hpp"
#include "interpreter/interp_masm.hpp"
#include "interpreter/templateTable.hpp"
#include "memory/universe.hpp"
#include "oops/methodData.hpp"
#include "oops/objArrayKlass.hpp"
#include "oops/oop.inline.hpp"
#include "prims/jvmtiExport.hpp"
#include "prims/methodHandles.hpp"
#include "runtime/frame.inline.hpp"
#include "runtime/safepointMechanism.hpp"
#include "runtime/sharedRuntime.hpp"
#include "runtime/stubRoutines.hpp"
#include "runtime/synchronizer.hpp"
#include "utilities/macros.hpp"

#define __ Disassembler::hook<InterpreterMacroAssembler>(__FILE__, __LINE__, _masm)->

// Global Register Names
static const Register rbcp     = LP64_ONLY(r13) NOT_LP64(rsi);
static const Register rlocals  = LP64_ONLY(r14) NOT_LP64(rdi);

// Address Computation: local variables
static inline Address iaddress(int n) {
  return Address(rlocals, Interpreter::local_offset_in_bytes(n));
}

static inline Address laddress(int n) {
  return iaddress(n + 1);
}

#ifndef _LP64
static inline Address haddress(int n) {
  return iaddress(n + 0);
}
#endif

static inline Address faddress(int n) {
  return iaddress(n);
}

static inline Address daddress(int n) {
  return laddress(n);
}

static inline Address aaddress(int n) {
  return iaddress(n);
}

static inline Address iaddress(Register r) {
  return Address(rlocals, r, Address::times_ptr);
}

static inline Address laddress(Register r) {
  return Address(rlocals, r, Address::times_ptr, Interpreter::local_offset_in_bytes(1));
}

#ifndef _LP64
static inline Address haddress(Register r)       {
  return Address(rlocals, r, Interpreter::stackElementScale(), Interpreter::local_offset_in_bytes(0));
}
#endif

static inline Address faddress(Register r) {
  return iaddress(r);
}

static inline Address daddress(Register r) {
  return laddress(r);
}

static inline Address aaddress(Register r) {
  return iaddress(r);
}


// expression stack
// (Note: Must not use symmetric equivalents at_rsp_m1/2 since they store
// data beyond the rsp which is potentially unsafe in an MT environment;
// an interrupt may overwrite that data.)
static inline Address at_rsp   () {
  return Address(rsp, 0);
}

// At top of Java expression stack which may be different than esp().  It
// isn't for category 1 objects.
static inline Address at_tos   () {
  return Address(rsp,  Interpreter::expr_offset_in_bytes(0));
}

static inline Address at_tos_p1() {
  return Address(rsp,  Interpreter::expr_offset_in_bytes(1));
}

static inline Address at_tos_p2() {
  return Address(rsp,  Interpreter::expr_offset_in_bytes(2));
}

// Condition conversion
static Assembler::Condition j_not(TemplateTable::Condition cc) {
  switch (cc) {
  case TemplateTable::equal        : return Assembler::notEqual;
  case TemplateTable::not_equal    : return Assembler::equal;
  case TemplateTable::less         : return Assembler::greaterEqual;
  case TemplateTable::less_equal   : return Assembler::greater;
  case TemplateTable::greater      : return Assembler::lessEqual;
  case TemplateTable::greater_equal: return Assembler::less;
  }
  ShouldNotReachHere();
  return Assembler::zero;
}



// Miscellaneous helper routines
// Store an oop (or null) at the address described by obj.
// If val == noreg this means store a null


static void do_oop_store(InterpreterMacroAssembler* _masm,
                         Address dst,
                         Register val,
                         DecoratorSet decorators = 0) {
  assert(val == noreg || val == rax, "parameter is just for looks");
  __ store_heap_oop(dst, val,
                    NOT_LP64(rdx) LP64_ONLY(rscratch2),
                    NOT_LP64(rbx) LP64_ONLY(r9),
                    NOT_LP64(rsi) LP64_ONLY(r8), decorators);
}

static void do_oop_load(InterpreterMacroAssembler* _masm,
                        Address src,
                        Register dst,
                        DecoratorSet decorators = 0) {
  __ load_heap_oop(dst, src, rdx, rbx, decorators);
}

Address TemplateTable::at_bcp(int offset) {
  assert(_desc->uses_bcp(), "inconsistent uses_bcp information");
  return Address(rbcp, offset);
}


void TemplateTable::patch_bytecode(Bytecodes::Code bc, Register bc_reg,
                                   Register temp_reg, bool load_bc_into_bc_reg/*=true*/,
                                   int byte_no) {
  if (!RewriteBytecodes)  return;
  Label L_patch_done;

  switch (bc) {
  case Bytecodes::_fast_aputfield:
  case Bytecodes::_fast_bputfield:
  case Bytecodes::_fast_zputfield:
  case Bytecodes::_fast_cputfield:
  case Bytecodes::_fast_dputfield:
  case Bytecodes::_fast_fputfield:
  case Bytecodes::_fast_iputfield:
  case Bytecodes::_fast_lputfield:
  case Bytecodes::_fast_sputfield:
    {
      // We skip bytecode quickening for putfield instructions when
      // the put_code written to the constant pool cache is zero.
      // This is required so that every execution of this instruction
      // calls out to InterpreterRuntime::resolve_get_put to do
      // additional, required work.
      assert(byte_no == f1_byte || byte_no == f2_byte, "byte_no out of range");
      assert(load_bc_into_bc_reg, "we use bc_reg as temp");
      __ get_cache_and_index_and_bytecode_at_bcp(temp_reg, bc_reg, temp_reg, byte_no, 1);
      __ movl(bc_reg, bc);
      __ cmpl(temp_reg, (int) 0);
      __ jcc(Assembler::zero, L_patch_done);  // don't patch
    }
    break;
  default:
    assert(byte_no == -1, "sanity");
    // the pair bytecodes have already done the load.
    if (load_bc_into_bc_reg) {
      __ movl(bc_reg, bc);
    }
  }

  if (JvmtiExport::can_post_breakpoint()) {
    Label L_fast_patch;
    // if a breakpoint is present we can't rewrite the stream directly
    __ movzbl(temp_reg, at_bcp(0));
    __ cmpl(temp_reg, Bytecodes::_breakpoint);
    __ jcc(Assembler::notEqual, L_fast_patch);
    __ get_method(temp_reg);
    // Let breakpoint table handling rewrite to quicker bytecode
    __ call_VM(noreg, CAST_FROM_FN_PTR(address, InterpreterRuntime::set_original_bytecode_at), temp_reg, rbcp, bc_reg);
#ifndef ASSERT
    __ jmpb(L_patch_done);
#else
    __ jmp(L_patch_done);
#endif
    __ bind(L_fast_patch);
  }

#ifdef ASSERT
  Label L_okay;
  __ load_unsigned_byte(temp_reg, at_bcp(0));
  __ cmpl(temp_reg, (int) Bytecodes::java_code(bc));
  __ jcc(Assembler::equal, L_okay);
  __ cmpl(temp_reg, bc_reg);
  __ jcc(Assembler::equal, L_okay);
  __ stop("patching the wrong bytecode");
  __ bind(L_okay);
#endif

  // patch bytecode
  __ movb(at_bcp(0), bc_reg);
  __ bind(L_patch_done);
}
// Individual instructions


void TemplateTable::nop() {
  transition(vtos, vtos);
  // nothing to do
}

void TemplateTable::shouldnotreachhere() {
  transition(vtos, vtos);
  __ stop("shouldnotreachhere bytecode");
}

void TemplateTable::aconst_null() {
  transition(vtos, atos);
  __ xorl(rax, rax);
}

void TemplateTable::iconst(int value) {
  transition(vtos, itos);
  if (value == 0) {
    __ xorl(rax, rax);
  } else {
    __ movl(rax, value);
  }
}

void TemplateTable::lconst(int value) {
  transition(vtos, ltos);
  if (value == 0) {
    __ xorl(rax, rax);
  } else {
    __ movl(rax, value);
  }
#ifndef _LP64
  assert(value >= 0, "check this code");
  __ xorptr(rdx, rdx);
#endif
}



void TemplateTable::fconst(int value) {
  transition(vtos, ftos);
  if (UseSSE >= 1) {
    static float one = 1.0f, two = 2.0f;
    switch (value) {
    case 0:
      __ xorps(xmm0, xmm0);
      break;
    case 1:
      __ movflt(xmm0, ExternalAddress((address) &one), rscratch1);
      break;
    case 2:
      __ movflt(xmm0, ExternalAddress((address) &two), rscratch1);
      break;
    default:
      ShouldNotReachHere();
      break;
    }
  } else {
#ifdef _LP64
    ShouldNotReachHere();
#else
           if (value == 0) { __ fldz();
    } else if (value == 1) { __ fld1();
    } else if (value == 2) { __ fld1(); __ fld1(); __ faddp(); // should do a better solution here
    } else                 { ShouldNotReachHere();
    }
#endif // _LP64
  }
}

void TemplateTable::dconst(int value) {
  transition(vtos, dtos);
  if (UseSSE >= 2) {
    static double one = 1.0;
    switch (value) {
    case 0:
      __ xorpd(xmm0, xmm0);
      break;
    case 1:
      __ movdbl(xmm0, ExternalAddress((address) &one), rscratch1);
      break;
    default:
      ShouldNotReachHere();
      break;
    }
  } else {
#ifdef _LP64
    ShouldNotReachHere();
#else
           if (value == 0) { __ fldz();
    } else if (value == 1) { __ fld1();
    } else                 { ShouldNotReachHere();
    }
#endif
  }
}

void TemplateTable::bipush() {
  transition(vtos, itos);
  __ load_signed_byte(rax, at_bcp(1));
}

void TemplateTable::sipush() {
  transition(vtos, itos);
  __ load_unsigned_short(rax, at_bcp(1));
  __ bswapl(rax);
  __ sarl(rax, 16);
}

void TemplateTable::ldc(LdcType type) {
  transition(vtos, vtos);
  Register rarg = NOT_LP64(rcx) LP64_ONLY(c_rarg1);
  Label call_ldc, notFloat, notClass, notInt, Done;

  if (is_ldc_wide(type)) {
    __ get_unsigned_2_byte_index_at_bcp(rbx, 1);
  } else {
    __ load_unsigned_byte(rbx, at_bcp(1));
  }

  __ get_cpool_and_tags(rcx, rax);
  const int base_offset = ConstantPool::header_size() * wordSize;
  const int tags_offset = Array<u1>::base_offset_in_bytes();

  // get type
  __ movzbl(rdx, Address(rax, rbx, Address::times_1, tags_offset));

  // unresolved class - get the resolved class
  __ cmpl(rdx, JVM_CONSTANT_UnresolvedClass);
  __ jccb(Assembler::equal, call_ldc);

  // unresolved class in error state - call into runtime to throw the error
  // from the first resolution attempt
  __ cmpl(rdx, JVM_CONSTANT_UnresolvedClassInError);
  __ jccb(Assembler::equal, call_ldc);

  // resolved class - need to call vm to get java mirror of the class
  __ cmpl(rdx, JVM_CONSTANT_Class);
  __ jcc(Assembler::notEqual, notClass);

  __ bind(call_ldc);

  __ movl(rarg, is_ldc_wide(type) ? 1 : 0);
  call_VM(rax, CAST_FROM_FN_PTR(address, InterpreterRuntime::ldc), rarg);

  __ push(atos);
  __ jmp(Done);

  __ bind(notClass);
  __ cmpl(rdx, JVM_CONSTANT_Float);
  __ jccb(Assembler::notEqual, notFloat);

  // ftos
  __ load_float(Address(rcx, rbx, Address::times_ptr, base_offset));
  __ push(ftos);
  __ jmp(Done);

  __ bind(notFloat);
  __ cmpl(rdx, JVM_CONSTANT_Integer);
  __ jccb(Assembler::notEqual, notInt);

  // itos
  __ movl(rax, Address(rcx, rbx, Address::times_ptr, base_offset));
  __ push(itos);
  __ jmp(Done);

  // assume the tag is for condy; if not, the VM runtime will tell us
  __ bind(notInt);
  condy_helper(Done);

  __ bind(Done);
}

// Fast path for caching oop constants.
void TemplateTable::fast_aldc(LdcType type) {
  transition(vtos, atos);

  Register result = rax;
  Register tmp = rdx;
  Register rarg = NOT_LP64(rcx) LP64_ONLY(c_rarg1);
  int index_size = is_ldc_wide(type) ? sizeof(u2) : sizeof(u1);

  Label resolved;

  // We are resolved if the resolved reference cache entry contains a
  // non-null object (String, MethodType, etc.)
  assert_different_registers(result, tmp);
  __ get_cache_index_at_bcp(tmp, 1, index_size);
  __ load_resolved_reference_at_index(result, tmp);
  __ testptr(result, result);
  __ jcc(Assembler::notZero, resolved);

  address entry = CAST_FROM_FN_PTR(address, InterpreterRuntime::resolve_ldc);

  // first time invocation - must resolve first
  __ movl(rarg, (int)bytecode());
  __ call_VM(result, entry, rarg);
  __ bind(resolved);

  { // Check for the null sentinel.
    // If we just called the VM, it already did the mapping for us,
    // but it's harmless to retry.
    Label notNull;
    ExternalAddress null_sentinel((address)Universe::the_null_sentinel_addr());
    __ movptr(tmp, null_sentinel);
    __ resolve_oop_handle(tmp, rscratch2);
    __ cmpoop(tmp, result);
    __ jccb(Assembler::notEqual, notNull);
    __ xorptr(result, result);  // null object reference
    __ bind(notNull);
  }

  if (VerifyOops) {
    __ verify_oop(result);
  }
}

void TemplateTable::ldc2_w() {
  transition(vtos, vtos);
  Label notDouble, notLong, Done;
  __ get_unsigned_2_byte_index_at_bcp(rbx, 1);

  __ get_cpool_and_tags(rcx, rax);
  const int base_offset = ConstantPool::header_size() * wordSize;
  const int tags_offset = Array<u1>::base_offset_in_bytes();

  // get type
  __ movzbl(rdx, Address(rax, rbx, Address::times_1, tags_offset));
  __ cmpl(rdx, JVM_CONSTANT_Double);
  __ jccb(Assembler::notEqual, notDouble);

  // dtos
  __ load_double(Address(rcx, rbx, Address::times_ptr, base_offset));
  __ push(dtos);

  __ jmp(Done);
  __ bind(notDouble);
  __ cmpl(rdx, JVM_CONSTANT_Long);
  __ jccb(Assembler::notEqual, notLong);

  // ltos
  __ movptr(rax, Address(rcx, rbx, Address::times_ptr, base_offset + 0 * wordSize));
  NOT_LP64(__ movptr(rdx, Address(rcx, rbx, Address::times_ptr, base_offset + 1 * wordSize)));
  __ push(ltos);
  __ jmp(Done);

  __ bind(notLong);
  condy_helper(Done);

  __ bind(Done);
}

void TemplateTable::condy_helper(Label& Done) {
  const Register obj = rax;
  const Register off = rbx;
  const Register flags = rcx;
  const Register rarg = NOT_LP64(rcx) LP64_ONLY(c_rarg1);
  __ movl(rarg, (int)bytecode());
  call_VM(obj, CAST_FROM_FN_PTR(address, InterpreterRuntime::resolve_ldc), rarg);
#ifndef _LP64
  // borrow rdi from locals
  __ get_thread(rdi);
  __ get_vm_result_2(flags, rdi);
  __ restore_locals();
#else
  __ get_vm_result_2(flags, r15_thread);
#endif
  // VMr = obj = base address to find primitive value to push
  // VMr2 = flags = (tos, off) using format of CPCE::_flags
  __ movl(off, flags);
  __ andl(off, ConstantPoolCacheEntry::field_index_mask);
  const Address field(obj, off, Address::times_1, 0*wordSize);

  // What sort of thing are we loading?
  __ shrl(flags, ConstantPoolCacheEntry::tos_state_shift);
  __ andl(flags, ConstantPoolCacheEntry::tos_state_mask);

  switch (bytecode()) {
  case Bytecodes::_ldc:
  case Bytecodes::_ldc_w:
    {
      // tos in (itos, ftos, stos, btos, ctos, ztos)
      Label notInt, notFloat, notShort, notByte, notChar, notBool;
      __ cmpl(flags, itos);
      __ jccb(Assembler::notEqual, notInt);
      // itos
      __ movl(rax, field);
      __ push(itos);
      __ jmp(Done);

      __ bind(notInt);
      __ cmpl(flags, ftos);
      __ jccb(Assembler::notEqual, notFloat);
      // ftos
      __ load_float(field);
      __ push(ftos);
      __ jmp(Done);

      __ bind(notFloat);
      __ cmpl(flags, stos);
      __ jccb(Assembler::notEqual, notShort);
      // stos
      __ load_signed_short(rax, field);
      __ push(stos);
      __ jmp(Done);

      __ bind(notShort);
      __ cmpl(flags, btos);
      __ jccb(Assembler::notEqual, notByte);
      // btos
      __ load_signed_byte(rax, field);
      __ push(btos);
      __ jmp(Done);

      __ bind(notByte);
      __ cmpl(flags, ctos);
      __ jccb(Assembler::notEqual, notChar);
      // ctos
      __ load_unsigned_short(rax, field);
      __ push(ctos);
      __ jmp(Done);

      __ bind(notChar);
      __ cmpl(flags, ztos);
      __ jccb(Assembler::notEqual, notBool);
      // ztos
      __ load_signed_byte(rax, field);
      __ push(ztos);
      __ jmp(Done);

      __ bind(notBool);
      break;
    }

  case Bytecodes::_ldc2_w:
    {
      Label notLong, notDouble;
      __ cmpl(flags, ltos);
      __ jccb(Assembler::notEqual, notLong);
      // ltos
      // Loading high word first because movptr clobbers rax
      NOT_LP64(__ movptr(rdx, field.plus_disp(4)));
      __ movptr(rax, field);
      __ push(ltos);
      __ jmp(Done);

      __ bind(notLong);
      __ cmpl(flags, dtos);
      __ jccb(Assembler::notEqual, notDouble);
      // dtos
      __ load_double(field);
      __ push(dtos);
      __ jmp(Done);

      __ bind(notDouble);
      break;
    }

  default:
    ShouldNotReachHere();
  }

  __ stop("bad ldc/condy");
}

void TemplateTable::locals_index(Register reg, int offset) {
  __ load_unsigned_byte(reg, at_bcp(offset));
  __ negptr(reg);
}

void TemplateTable::iload() {
  iload_internal();
}

void TemplateTable::nofast_iload() {
  iload_internal(may_not_rewrite);
}

void TemplateTable::iload_internal(RewriteControl rc) {
  transition(vtos, itos);
  if (RewriteFrequentPairs && rc == may_rewrite) {
    Label rewrite, done;
    const Register bc = LP64_ONLY(c_rarg3) NOT_LP64(rcx);
    LP64_ONLY(assert(rbx != bc, "register damaged"));

    // get next byte
    __ load_unsigned_byte(rbx,
                          at_bcp(Bytecodes::length_for(Bytecodes::_iload)));
    // if _iload, wait to rewrite to iload2.  We only want to rewrite the
    // last two iloads in a pair.  Comparing against fast_iload means that
    // the next bytecode is neither an iload or a caload, and therefore
    // an iload pair.
    __ cmpl(rbx, Bytecodes::_iload);
    __ jcc(Assembler::equal, done);

    __ cmpl(rbx, Bytecodes::_fast_iload);
    __ movl(bc, Bytecodes::_fast_iload2);

    __ jccb(Assembler::equal, rewrite);

    // if _caload, rewrite to fast_icaload
    __ cmpl(rbx, Bytecodes::_caload);
    __ movl(bc, Bytecodes::_fast_icaload);
    __ jccb(Assembler::equal, rewrite);

    // rewrite so iload doesn't check again.
    __ movl(bc, Bytecodes::_fast_iload);

    // rewrite
    // bc: fast bytecode
    __ bind(rewrite);
    patch_bytecode(Bytecodes::_iload, bc, rbx, false);
    __ bind(done);
  }

  // Get the local value into tos
  locals_index(rbx);
  __ movl(rax, iaddress(rbx));
}

void TemplateTable::fast_iload2() {
  transition(vtos, itos);
  locals_index(rbx);
  __ movl(rax, iaddress(rbx));
  __ push(itos);
  locals_index(rbx, 3);
  __ movl(rax, iaddress(rbx));
}

void TemplateTable::fast_iload() {
  transition(vtos, itos);
  locals_index(rbx);
  __ movl(rax, iaddress(rbx));
}

void TemplateTable::lload() {
  transition(vtos, ltos);
  locals_index(rbx);
  __ movptr(rax, laddress(rbx));
  NOT_LP64(__ movl(rdx, haddress(rbx)));
}

void TemplateTable::fload() {
  transition(vtos, ftos);
  locals_index(rbx);
  __ load_float(faddress(rbx));
}

void TemplateTable::dload() {
  transition(vtos, dtos);
  locals_index(rbx);
  __ load_double(daddress(rbx));
}

void TemplateTable::aload() {
  transition(vtos, atos);
  locals_index(rbx);
  __ movptr(rax, aaddress(rbx));
}

void TemplateTable::locals_index_wide(Register reg) {
  __ load_unsigned_short(reg, at_bcp(2));
  __ bswapl(reg);
  __ shrl(reg, 16);
  __ negptr(reg);
}

void TemplateTable::wide_iload() {
  transition(vtos, itos);
  locals_index_wide(rbx);
  __ movl(rax, iaddress(rbx));
}

void TemplateTable::wide_lload() {
  transition(vtos, ltos);
  locals_index_wide(rbx);
  __ movptr(rax, laddress(rbx));
  NOT_LP64(__ movl(rdx, haddress(rbx)));
}

void TemplateTable::wide_fload() {
  transition(vtos, ftos);
  locals_index_wide(rbx);
  __ load_float(faddress(rbx));
}

void TemplateTable::wide_dload() {
  transition(vtos, dtos);
  locals_index_wide(rbx);
  __ load_double(daddress(rbx));
}

void TemplateTable::wide_aload() {
  transition(vtos, atos);
  locals_index_wide(rbx);
  __ movptr(rax, aaddress(rbx));
}

void TemplateTable::index_check(Register array, Register index) {
  // Pop ptr into array
  __ pop_ptr(array);
  index_check_without_pop(array, index);
}

void TemplateTable::index_check_without_pop(Register array, Register index) {
  // destroys rbx
  // sign extend index for use by indexed load
  __ movl2ptr(index, index);
  // check index
  __ cmpl(index, Address(array, arrayOopDesc::length_offset_in_bytes()));
  if (index != rbx) {
    // ??? convention: move aberrant index into rbx for exception message
    assert(rbx != array, "different registers");
    __ movl(rbx, index);
  }
  Label skip;
  __ jccb(Assembler::below, skip);
  // Pass array to create more detailed exceptions.
  __ mov(NOT_LP64(rax) LP64_ONLY(c_rarg1), array);
  __ jump(ExternalAddress(Interpreter::_throw_ArrayIndexOutOfBoundsException_entry));
  __ bind(skip);
}

#if INCLUDE_TSAN

void TemplateTable::tsan_observe_get_or_put(
    const Address &field,
    Register flags,
    TsanMemoryReadWriteFunction tsan_function,
    TosState tos) {
  assert(flags == rdx, "flags should be in rdx register");
  assert(ThreadSanitizer, "ThreadSanitizer should be set");

  TsanMemoryReleaseAcquireFunction releaseAcquireFunction =
      tsan_release_acquire_method(tsan_function);

  Label done, notAcquireRelease;

  // We could save some instructions by only saving the registers we need.
  __ pusha();
  // pusha() doesn't save xmm0, which tsan_function clobbers and the
  // interpreter still needs.
  // This really only needs to be done for some of the float/double accesses,
  // but it's here because it's cleaner.
  __ push_d(xmm0);
  DEBUG_ONLY(
    __ pusha();
    __ movptr(c_rarg0, field.base());
    __ leaq(c_rarg1, field);
    __ subq(c_rarg1, field.base());
    __ call_VM_leaf(CAST_FROM_FN_PTR(address, SharedRuntime::verify_oop_index),
                    c_rarg0 /* oop */, c_rarg1 /* index */);
    __ popa();
  );
  // For volatile reads/writes use an acquire/release.
  // If a reference is annotated to be ignored, assume it's safe to
  // access the object it's referring to and create a happens-before relation
  // between the accesses to this reference.
  int32_t acquire_release_mask = 1 << ConstantPoolCacheEntry::is_volatile_shift |
      ((tos == atos) ? 1 << ConstantPoolCacheEntry::is_tsan_ignore_shift : 0);
  __ testl(flags, acquire_release_mask);
  __ jcc(Assembler::zero, notAcquireRelease);

  __ leaq(c_rarg0, field);
  __ call_VM_leaf(CAST_FROM_FN_PTR(address, releaseAcquireFunction), c_rarg0);
  if (ThreadSanitizerJavaMemory) {
    __ jmp(done);

    __ bind(notAcquireRelease);
    // Ignore reads/writes to final fields. They can't be racy.
    int32_t ignore_mask = 1 << ConstantPoolCacheEntry::is_final_shift |
        1 << ConstantPoolCacheEntry::is_tsan_ignore_shift;
    __ testl(flags, ignore_mask);
    __ jcc(Assembler::notZero, done);

    __ leaq(c_rarg0, field);
    __ get_method(c_rarg1);
    __ call_VM_leaf(CAST_FROM_FN_PTR(address, tsan_function),
                    c_rarg0 /* addr */, c_rarg1 /* method */, rbcp /* bcp */);

    __ bind(done);
  } else {
    __ bind(notAcquireRelease);
  }
  __ pop_d(xmm0);
  __ popa();
}

void TemplateTable::tsan_observe_load_or_store(
    const Address& field, TsanMemoryReadWriteFunction tsan_function) {
  assert(ThreadSanitizer, "ThreadSanitizer should be set");
  if (!ThreadSanitizerJavaMemory) {
    return;
  }
  // We could save some instructions by only saving the registers we need.
  __ pusha();
  // pusha() doesn't save xmm0, which tsan_function clobbers and the
  // interpreter still needs.
  // This really only needs to be done for some of the float/double accesses,
  // but it's here because it's cleaner.
  __ push_d(xmm0);
  DEBUG_ONLY(
    __ pusha();
    __ movptr(c_rarg0, field.base());
    __ leaq(c_rarg1, field);
    __ subq(c_rarg1, field.base());
    __ call_VM_leaf(CAST_FROM_FN_PTR(address, SharedRuntime::verify_oop_index),
                    c_rarg0 /* oop */, c_rarg1 /* index */);
    __ popa();
  );
  __ leaq(c_rarg0, field);
  __ get_method(c_rarg1);
  __ call_VM_leaf(CAST_FROM_FN_PTR(address, tsan_function),
                  c_rarg0 /* addr */, c_rarg1 /* method */, rbcp /* bcp */);
  __ pop_d(xmm0);
  __ popa();
}

#endif  // INCLUDE_TSAN

void TemplateTable::iaload() {
  transition(itos, itos);
  // rax: index
  // rdx: array
  index_check(rdx, rax); // kills rbx
  Address addr(rdx, rax, Address::times_4,
               arrayOopDesc::base_offset_in_bytes(T_INT));
  TSAN_RUNTIME_ONLY(tsan_observe_load_or_store(addr, SharedRuntime::tsan_read4));
  __ access_load_at(T_INT, IN_HEAP | IS_ARRAY, rax, addr, noreg, noreg);
}

void TemplateTable::laload() {
  transition(itos, ltos);
  // rax: index
  // rdx: array
  index_check(rdx, rax); // kills rbx
  NOT_LP64(__ mov(rbx, rax));
  // rbx,: index
  Address addr(rdx, rbx, Address::times_8,
               arrayOopDesc::base_offset_in_bytes(T_LONG));
  TSAN_RUNTIME_ONLY(tsan_observe_load_or_store(addr, SharedRuntime::tsan_read8));
  __ access_load_at(T_LONG, IN_HEAP | IS_ARRAY, noreg /* ltos */, addr, noreg,
                    noreg);
}



void TemplateTable::faload() {
  transition(itos, ftos);
  // rax: index
  // rdx: array
  index_check(rdx, rax); // kills rbx
  Address addr(rdx, rax, Address::times_4,
               arrayOopDesc::base_offset_in_bytes(T_FLOAT));
  TSAN_RUNTIME_ONLY(tsan_observe_load_or_store(addr, SharedRuntime::tsan_read4));
  __ access_load_at(T_FLOAT, IN_HEAP | IS_ARRAY, noreg /* ftos */, addr, noreg,
                    noreg);
}

void TemplateTable::daload() {
  transition(itos, dtos);
  // rax: index
  // rdx: array
  index_check(rdx, rax); // kills rbx
  Address addr(rdx, rax, Address::times_8,
               arrayOopDesc::base_offset_in_bytes(T_DOUBLE));
  TSAN_RUNTIME_ONLY(tsan_observe_load_or_store(addr, SharedRuntime::tsan_read8));
  __ access_load_at(T_DOUBLE, IN_HEAP | IS_ARRAY, noreg /* dtos */, addr, noreg,
                    noreg);
}

void TemplateTable::aaload() {
  transition(itos, atos);
  // rax: index
  // rdx: array
  index_check(rdx, rax); // kills rbx
  Address addr(rdx, rax,
               UseCompressedOops ? Address::times_4 : Address::times_ptr,
               arrayOopDesc::base_offset_in_bytes(T_OBJECT));
  TSAN_RUNTIME_ONLY(tsan_observe_load_or_store(
      addr, UseCompressedOops ? SharedRuntime::tsan_read4
                              : SharedRuntime::tsan_read8));
  do_oop_load(_masm, addr, rax, IS_ARRAY);
}

void TemplateTable::baload() {
  transition(itos, itos);
  // rax: index
  // rdx: array
  index_check(rdx, rax); // kills rbx
  Address addr(rdx, rax, Address::times_1,
               arrayOopDesc::base_offset_in_bytes(T_BYTE));
  TSAN_RUNTIME_ONLY(tsan_observe_load_or_store(addr, SharedRuntime::tsan_read1));
  __ access_load_at(T_BYTE, IN_HEAP | IS_ARRAY, rax, addr, noreg, noreg);
}

void TemplateTable::caload() {
  transition(itos, itos);
  // rax: index
  // rdx: array
  index_check(rdx, rax); // kills rbx
  Address addr(rdx, rax, Address::times_2,
               arrayOopDesc::base_offset_in_bytes(T_CHAR));
  TSAN_RUNTIME_ONLY(tsan_observe_load_or_store(addr, SharedRuntime::tsan_read2));
  __ access_load_at(T_CHAR, IN_HEAP | IS_ARRAY, rax, addr, noreg, noreg);
}

// iload followed by caload frequent pair
void TemplateTable::fast_icaload() {
  transition(vtos, itos);
  // load index out of locals
  locals_index(rbx);
  __ movl(rax, iaddress(rbx));

  // rax: index
  // rdx: array
  index_check(rdx, rax); // kills rbx
  __ access_load_at(T_CHAR, IN_HEAP | IS_ARRAY, rax,
                    Address(rdx, rax, Address::times_2, arrayOopDesc::base_offset_in_bytes(T_CHAR)),
                    noreg, noreg);
}


void TemplateTable::saload() {
  transition(itos, itos);
  // rax: index
  // rdx: array
  index_check(rdx, rax); // kills rbx
  Address addr(rdx, rax, Address::times_2,
               arrayOopDesc::base_offset_in_bytes(T_SHORT));
  TSAN_RUNTIME_ONLY(tsan_observe_load_or_store(addr, SharedRuntime::tsan_read2));
  __ access_load_at(T_SHORT, IN_HEAP | IS_ARRAY, rax, addr, noreg, noreg);
}

void TemplateTable::iload(int n) {
  transition(vtos, itos);
  __ movl(rax, iaddress(n));
}

void TemplateTable::lload(int n) {
  transition(vtos, ltos);
  __ movptr(rax, laddress(n));
  NOT_LP64(__ movptr(rdx, haddress(n)));
}

void TemplateTable::fload(int n) {
  transition(vtos, ftos);
  __ load_float(faddress(n));
}

void TemplateTable::dload(int n) {
  transition(vtos, dtos);
  __ load_double(daddress(n));
}

void TemplateTable::aload(int n) {
  transition(vtos, atos);
  __ movptr(rax, aaddress(n));
}

void TemplateTable::aload_0() {
  aload_0_internal();
}

void TemplateTable::nofast_aload_0() {
  aload_0_internal(may_not_rewrite);
}

void TemplateTable::aload_0_internal(RewriteControl rc) {
  transition(vtos, atos);
  // According to bytecode histograms, the pairs:
  //
  // _aload_0, _fast_igetfield
  // _aload_0, _fast_agetfield
  // _aload_0, _fast_fgetfield
  //
  // occur frequently. If RewriteFrequentPairs is set, the (slow)
  // _aload_0 bytecode checks if the next bytecode is either
  // _fast_igetfield, _fast_agetfield or _fast_fgetfield and then
  // rewrites the current bytecode into a pair bytecode; otherwise it
  // rewrites the current bytecode into _fast_aload_0 that doesn't do
  // the pair check anymore.
  //
  // Note: If the next bytecode is _getfield, the rewrite must be
  //       delayed, otherwise we may miss an opportunity for a pair.
  //
  // Also rewrite frequent pairs
  //   aload_0, aload_1
  //   aload_0, iload_1
  // These bytecodes with a small amount of code are most profitable
  // to rewrite
  if (RewriteFrequentPairs && rc == may_rewrite) {
    Label rewrite, done;

    const Register bc = LP64_ONLY(c_rarg3) NOT_LP64(rcx);
    LP64_ONLY(assert(rbx != bc, "register damaged"));

    // get next byte
    __ load_unsigned_byte(rbx, at_bcp(Bytecodes::length_for(Bytecodes::_aload_0)));

    // if _getfield then wait with rewrite
    __ cmpl(rbx, Bytecodes::_getfield);
    __ jcc(Assembler::equal, done);

    // if _igetfield then rewrite to _fast_iaccess_0
    assert(Bytecodes::java_code(Bytecodes::_fast_iaccess_0) == Bytecodes::_aload_0, "fix bytecode definition");
    __ cmpl(rbx, Bytecodes::_fast_igetfield);
    __ movl(bc, Bytecodes::_fast_iaccess_0);
    __ jccb(Assembler::equal, rewrite);

    // if _agetfield then rewrite to _fast_aaccess_0
    assert(Bytecodes::java_code(Bytecodes::_fast_aaccess_0) == Bytecodes::_aload_0, "fix bytecode definition");
    __ cmpl(rbx, Bytecodes::_fast_agetfield);
    __ movl(bc, Bytecodes::_fast_aaccess_0);
    __ jccb(Assembler::equal, rewrite);

    // if _fgetfield then rewrite to _fast_faccess_0
    assert(Bytecodes::java_code(Bytecodes::_fast_faccess_0) == Bytecodes::_aload_0, "fix bytecode definition");
    __ cmpl(rbx, Bytecodes::_fast_fgetfield);
    __ movl(bc, Bytecodes::_fast_faccess_0);
    __ jccb(Assembler::equal, rewrite);

    // else rewrite to _fast_aload0
    assert(Bytecodes::java_code(Bytecodes::_fast_aload_0) == Bytecodes::_aload_0, "fix bytecode definition");
    __ movl(bc, Bytecodes::_fast_aload_0);

    // rewrite
    // bc: fast bytecode
    __ bind(rewrite);
    patch_bytecode(Bytecodes::_aload_0, bc, rbx, false);

    __ bind(done);
  }

  // Do actual aload_0 (must do this after patch_bytecode which might call VM and GC might change oop).
  aload(0);
}

void TemplateTable::istore() {
  transition(itos, vtos);
  locals_index(rbx);
  __ movl(iaddress(rbx), rax);
}


void TemplateTable::lstore() {
  transition(ltos, vtos);
  locals_index(rbx);
  __ movptr(laddress(rbx), rax);
  NOT_LP64(__ movptr(haddress(rbx), rdx));
}

void TemplateTable::fstore() {
  transition(ftos, vtos);
  locals_index(rbx);
  __ store_float(faddress(rbx));
}

void TemplateTable::dstore() {
  transition(dtos, vtos);
  locals_index(rbx);
  __ store_double(daddress(rbx));
}

void TemplateTable::astore() {
  transition(vtos, vtos);
  __ pop_ptr(rax);
  locals_index(rbx);
  __ movptr(aaddress(rbx), rax);
}

void TemplateTable::wide_istore() {
  transition(vtos, vtos);
  __ pop_i();
  locals_index_wide(rbx);
  __ movl(iaddress(rbx), rax);
}

void TemplateTable::wide_lstore() {
  transition(vtos, vtos);
  NOT_LP64(__ pop_l(rax, rdx));
  LP64_ONLY(__ pop_l());
  locals_index_wide(rbx);
  __ movptr(laddress(rbx), rax);
  NOT_LP64(__ movl(haddress(rbx), rdx));
}

void TemplateTable::wide_fstore() {
#ifdef _LP64
  transition(vtos, vtos);
  __ pop_f(xmm0);
  locals_index_wide(rbx);
  __ movflt(faddress(rbx), xmm0);
#else
  wide_istore();
#endif
}

void TemplateTable::wide_dstore() {
#ifdef _LP64
  transition(vtos, vtos);
  __ pop_d(xmm0);
  locals_index_wide(rbx);
  __ movdbl(daddress(rbx), xmm0);
#else
  wide_lstore();
#endif
}

void TemplateTable::wide_astore() {
  transition(vtos, vtos);
  __ pop_ptr(rax);
  locals_index_wide(rbx);
  __ movptr(aaddress(rbx), rax);
}

void TemplateTable::iastore() {
  transition(itos, vtos);
  __ pop_i(rbx);
  // rax: value
  // rbx: index
  // rdx: array
  index_check(rdx, rbx); // prefer index in rbx
<<<<<<< HEAD
  Address addr(rdx, rbx, Address::times_4,
               arrayOopDesc::base_offset_in_bytes(T_INT));
  TSAN_RUNTIME_ONLY(tsan_observe_load_or_store(addr, SharedRuntime::tsan_write4));
  __ access_store_at(T_INT, IN_HEAP | IS_ARRAY, addr, rax, noreg, noreg);
=======
  __ access_store_at(T_INT, IN_HEAP | IS_ARRAY,
                     Address(rdx, rbx, Address::times_4,
                             arrayOopDesc::base_offset_in_bytes(T_INT)),
                     rax, noreg, noreg, noreg);
>>>>>>> 890adb64
}

void TemplateTable::lastore() {
  transition(ltos, vtos);
  __ pop_i(rbx);
  // rax,: low(value)
  // rcx: array
  // rdx: high(value)
  index_check(rcx, rbx);  // prefer index in rbx,
  // rbx,: index
<<<<<<< HEAD
  Address addr(rcx, rbx, Address::times_8,
               arrayOopDesc::base_offset_in_bytes(T_LONG));
  TSAN_RUNTIME_ONLY(tsan_observe_load_or_store(addr, SharedRuntime::tsan_write8));
  __ access_store_at(T_LONG, IN_HEAP | IS_ARRAY, addr, noreg /* ltos */, noreg,
                     noreg);
=======
  __ access_store_at(T_LONG, IN_HEAP | IS_ARRAY,
                     Address(rcx, rbx, Address::times_8,
                             arrayOopDesc::base_offset_in_bytes(T_LONG)),
                     noreg /* ltos */, noreg, noreg, noreg);
>>>>>>> 890adb64
}


void TemplateTable::fastore() {
  transition(ftos, vtos);
  __ pop_i(rbx);
  // value is in UseSSE >= 1 ? xmm0 : ST(0)
  // rbx:  index
  // rdx:  array
  index_check(rdx, rbx); // prefer index in rbx
<<<<<<< HEAD
  Address addr(rdx, rbx, Address::times_4,
               arrayOopDesc::base_offset_in_bytes(T_FLOAT));
  TSAN_RUNTIME_ONLY(tsan_observe_load_or_store(addr, SharedRuntime::tsan_write4));
  __ access_store_at(T_FLOAT, IN_HEAP | IS_ARRAY, addr, noreg /* ftos */, noreg,
                     noreg);
=======
  __ access_store_at(T_FLOAT, IN_HEAP | IS_ARRAY,
                     Address(rdx, rbx, Address::times_4,
                             arrayOopDesc::base_offset_in_bytes(T_FLOAT)),
                     noreg /* ftos */, noreg, noreg, noreg);
>>>>>>> 890adb64
}

void TemplateTable::dastore() {
  transition(dtos, vtos);
  __ pop_i(rbx);
  // value is in UseSSE >= 2 ? xmm0 : ST(0)
  // rbx:  index
  // rdx:  array
  index_check(rdx, rbx); // prefer index in rbx
<<<<<<< HEAD
  Address addr(rdx, rbx, Address::times_8,
               arrayOopDesc::base_offset_in_bytes(T_DOUBLE));
  TSAN_RUNTIME_ONLY(tsan_observe_load_or_store(addr, SharedRuntime::tsan_write8));
  __ access_store_at(T_DOUBLE, IN_HEAP | IS_ARRAY, addr, noreg /* dtos */,
                     noreg, noreg);
=======
  __ access_store_at(T_DOUBLE, IN_HEAP | IS_ARRAY,
                     Address(rdx, rbx, Address::times_8,
                             arrayOopDesc::base_offset_in_bytes(T_DOUBLE)),
                     noreg /* dtos */, noreg, noreg, noreg);
>>>>>>> 890adb64
}

void TemplateTable::aastore() {
  Label is_null, ok_is_subtype, done;
  transition(vtos, vtos);
  // stack: ..., array, index, value
  __ movptr(rax, at_tos());    // value
  __ movl(rcx, at_tos_p1()); // index
  __ movptr(rdx, at_tos_p2()); // array

  Address element_address(rdx, rcx,
                          UseCompressedOops? Address::times_4 : Address::times_ptr,
                          arrayOopDesc::base_offset_in_bytes(T_OBJECT));

  TSAN_RUNTIME_ONLY(tsan_observe_load_or_store(
      element_address, UseCompressedOops ? SharedRuntime::tsan_write4
                                         : SharedRuntime::tsan_write8));

  index_check_without_pop(rdx, rcx);     // kills rbx
  __ testptr(rax, rax);
  __ jcc(Assembler::zero, is_null);

  // Move subklass into rbx
  __ load_klass(rbx, rax, rscratch1);
  // Move superklass into rax
  __ load_klass(rax, rdx, rscratch1);
  __ movptr(rax, Address(rax,
                         ObjArrayKlass::element_klass_offset()));

  // Generate subtype check.  Blows rcx, rdi
  // Superklass in rax.  Subklass in rbx.
  __ gen_subtype_check(rbx, ok_is_subtype);

  // Come here on failure
  // object is at TOS
  __ jump(ExternalAddress(Interpreter::_throw_ArrayStoreException_entry));

  // Come here on success
  __ bind(ok_is_subtype);

  // Get the value we will store
  __ movptr(rax, at_tos());
  __ movl(rcx, at_tos_p1()); // index
  // Now store using the appropriate barrier
  do_oop_store(_masm, element_address, rax, IS_ARRAY);
  __ jmp(done);

  // Have a null in rax, rdx=array, ecx=index.  Store null at ary[idx]
  __ bind(is_null);
  __ profile_null_seen(rbx);

  // Store a null
  do_oop_store(_masm, element_address, noreg, IS_ARRAY);

  // Pop stack arguments
  __ bind(done);
  __ addptr(rsp, 3 * Interpreter::stackElementSize);
}

void TemplateTable::bastore() {
  transition(itos, vtos);
  __ pop_i(rbx);
  // rax: value
  // rbx: index
  // rdx: array
  index_check(rdx, rbx); // prefer index in rbx
  // Need to check whether array is boolean or byte
  // since both types share the bastore bytecode.
  __ load_klass(rcx, rdx, rscratch1);
  __ movl(rcx, Address(rcx, Klass::layout_helper_offset()));
  int diffbit = Klass::layout_helper_boolean_diffbit();
  __ testl(rcx, diffbit);
  Label L_skip;
  __ jccb(Assembler::zero, L_skip);
  __ andl(rax, 1);  // if it is a T_BOOLEAN array, mask the stored value to 0/1
  __ bind(L_skip);
<<<<<<< HEAD
  Address addr(rdx, rbx, Address::times_1,
               arrayOopDesc::base_offset_in_bytes(T_BYTE));
  TSAN_RUNTIME_ONLY(tsan_observe_load_or_store(addr, SharedRuntime::tsan_write1));
  __ access_store_at(T_BYTE, IN_HEAP | IS_ARRAY, addr, rax, noreg, noreg);
=======
  __ access_store_at(T_BYTE, IN_HEAP | IS_ARRAY,
                     Address(rdx, rbx,Address::times_1,
                             arrayOopDesc::base_offset_in_bytes(T_BYTE)),
                     rax, noreg, noreg, noreg);
>>>>>>> 890adb64
}

void TemplateTable::castore() {
  transition(itos, vtos);
  __ pop_i(rbx);
  // rax: value
  // rbx: index
  // rdx: array
  index_check(rdx, rbx);  // prefer index in rbx
<<<<<<< HEAD
  Address addr(rdx, rbx, Address::times_2,
               arrayOopDesc::base_offset_in_bytes(T_CHAR));
  TSAN_RUNTIME_ONLY(tsan_observe_load_or_store(addr, SharedRuntime::tsan_write2));
  __ access_store_at(T_CHAR, IN_HEAP | IS_ARRAY, addr, rax, noreg, noreg);
=======
  __ access_store_at(T_CHAR, IN_HEAP | IS_ARRAY,
                     Address(rdx, rbx, Address::times_2,
                             arrayOopDesc::base_offset_in_bytes(T_CHAR)),
                     rax, noreg, noreg, noreg);
>>>>>>> 890adb64
}


void TemplateTable::sastore() {
  castore();
}

void TemplateTable::istore(int n) {
  transition(itos, vtos);
  __ movl(iaddress(n), rax);
}

void TemplateTable::lstore(int n) {
  transition(ltos, vtos);
  __ movptr(laddress(n), rax);
  NOT_LP64(__ movptr(haddress(n), rdx));
}

void TemplateTable::fstore(int n) {
  transition(ftos, vtos);
  __ store_float(faddress(n));
}

void TemplateTable::dstore(int n) {
  transition(dtos, vtos);
  __ store_double(daddress(n));
}


void TemplateTable::astore(int n) {
  transition(vtos, vtos);
  __ pop_ptr(rax);
  __ movptr(aaddress(n), rax);
}

void TemplateTable::pop() {
  transition(vtos, vtos);
  __ addptr(rsp, Interpreter::stackElementSize);
}

void TemplateTable::pop2() {
  transition(vtos, vtos);
  __ addptr(rsp, 2 * Interpreter::stackElementSize);
}


void TemplateTable::dup() {
  transition(vtos, vtos);
  __ load_ptr(0, rax);
  __ push_ptr(rax);
  // stack: ..., a, a
}

void TemplateTable::dup_x1() {
  transition(vtos, vtos);
  // stack: ..., a, b
  __ load_ptr( 0, rax);  // load b
  __ load_ptr( 1, rcx);  // load a
  __ store_ptr(1, rax);  // store b
  __ store_ptr(0, rcx);  // store a
  __ push_ptr(rax);      // push b
  // stack: ..., b, a, b
}

void TemplateTable::dup_x2() {
  transition(vtos, vtos);
  // stack: ..., a, b, c
  __ load_ptr( 0, rax);  // load c
  __ load_ptr( 2, rcx);  // load a
  __ store_ptr(2, rax);  // store c in a
  __ push_ptr(rax);      // push c
  // stack: ..., c, b, c, c
  __ load_ptr( 2, rax);  // load b
  __ store_ptr(2, rcx);  // store a in b
  // stack: ..., c, a, c, c
  __ store_ptr(1, rax);  // store b in c
  // stack: ..., c, a, b, c
}

void TemplateTable::dup2() {
  transition(vtos, vtos);
  // stack: ..., a, b
  __ load_ptr(1, rax);  // load a
  __ push_ptr(rax);     // push a
  __ load_ptr(1, rax);  // load b
  __ push_ptr(rax);     // push b
  // stack: ..., a, b, a, b
}


void TemplateTable::dup2_x1() {
  transition(vtos, vtos);
  // stack: ..., a, b, c
  __ load_ptr( 0, rcx);  // load c
  __ load_ptr( 1, rax);  // load b
  __ push_ptr(rax);      // push b
  __ push_ptr(rcx);      // push c
  // stack: ..., a, b, c, b, c
  __ store_ptr(3, rcx);  // store c in b
  // stack: ..., a, c, c, b, c
  __ load_ptr( 4, rcx);  // load a
  __ store_ptr(2, rcx);  // store a in 2nd c
  // stack: ..., a, c, a, b, c
  __ store_ptr(4, rax);  // store b in a
  // stack: ..., b, c, a, b, c
}

void TemplateTable::dup2_x2() {
  transition(vtos, vtos);
  // stack: ..., a, b, c, d
  __ load_ptr( 0, rcx);  // load d
  __ load_ptr( 1, rax);  // load c
  __ push_ptr(rax);      // push c
  __ push_ptr(rcx);      // push d
  // stack: ..., a, b, c, d, c, d
  __ load_ptr( 4, rax);  // load b
  __ store_ptr(2, rax);  // store b in d
  __ store_ptr(4, rcx);  // store d in b
  // stack: ..., a, d, c, b, c, d
  __ load_ptr( 5, rcx);  // load a
  __ load_ptr( 3, rax);  // load c
  __ store_ptr(3, rcx);  // store a in c
  __ store_ptr(5, rax);  // store c in a
  // stack: ..., c, d, a, b, c, d
}

void TemplateTable::swap() {
  transition(vtos, vtos);
  // stack: ..., a, b
  __ load_ptr( 1, rcx);  // load a
  __ load_ptr( 0, rax);  // load b
  __ store_ptr(0, rcx);  // store a in b
  __ store_ptr(1, rax);  // store b in a
  // stack: ..., b, a
}

void TemplateTable::iop2(Operation op) {
  transition(itos, itos);
  switch (op) {
  case add  :                    __ pop_i(rdx); __ addl (rax, rdx); break;
  case sub  : __ movl(rdx, rax); __ pop_i(rax); __ subl (rax, rdx); break;
  case mul  :                    __ pop_i(rdx); __ imull(rax, rdx); break;
  case _and :                    __ pop_i(rdx); __ andl (rax, rdx); break;
  case _or  :                    __ pop_i(rdx); __ orl  (rax, rdx); break;
  case _xor :                    __ pop_i(rdx); __ xorl (rax, rdx); break;
  case shl  : __ movl(rcx, rax); __ pop_i(rax); __ shll (rax);      break;
  case shr  : __ movl(rcx, rax); __ pop_i(rax); __ sarl (rax);      break;
  case ushr : __ movl(rcx, rax); __ pop_i(rax); __ shrl (rax);      break;
  default   : ShouldNotReachHere();
  }
}

void TemplateTable::lop2(Operation op) {
  transition(ltos, ltos);
#ifdef _LP64
  switch (op) {
  case add  :                    __ pop_l(rdx); __ addptr(rax, rdx); break;
  case sub  : __ mov(rdx, rax);  __ pop_l(rax); __ subptr(rax, rdx); break;
  case _and :                    __ pop_l(rdx); __ andptr(rax, rdx); break;
  case _or  :                    __ pop_l(rdx); __ orptr (rax, rdx); break;
  case _xor :                    __ pop_l(rdx); __ xorptr(rax, rdx); break;
  default   : ShouldNotReachHere();
  }
#else
  __ pop_l(rbx, rcx);
  switch (op) {
    case add  : __ addl(rax, rbx); __ adcl(rdx, rcx); break;
    case sub  : __ subl(rbx, rax); __ sbbl(rcx, rdx);
                __ mov (rax, rbx); __ mov (rdx, rcx); break;
    case _and : __ andl(rax, rbx); __ andl(rdx, rcx); break;
    case _or  : __ orl (rax, rbx); __ orl (rdx, rcx); break;
    case _xor : __ xorl(rax, rbx); __ xorl(rdx, rcx); break;
    default   : ShouldNotReachHere();
  }
#endif
}

void TemplateTable::idiv() {
  transition(itos, itos);
  __ movl(rcx, rax);
  __ pop_i(rax);
  // Note: could xor rax and ecx and compare with (-1 ^ min_int). If
  //       they are not equal, one could do a normal division (no correction
  //       needed), which may speed up this implementation for the common case.
  //       (see also JVM spec., p.243 & p.271)
  __ corrected_idivl(rcx);
}

void TemplateTable::irem() {
  transition(itos, itos);
  __ movl(rcx, rax);
  __ pop_i(rax);
  // Note: could xor rax and ecx and compare with (-1 ^ min_int). If
  //       they are not equal, one could do a normal division (no correction
  //       needed), which may speed up this implementation for the common case.
  //       (see also JVM spec., p.243 & p.271)
  __ corrected_idivl(rcx);
  __ movl(rax, rdx);
}

void TemplateTable::lmul() {
  transition(ltos, ltos);
#ifdef _LP64
  __ pop_l(rdx);
  __ imulq(rax, rdx);
#else
  __ pop_l(rbx, rcx);
  __ push(rcx); __ push(rbx);
  __ push(rdx); __ push(rax);
  __ lmul(2 * wordSize, 0);
  __ addptr(rsp, 4 * wordSize);  // take off temporaries
#endif
}

void TemplateTable::ldiv() {
  transition(ltos, ltos);
#ifdef _LP64
  __ mov(rcx, rax);
  __ pop_l(rax);
  // generate explicit div0 check
  __ testq(rcx, rcx);
  __ jump_cc(Assembler::zero,
             ExternalAddress(Interpreter::_throw_ArithmeticException_entry));
  // Note: could xor rax and rcx and compare with (-1 ^ min_int). If
  //       they are not equal, one could do a normal division (no correction
  //       needed), which may speed up this implementation for the common case.
  //       (see also JVM spec., p.243 & p.271)
  __ corrected_idivq(rcx); // kills rbx
#else
  __ pop_l(rbx, rcx);
  __ push(rcx); __ push(rbx);
  __ push(rdx); __ push(rax);
  // check if y = 0
  __ orl(rax, rdx);
  __ jump_cc(Assembler::zero,
             ExternalAddress(Interpreter::_throw_ArithmeticException_entry));
  __ call_VM_leaf(CAST_FROM_FN_PTR(address, SharedRuntime::ldiv));
  __ addptr(rsp, 4 * wordSize);  // take off temporaries
#endif
}

void TemplateTable::lrem() {
  transition(ltos, ltos);
#ifdef _LP64
  __ mov(rcx, rax);
  __ pop_l(rax);
  __ testq(rcx, rcx);
  __ jump_cc(Assembler::zero,
             ExternalAddress(Interpreter::_throw_ArithmeticException_entry));
  // Note: could xor rax and rcx and compare with (-1 ^ min_int). If
  //       they are not equal, one could do a normal division (no correction
  //       needed), which may speed up this implementation for the common case.
  //       (see also JVM spec., p.243 & p.271)
  __ corrected_idivq(rcx); // kills rbx
  __ mov(rax, rdx);
#else
  __ pop_l(rbx, rcx);
  __ push(rcx); __ push(rbx);
  __ push(rdx); __ push(rax);
  // check if y = 0
  __ orl(rax, rdx);
  __ jump_cc(Assembler::zero,
             ExternalAddress(Interpreter::_throw_ArithmeticException_entry));
  __ call_VM_leaf(CAST_FROM_FN_PTR(address, SharedRuntime::lrem));
  __ addptr(rsp, 4 * wordSize);
#endif
}

void TemplateTable::lshl() {
  transition(itos, ltos);
  __ movl(rcx, rax);                             // get shift count
  #ifdef _LP64
  __ pop_l(rax);                                 // get shift value
  __ shlq(rax);
#else
  __ pop_l(rax, rdx);                            // get shift value
  __ lshl(rdx, rax);
#endif
}

void TemplateTable::lshr() {
#ifdef _LP64
  transition(itos, ltos);
  __ movl(rcx, rax);                             // get shift count
  __ pop_l(rax);                                 // get shift value
  __ sarq(rax);
#else
  transition(itos, ltos);
  __ mov(rcx, rax);                              // get shift count
  __ pop_l(rax, rdx);                            // get shift value
  __ lshr(rdx, rax, true);
#endif
}

void TemplateTable::lushr() {
  transition(itos, ltos);
#ifdef _LP64
  __ movl(rcx, rax);                             // get shift count
  __ pop_l(rax);                                 // get shift value
  __ shrq(rax);
#else
  __ mov(rcx, rax);                              // get shift count
  __ pop_l(rax, rdx);                            // get shift value
  __ lshr(rdx, rax);
#endif
}

void TemplateTable::fop2(Operation op) {
  transition(ftos, ftos);

  if (UseSSE >= 1) {
    switch (op) {
    case add:
      __ addss(xmm0, at_rsp());
      __ addptr(rsp, Interpreter::stackElementSize);
      break;
    case sub:
      __ movflt(xmm1, xmm0);
      __ pop_f(xmm0);
      __ subss(xmm0, xmm1);
      break;
    case mul:
      __ mulss(xmm0, at_rsp());
      __ addptr(rsp, Interpreter::stackElementSize);
      break;
    case div:
      __ movflt(xmm1, xmm0);
      __ pop_f(xmm0);
      __ divss(xmm0, xmm1);
      break;
    case rem:
      // On x86_64 platforms the SharedRuntime::frem method is called to perform the
      // modulo operation. The frem method calls the function
      // double fmod(double x, double y) in math.h. The documentation of fmod states:
      // "If x or y is a NaN, a NaN is returned." without specifying what type of NaN
      // (signalling or quiet) is returned.
      //
      // On x86_32 platforms the FPU is used to perform the modulo operation. The
      // reason is that on 32-bit Windows the sign of modulo operations diverges from
      // what is considered the standard (e.g., -0.0f % -3.14f is 0.0f (and not -0.0f).
      // The fprem instruction used on x86_32 is functionally equivalent to
      // SharedRuntime::frem in that it returns a NaN.
#ifdef _LP64
      __ movflt(xmm1, xmm0);
      __ pop_f(xmm0);
      __ call_VM_leaf(CAST_FROM_FN_PTR(address, SharedRuntime::frem), 2);
#else // !_LP64
      __ push_f(xmm0);
      __ pop_f();
      __ fld_s(at_rsp());
      __ fremr(rax);
      __ f2ieee();
      __ pop(rax);  // pop second operand off the stack
      __ push_f();
      __ pop_f(xmm0);
#endif // _LP64
      break;
    default:
      ShouldNotReachHere();
      break;
    }
  } else {
#ifdef _LP64
    ShouldNotReachHere();
#else // !_LP64
    switch (op) {
    case add: __ fadd_s (at_rsp());                break;
    case sub: __ fsubr_s(at_rsp());                break;
    case mul: __ fmul_s (at_rsp());                break;
    case div: __ fdivr_s(at_rsp());                break;
    case rem: __ fld_s  (at_rsp()); __ fremr(rax); break;
    default : ShouldNotReachHere();
    }
    __ f2ieee();
    __ pop(rax);  // pop second operand off the stack
#endif // _LP64
  }
}

void TemplateTable::dop2(Operation op) {
  transition(dtos, dtos);
  if (UseSSE >= 2) {
    switch (op) {
    case add:
      __ addsd(xmm0, at_rsp());
      __ addptr(rsp, 2 * Interpreter::stackElementSize);
      break;
    case sub:
      __ movdbl(xmm1, xmm0);
      __ pop_d(xmm0);
      __ subsd(xmm0, xmm1);
      break;
    case mul:
      __ mulsd(xmm0, at_rsp());
      __ addptr(rsp, 2 * Interpreter::stackElementSize);
      break;
    case div:
      __ movdbl(xmm1, xmm0);
      __ pop_d(xmm0);
      __ divsd(xmm0, xmm1);
      break;
    case rem:
      // Similar to fop2(), the modulo operation is performed using the
      // SharedRuntime::drem method (on x86_64 platforms) or using the
      // FPU (on x86_32 platforms) for the same reasons as mentioned in fop2().
#ifdef _LP64
      __ movdbl(xmm1, xmm0);
      __ pop_d(xmm0);
      __ call_VM_leaf(CAST_FROM_FN_PTR(address, SharedRuntime::drem), 2);
#else // !_LP64
      __ push_d(xmm0);
      __ pop_d();
      __ fld_d(at_rsp());
      __ fremr(rax);
      __ d2ieee();
      __ pop(rax);
      __ pop(rdx);
      __ push_d();
      __ pop_d(xmm0);
#endif // _LP64
      break;
    default:
      ShouldNotReachHere();
      break;
    }
  } else {
#ifdef _LP64
    ShouldNotReachHere();
#else // !_LP64
    switch (op) {
    case add: __ fadd_d (at_rsp());                break;
    case sub: __ fsubr_d(at_rsp());                break;
    case mul: {
      // strict semantics
      __ fld_x(ExternalAddress(StubRoutines::x86::addr_fpu_subnormal_bias1()));
      __ fmulp();
      __ fmul_d (at_rsp());
      __ fld_x(ExternalAddress(StubRoutines::x86::addr_fpu_subnormal_bias2()));
      __ fmulp();
      break;
    }
    case div: {
      // strict semantics
      __ fld_x(ExternalAddress(StubRoutines::x86::addr_fpu_subnormal_bias1()));
      __ fmul_d (at_rsp());
      __ fdivrp();
      __ fld_x(ExternalAddress(StubRoutines::x86::addr_fpu_subnormal_bias2()));
      __ fmulp();
      break;
    }
    case rem: __ fld_d  (at_rsp()); __ fremr(rax); break;
    default : ShouldNotReachHere();
    }
    __ d2ieee();
    // Pop double precision number from rsp.
    __ pop(rax);
    __ pop(rdx);
#endif // _LP64
  }
}

void TemplateTable::ineg() {
  transition(itos, itos);
  __ negl(rax);
}

void TemplateTable::lneg() {
  transition(ltos, ltos);
  LP64_ONLY(__ negq(rax));
  NOT_LP64(__ lneg(rdx, rax));
}

// Note: 'double' and 'long long' have 32-bits alignment on x86.
static jlong* double_quadword(jlong *adr, jlong lo, jlong hi) {
  // Use the expression (adr)&(~0xF) to provide 128-bits aligned address
  // of 128-bits operands for SSE instructions.
  jlong *operand = (jlong*)(((intptr_t)adr)&((intptr_t)(~0xF)));
  // Store the value to a 128-bits operand.
  operand[0] = lo;
  operand[1] = hi;
  return operand;
}

// Buffer for 128-bits masks used by SSE instructions.
static jlong float_signflip_pool[2*2];
static jlong double_signflip_pool[2*2];

void TemplateTable::fneg() {
  transition(ftos, ftos);
  if (UseSSE >= 1) {
    static jlong *float_signflip  = double_quadword(&float_signflip_pool[1],  CONST64(0x8000000080000000),  CONST64(0x8000000080000000));
    __ xorps(xmm0, ExternalAddress((address) float_signflip), rscratch1);
  } else {
    LP64_ONLY(ShouldNotReachHere());
    NOT_LP64(__ fchs());
  }
}

void TemplateTable::dneg() {
  transition(dtos, dtos);
  if (UseSSE >= 2) {
    static jlong *double_signflip =
      double_quadword(&double_signflip_pool[1], CONST64(0x8000000000000000), CONST64(0x8000000000000000));
    __ xorpd(xmm0, ExternalAddress((address) double_signflip), rscratch1);
  } else {
#ifdef _LP64
    ShouldNotReachHere();
#else
    __ fchs();
#endif
  }
}

void TemplateTable::iinc() {
  transition(vtos, vtos);
  __ load_signed_byte(rdx, at_bcp(2)); // get constant
  locals_index(rbx);
  __ addl(iaddress(rbx), rdx);
}

void TemplateTable::wide_iinc() {
  transition(vtos, vtos);
  __ movl(rdx, at_bcp(4)); // get constant
  locals_index_wide(rbx);
  __ bswapl(rdx); // swap bytes & sign-extend constant
  __ sarl(rdx, 16);
  __ addl(iaddress(rbx), rdx);
  // Note: should probably use only one movl to get both
  //       the index and the constant -> fix this
}

void TemplateTable::convert() {
#ifdef _LP64
  // Checking
#ifdef ASSERT
  {
    TosState tos_in  = ilgl;
    TosState tos_out = ilgl;
    switch (bytecode()) {
    case Bytecodes::_i2l: // fall through
    case Bytecodes::_i2f: // fall through
    case Bytecodes::_i2d: // fall through
    case Bytecodes::_i2b: // fall through
    case Bytecodes::_i2c: // fall through
    case Bytecodes::_i2s: tos_in = itos; break;
    case Bytecodes::_l2i: // fall through
    case Bytecodes::_l2f: // fall through
    case Bytecodes::_l2d: tos_in = ltos; break;
    case Bytecodes::_f2i: // fall through
    case Bytecodes::_f2l: // fall through
    case Bytecodes::_f2d: tos_in = ftos; break;
    case Bytecodes::_d2i: // fall through
    case Bytecodes::_d2l: // fall through
    case Bytecodes::_d2f: tos_in = dtos; break;
    default             : ShouldNotReachHere();
    }
    switch (bytecode()) {
    case Bytecodes::_l2i: // fall through
    case Bytecodes::_f2i: // fall through
    case Bytecodes::_d2i: // fall through
    case Bytecodes::_i2b: // fall through
    case Bytecodes::_i2c: // fall through
    case Bytecodes::_i2s: tos_out = itos; break;
    case Bytecodes::_i2l: // fall through
    case Bytecodes::_f2l: // fall through
    case Bytecodes::_d2l: tos_out = ltos; break;
    case Bytecodes::_i2f: // fall through
    case Bytecodes::_l2f: // fall through
    case Bytecodes::_d2f: tos_out = ftos; break;
    case Bytecodes::_i2d: // fall through
    case Bytecodes::_l2d: // fall through
    case Bytecodes::_f2d: tos_out = dtos; break;
    default             : ShouldNotReachHere();
    }
    transition(tos_in, tos_out);
  }
#endif // ASSERT

  static const int64_t is_nan = 0x8000000000000000L;

  // Conversion
  switch (bytecode()) {
  case Bytecodes::_i2l:
    __ movslq(rax, rax);
    break;
  case Bytecodes::_i2f:
    __ cvtsi2ssl(xmm0, rax);
    break;
  case Bytecodes::_i2d:
    __ cvtsi2sdl(xmm0, rax);
    break;
  case Bytecodes::_i2b:
    __ movsbl(rax, rax);
    break;
  case Bytecodes::_i2c:
    __ movzwl(rax, rax);
    break;
  case Bytecodes::_i2s:
    __ movswl(rax, rax);
    break;
  case Bytecodes::_l2i:
    __ movl(rax, rax);
    break;
  case Bytecodes::_l2f:
    __ cvtsi2ssq(xmm0, rax);
    break;
  case Bytecodes::_l2d:
    __ cvtsi2sdq(xmm0, rax);
    break;
  case Bytecodes::_f2i:
  {
    Label L;
    __ cvttss2sil(rax, xmm0);
    __ cmpl(rax, 0x80000000); // NaN or overflow/underflow?
    __ jcc(Assembler::notEqual, L);
    __ call_VM_leaf(CAST_FROM_FN_PTR(address, SharedRuntime::f2i), 1);
    __ bind(L);
  }
    break;
  case Bytecodes::_f2l:
  {
    Label L;
    __ cvttss2siq(rax, xmm0);
    // NaN or overflow/underflow?
    __ cmp64(rax, ExternalAddress((address) &is_nan), rscratch1);
    __ jcc(Assembler::notEqual, L);
    __ call_VM_leaf(CAST_FROM_FN_PTR(address, SharedRuntime::f2l), 1);
    __ bind(L);
  }
    break;
  case Bytecodes::_f2d:
    __ cvtss2sd(xmm0, xmm0);
    break;
  case Bytecodes::_d2i:
  {
    Label L;
    __ cvttsd2sil(rax, xmm0);
    __ cmpl(rax, 0x80000000); // NaN or overflow/underflow?
    __ jcc(Assembler::notEqual, L);
    __ call_VM_leaf(CAST_FROM_FN_PTR(address, SharedRuntime::d2i), 1);
    __ bind(L);
  }
    break;
  case Bytecodes::_d2l:
  {
    Label L;
    __ cvttsd2siq(rax, xmm0);
    // NaN or overflow/underflow?
    __ cmp64(rax, ExternalAddress((address) &is_nan), rscratch1);
    __ jcc(Assembler::notEqual, L);
    __ call_VM_leaf(CAST_FROM_FN_PTR(address, SharedRuntime::d2l), 1);
    __ bind(L);
  }
    break;
  case Bytecodes::_d2f:
    __ cvtsd2ss(xmm0, xmm0);
    break;
  default:
    ShouldNotReachHere();
  }
#else // !_LP64
  // Checking
#ifdef ASSERT
  { TosState tos_in  = ilgl;
    TosState tos_out = ilgl;
    switch (bytecode()) {
      case Bytecodes::_i2l: // fall through
      case Bytecodes::_i2f: // fall through
      case Bytecodes::_i2d: // fall through
      case Bytecodes::_i2b: // fall through
      case Bytecodes::_i2c: // fall through
      case Bytecodes::_i2s: tos_in = itos; break;
      case Bytecodes::_l2i: // fall through
      case Bytecodes::_l2f: // fall through
      case Bytecodes::_l2d: tos_in = ltos; break;
      case Bytecodes::_f2i: // fall through
      case Bytecodes::_f2l: // fall through
      case Bytecodes::_f2d: tos_in = ftos; break;
      case Bytecodes::_d2i: // fall through
      case Bytecodes::_d2l: // fall through
      case Bytecodes::_d2f: tos_in = dtos; break;
      default             : ShouldNotReachHere();
    }
    switch (bytecode()) {
      case Bytecodes::_l2i: // fall through
      case Bytecodes::_f2i: // fall through
      case Bytecodes::_d2i: // fall through
      case Bytecodes::_i2b: // fall through
      case Bytecodes::_i2c: // fall through
      case Bytecodes::_i2s: tos_out = itos; break;
      case Bytecodes::_i2l: // fall through
      case Bytecodes::_f2l: // fall through
      case Bytecodes::_d2l: tos_out = ltos; break;
      case Bytecodes::_i2f: // fall through
      case Bytecodes::_l2f: // fall through
      case Bytecodes::_d2f: tos_out = ftos; break;
      case Bytecodes::_i2d: // fall through
      case Bytecodes::_l2d: // fall through
      case Bytecodes::_f2d: tos_out = dtos; break;
      default             : ShouldNotReachHere();
    }
    transition(tos_in, tos_out);
  }
#endif // ASSERT

  // Conversion
  // (Note: use push(rcx)/pop(rcx) for 1/2-word stack-ptr manipulation)
  switch (bytecode()) {
    case Bytecodes::_i2l:
      __ extend_sign(rdx, rax);
      break;
    case Bytecodes::_i2f:
      if (UseSSE >= 1) {
        __ cvtsi2ssl(xmm0, rax);
      } else {
        __ push(rax);          // store int on tos
        __ fild_s(at_rsp());   // load int to ST0
        __ f2ieee();           // truncate to float size
        __ pop(rcx);           // adjust rsp
      }
      break;
    case Bytecodes::_i2d:
      if (UseSSE >= 2) {
        __ cvtsi2sdl(xmm0, rax);
      } else {
      __ push(rax);          // add one slot for d2ieee()
      __ push(rax);          // store int on tos
      __ fild_s(at_rsp());   // load int to ST0
      __ d2ieee();           // truncate to double size
      __ pop(rcx);           // adjust rsp
      __ pop(rcx);
      }
      break;
    case Bytecodes::_i2b:
      __ shll(rax, 24);      // truncate upper 24 bits
      __ sarl(rax, 24);      // and sign-extend byte
      LP64_ONLY(__ movsbl(rax, rax));
      break;
    case Bytecodes::_i2c:
      __ andl(rax, 0xFFFF);  // truncate upper 16 bits
      LP64_ONLY(__ movzwl(rax, rax));
      break;
    case Bytecodes::_i2s:
      __ shll(rax, 16);      // truncate upper 16 bits
      __ sarl(rax, 16);      // and sign-extend short
      LP64_ONLY(__ movswl(rax, rax));
      break;
    case Bytecodes::_l2i:
      /* nothing to do */
      break;
    case Bytecodes::_l2f:
      // On 64-bit platforms, the cvtsi2ssq instruction is used to convert
      // 64-bit long values to floats. On 32-bit platforms it is not possible
      // to use that instruction with 64-bit operands, therefore the FPU is
      // used to perform the conversion.
      __ push(rdx);          // store long on tos
      __ push(rax);
      __ fild_d(at_rsp());   // load long to ST0
      __ f2ieee();           // truncate to float size
      __ pop(rcx);           // adjust rsp
      __ pop(rcx);
      if (UseSSE >= 1) {
        __ push_f();
        __ pop_f(xmm0);
      }
      break;
    case Bytecodes::_l2d:
      // On 32-bit platforms the FPU is used for conversion because on
      // 32-bit platforms it is not not possible to use the cvtsi2sdq
      // instruction with 64-bit operands.
      __ push(rdx);          // store long on tos
      __ push(rax);
      __ fild_d(at_rsp());   // load long to ST0
      __ d2ieee();           // truncate to double size
      __ pop(rcx);           // adjust rsp
      __ pop(rcx);
      if (UseSSE >= 2) {
        __ push_d();
        __ pop_d(xmm0);
      }
      break;
    case Bytecodes::_f2i:
      // SharedRuntime::f2i does not differentiate between sNaNs and qNaNs
      // as it returns 0 for any NaN.
      if (UseSSE >= 1) {
        __ push_f(xmm0);
      } else {
        __ push(rcx);          // reserve space for argument
        __ fstp_s(at_rsp());   // pass float argument on stack
      }
      __ call_VM_leaf(CAST_FROM_FN_PTR(address, SharedRuntime::f2i), 1);
      break;
    case Bytecodes::_f2l:
      // SharedRuntime::f2l does not differentiate between sNaNs and qNaNs
      // as it returns 0 for any NaN.
      if (UseSSE >= 1) {
       __ push_f(xmm0);
      } else {
        __ push(rcx);          // reserve space for argument
        __ fstp_s(at_rsp());   // pass float argument on stack
      }
      __ call_VM_leaf(CAST_FROM_FN_PTR(address, SharedRuntime::f2l), 1);
      break;
    case Bytecodes::_f2d:
      if (UseSSE < 1) {
        /* nothing to do */
      } else if (UseSSE == 1) {
        __ push_f(xmm0);
        __ pop_f();
      } else { // UseSSE >= 2
        __ cvtss2sd(xmm0, xmm0);
      }
      break;
    case Bytecodes::_d2i:
      if (UseSSE >= 2) {
        __ push_d(xmm0);
      } else {
        __ push(rcx);          // reserve space for argument
        __ push(rcx);
        __ fstp_d(at_rsp());   // pass double argument on stack
      }
      __ call_VM_leaf(CAST_FROM_FN_PTR(address, SharedRuntime::d2i), 2);
      break;
    case Bytecodes::_d2l:
      if (UseSSE >= 2) {
        __ push_d(xmm0);
      } else {
        __ push(rcx);          // reserve space for argument
        __ push(rcx);
        __ fstp_d(at_rsp());   // pass double argument on stack
      }
      __ call_VM_leaf(CAST_FROM_FN_PTR(address, SharedRuntime::d2l), 2);
      break;
    case Bytecodes::_d2f:
      if (UseSSE <= 1) {
        __ push(rcx);          // reserve space for f2ieee()
        __ f2ieee();           // truncate to float size
        __ pop(rcx);           // adjust rsp
        if (UseSSE == 1) {
          // The cvtsd2ss instruction is not available if UseSSE==1, therefore
          // the conversion is performed using the FPU in this case.
          __ push_f();
          __ pop_f(xmm0);
        }
      } else { // UseSSE >= 2
        __ cvtsd2ss(xmm0, xmm0);
      }
      break;
    default             :
      ShouldNotReachHere();
  }
#endif // _LP64
}

void TemplateTable::lcmp() {
  transition(ltos, itos);
#ifdef _LP64
  Label done;
  __ pop_l(rdx);
  __ cmpq(rdx, rax);
  __ movl(rax, -1);
  __ jccb(Assembler::less, done);
  __ setb(Assembler::notEqual, rax);
  __ movzbl(rax, rax);
  __ bind(done);
#else

  // y = rdx:rax
  __ pop_l(rbx, rcx);             // get x = rcx:rbx
  __ lcmp2int(rcx, rbx, rdx, rax);// rcx := cmp(x, y)
  __ mov(rax, rcx);
#endif
}

void TemplateTable::float_cmp(bool is_float, int unordered_result) {
  if ((is_float && UseSSE >= 1) ||
      (!is_float && UseSSE >= 2)) {
    Label done;
    if (is_float) {
      // XXX get rid of pop here, use ... reg, mem32
      __ pop_f(xmm1);
      __ ucomiss(xmm1, xmm0);
    } else {
      // XXX get rid of pop here, use ... reg, mem64
      __ pop_d(xmm1);
      __ ucomisd(xmm1, xmm0);
    }
    if (unordered_result < 0) {
      __ movl(rax, -1);
      __ jccb(Assembler::parity, done);
      __ jccb(Assembler::below, done);
      __ setb(Assembler::notEqual, rdx);
      __ movzbl(rax, rdx);
    } else {
      __ movl(rax, 1);
      __ jccb(Assembler::parity, done);
      __ jccb(Assembler::above, done);
      __ movl(rax, 0);
      __ jccb(Assembler::equal, done);
      __ decrementl(rax);
    }
    __ bind(done);
  } else {
#ifdef _LP64
    ShouldNotReachHere();
#else // !_LP64
    if (is_float) {
      __ fld_s(at_rsp());
    } else {
      __ fld_d(at_rsp());
      __ pop(rdx);
    }
    __ pop(rcx);
    __ fcmp2int(rax, unordered_result < 0);
#endif // _LP64
  }
}

void TemplateTable::branch(bool is_jsr, bool is_wide) {
  __ get_method(rcx); // rcx holds method
  __ profile_taken_branch(rax, rbx); // rax holds updated MDP, rbx
                                     // holds bumped taken count

  const ByteSize be_offset = MethodCounters::backedge_counter_offset() +
                             InvocationCounter::counter_offset();
  const ByteSize inv_offset = MethodCounters::invocation_counter_offset() +
                              InvocationCounter::counter_offset();

  // Load up edx with the branch displacement
  if (is_wide) {
    __ movl(rdx, at_bcp(1));
  } else {
    __ load_signed_short(rdx, at_bcp(1));
  }
  __ bswapl(rdx);

  if (!is_wide) {
    __ sarl(rdx, 16);
  }
  LP64_ONLY(__ movl2ptr(rdx, rdx));

  // Handle all the JSR stuff here, then exit.
  // It's much shorter and cleaner than intermingling with the non-JSR
  // normal-branch stuff occurring below.
  if (is_jsr) {
    // Pre-load the next target bytecode into rbx
    __ load_unsigned_byte(rbx, Address(rbcp, rdx, Address::times_1, 0));

    // compute return address as bci in rax
    __ lea(rax, at_bcp((is_wide ? 5 : 3) -
                        in_bytes(ConstMethod::codes_offset())));
    __ subptr(rax, Address(rcx, Method::const_offset()));
    // Adjust the bcp in r13 by the displacement in rdx
    __ addptr(rbcp, rdx);
    // jsr returns atos that is not an oop
    __ push_i(rax);
    __ dispatch_only(vtos, true);
    return;
  }

  // Normal (non-jsr) branch handling

  // Adjust the bcp in r13 by the displacement in rdx
  __ addptr(rbcp, rdx);

  assert(UseLoopCounter || !UseOnStackReplacement,
         "on-stack-replacement requires loop counters");
  Label backedge_counter_overflow;
  Label dispatch;
  if (UseLoopCounter) {
    // increment backedge counter for backward branches
    // rax: MDO
    // rbx: MDO bumped taken-count
    // rcx: method
    // rdx: target offset
    // r13: target bcp
    // r14: locals pointer
    __ testl(rdx, rdx);             // check if forward or backward branch
    __ jcc(Assembler::positive, dispatch); // count only if backward branch

    // check if MethodCounters exists
    Label has_counters;
    __ movptr(rax, Address(rcx, Method::method_counters_offset()));
    __ testptr(rax, rax);
    __ jcc(Assembler::notZero, has_counters);
    __ push(rdx);
    __ push(rcx);
    __ call_VM(noreg, CAST_FROM_FN_PTR(address, InterpreterRuntime::build_method_counters),
               rcx);
    __ pop(rcx);
    __ pop(rdx);
    __ movptr(rax, Address(rcx, Method::method_counters_offset()));
    __ testptr(rax, rax);
    __ jcc(Assembler::zero, dispatch);
    __ bind(has_counters);

    Label no_mdo;
    if (ProfileInterpreter) {
      // Are we profiling?
      __ movptr(rbx, Address(rcx, in_bytes(Method::method_data_offset())));
      __ testptr(rbx, rbx);
      __ jccb(Assembler::zero, no_mdo);
      // Increment the MDO backedge counter
      const Address mdo_backedge_counter(rbx, in_bytes(MethodData::backedge_counter_offset()) +
          in_bytes(InvocationCounter::counter_offset()));
      const Address mask(rbx, in_bytes(MethodData::backedge_mask_offset()));
      __ increment_mask_and_jump(mdo_backedge_counter, mask, rax,
          UseOnStackReplacement ? &backedge_counter_overflow : nullptr);
      __ jmp(dispatch);
    }
    __ bind(no_mdo);
    // Increment backedge counter in MethodCounters*
    __ movptr(rcx, Address(rcx, Method::method_counters_offset()));
    const Address mask(rcx, in_bytes(MethodCounters::backedge_mask_offset()));
    __ increment_mask_and_jump(Address(rcx, be_offset), mask, rax,
        UseOnStackReplacement ? &backedge_counter_overflow : nullptr);
    __ bind(dispatch);
  }

  // Pre-load the next target bytecode into rbx
  __ load_unsigned_byte(rbx, Address(rbcp, 0));

  // continue with the bytecode @ target
  // rax: return bci for jsr's, unused otherwise
  // rbx: target bytecode
  // r13: target bcp
  __ dispatch_only(vtos, true);

  if (UseLoopCounter) {
    if (UseOnStackReplacement) {
      Label set_mdp;
      // invocation counter overflow
      __ bind(backedge_counter_overflow);
      __ negptr(rdx);
      __ addptr(rdx, rbcp); // branch bcp
      // IcoResult frequency_counter_overflow([JavaThread*], address branch_bcp)
      __ call_VM(noreg,
                 CAST_FROM_FN_PTR(address,
                                  InterpreterRuntime::frequency_counter_overflow),
                 rdx);

      // rax: osr nmethod (osr ok) or null (osr not possible)
      // rdx: scratch
      // r14: locals pointer
      // r13: bcp
      __ testptr(rax, rax);                        // test result
      __ jcc(Assembler::zero, dispatch);         // no osr if null
      // nmethod may have been invalidated (VM may block upon call_VM return)
      __ cmpb(Address(rax, nmethod::state_offset()), nmethod::in_use);
      __ jcc(Assembler::notEqual, dispatch);

      // We have the address of an on stack replacement routine in rax.
      // In preparation of invoking it, first we must migrate the locals
      // and monitors from off the interpreter frame on the stack.
      // Ensure to save the osr nmethod over the migration call,
      // it will be preserved in rbx.
      __ mov(rbx, rax);

      NOT_LP64(__ get_thread(rcx));

      call_VM(noreg, CAST_FROM_FN_PTR(address, SharedRuntime::OSR_migration_begin));

      // rax is OSR buffer, move it to expected parameter location
      LP64_ONLY(__ mov(j_rarg0, rax));
      NOT_LP64(__ mov(rcx, rax));
      // We use j_rarg definitions here so that registers don't conflict as parameter
      // registers change across platforms as we are in the midst of a calling
      // sequence to the OSR nmethod and we don't want collision. These are NOT parameters.

      const Register retaddr   = LP64_ONLY(j_rarg2) NOT_LP64(rdi);
      const Register sender_sp = LP64_ONLY(j_rarg1) NOT_LP64(rdx);

      // pop the interpreter frame
      __ movptr(sender_sp, Address(rbp, frame::interpreter_frame_sender_sp_offset * wordSize)); // get sender sp
      __ leave();                                // remove frame anchor
      __ pop(retaddr);                           // get return address
      __ mov(rsp, sender_sp);                   // set sp to sender sp
      // Ensure compiled code always sees stack at proper alignment
      __ andptr(rsp, -(StackAlignmentInBytes));

      // unlike x86 we need no specialized return from compiled code
      // to the interpreter or the call stub.

      // push the return address
      __ push(retaddr);

      // and begin the OSR nmethod
      __ jmp(Address(rbx, nmethod::osr_entry_point_offset()));
    }
  }
}

void TemplateTable::if_0cmp(Condition cc) {
  transition(itos, vtos);
  // assume branch is more often taken than not (loops use backward branches)
  Label not_taken;
  __ testl(rax, rax);
  __ jcc(j_not(cc), not_taken);
  branch(false, false);
  __ bind(not_taken);
  __ profile_not_taken_branch(rax);
}

void TemplateTable::if_icmp(Condition cc) {
  transition(itos, vtos);
  // assume branch is more often taken than not (loops use backward branches)
  Label not_taken;
  __ pop_i(rdx);
  __ cmpl(rdx, rax);
  __ jcc(j_not(cc), not_taken);
  branch(false, false);
  __ bind(not_taken);
  __ profile_not_taken_branch(rax);
}

void TemplateTable::if_nullcmp(Condition cc) {
  transition(atos, vtos);
  // assume branch is more often taken than not (loops use backward branches)
  Label not_taken;
  __ testptr(rax, rax);
  __ jcc(j_not(cc), not_taken);
  branch(false, false);
  __ bind(not_taken);
  __ profile_not_taken_branch(rax);
}

void TemplateTable::if_acmp(Condition cc) {
  transition(atos, vtos);
  // assume branch is more often taken than not (loops use backward branches)
  Label not_taken;
  __ pop_ptr(rdx);
  __ cmpoop(rdx, rax);
  __ jcc(j_not(cc), not_taken);
  branch(false, false);
  __ bind(not_taken);
  __ profile_not_taken_branch(rax);
}

void TemplateTable::ret() {
  transition(vtos, vtos);
  locals_index(rbx);
  LP64_ONLY(__ movslq(rbx, iaddress(rbx))); // get return bci, compute return bcp
  NOT_LP64(__ movptr(rbx, iaddress(rbx)));
  __ profile_ret(rbx, rcx);
  __ get_method(rax);
  __ movptr(rbcp, Address(rax, Method::const_offset()));
  __ lea(rbcp, Address(rbcp, rbx, Address::times_1,
                      ConstMethod::codes_offset()));
  __ dispatch_next(vtos, 0, true);
}

void TemplateTable::wide_ret() {
  transition(vtos, vtos);
  locals_index_wide(rbx);
  __ movptr(rbx, aaddress(rbx)); // get return bci, compute return bcp
  __ profile_ret(rbx, rcx);
  __ get_method(rax);
  __ movptr(rbcp, Address(rax, Method::const_offset()));
  __ lea(rbcp, Address(rbcp, rbx, Address::times_1, ConstMethod::codes_offset()));
  __ dispatch_next(vtos, 0, true);
}

void TemplateTable::tableswitch() {
  Label default_case, continue_execution;
  transition(itos, vtos);

  // align r13/rsi
  __ lea(rbx, at_bcp(BytesPerInt));
  __ andptr(rbx, -BytesPerInt);
  // load lo & hi
  __ movl(rcx, Address(rbx, BytesPerInt));
  __ movl(rdx, Address(rbx, 2 * BytesPerInt));
  __ bswapl(rcx);
  __ bswapl(rdx);
  // check against lo & hi
  __ cmpl(rax, rcx);
  __ jcc(Assembler::less, default_case);
  __ cmpl(rax, rdx);
  __ jcc(Assembler::greater, default_case);
  // lookup dispatch offset
  __ subl(rax, rcx);
  __ movl(rdx, Address(rbx, rax, Address::times_4, 3 * BytesPerInt));
  __ profile_switch_case(rax, rbx, rcx);
  // continue execution
  __ bind(continue_execution);
  __ bswapl(rdx);
  LP64_ONLY(__ movl2ptr(rdx, rdx));
  __ load_unsigned_byte(rbx, Address(rbcp, rdx, Address::times_1));
  __ addptr(rbcp, rdx);
  __ dispatch_only(vtos, true);
  // handle default
  __ bind(default_case);
  __ profile_switch_default(rax);
  __ movl(rdx, Address(rbx, 0));
  __ jmp(continue_execution);
}

void TemplateTable::lookupswitch() {
  transition(itos, itos);
  __ stop("lookupswitch bytecode should have been rewritten");
}

void TemplateTable::fast_linearswitch() {
  transition(itos, vtos);
  Label loop_entry, loop, found, continue_execution;
  // bswap rax so we can avoid bswapping the table entries
  __ bswapl(rax);
  // align r13
  __ lea(rbx, at_bcp(BytesPerInt)); // btw: should be able to get rid of
                                    // this instruction (change offsets
                                    // below)
  __ andptr(rbx, -BytesPerInt);
  // set counter
  __ movl(rcx, Address(rbx, BytesPerInt));
  __ bswapl(rcx);
  __ jmpb(loop_entry);
  // table search
  __ bind(loop);
  __ cmpl(rax, Address(rbx, rcx, Address::times_8, 2 * BytesPerInt));
  __ jcc(Assembler::equal, found);
  __ bind(loop_entry);
  __ decrementl(rcx);
  __ jcc(Assembler::greaterEqual, loop);
  // default case
  __ profile_switch_default(rax);
  __ movl(rdx, Address(rbx, 0));
  __ jmp(continue_execution);
  // entry found -> get offset
  __ bind(found);
  __ movl(rdx, Address(rbx, rcx, Address::times_8, 3 * BytesPerInt));
  __ profile_switch_case(rcx, rax, rbx);
  // continue execution
  __ bind(continue_execution);
  __ bswapl(rdx);
  __ movl2ptr(rdx, rdx);
  __ load_unsigned_byte(rbx, Address(rbcp, rdx, Address::times_1));
  __ addptr(rbcp, rdx);
  __ dispatch_only(vtos, true);
}

void TemplateTable::fast_binaryswitch() {
  transition(itos, vtos);
  // Implementation using the following core algorithm:
  //
  // int binary_search(int key, LookupswitchPair* array, int n) {
  //   // Binary search according to "Methodik des Programmierens" by
  //   // Edsger W. Dijkstra and W.H.J. Feijen, Addison Wesley Germany 1985.
  //   int i = 0;
  //   int j = n;
  //   while (i+1 < j) {
  //     // invariant P: 0 <= i < j <= n and (a[i] <= key < a[j] or Q)
  //     // with      Q: for all i: 0 <= i < n: key < a[i]
  //     // where a stands for the array and assuming that the (inexisting)
  //     // element a[n] is infinitely big.
  //     int h = (i + j) >> 1;
  //     // i < h < j
  //     if (key < array[h].fast_match()) {
  //       j = h;
  //     } else {
  //       i = h;
  //     }
  //   }
  //   // R: a[i] <= key < a[i+1] or Q
  //   // (i.e., if key is within array, i is the correct index)
  //   return i;
  // }

  // Register allocation
  const Register key   = rax; // already set (tosca)
  const Register array = rbx;
  const Register i     = rcx;
  const Register j     = rdx;
  const Register h     = rdi;
  const Register temp  = rsi;

  // Find array start
  NOT_LP64(__ save_bcp());

  __ lea(array, at_bcp(3 * BytesPerInt)); // btw: should be able to
                                          // get rid of this
                                          // instruction (change
                                          // offsets below)
  __ andptr(array, -BytesPerInt);

  // Initialize i & j
  __ xorl(i, i);                            // i = 0;
  __ movl(j, Address(array, -BytesPerInt)); // j = length(array);

  // Convert j into native byteordering
  __ bswapl(j);

  // And start
  Label entry;
  __ jmp(entry);

  // binary search loop
  {
    Label loop;
    __ bind(loop);
    // int h = (i + j) >> 1;
    __ leal(h, Address(i, j, Address::times_1)); // h = i + j;
    __ sarl(h, 1);                               // h = (i + j) >> 1;
    // if (key < array[h].fast_match()) {
    //   j = h;
    // } else {
    //   i = h;
    // }
    // Convert array[h].match to native byte-ordering before compare
    __ movl(temp, Address(array, h, Address::times_8));
    __ bswapl(temp);
    __ cmpl(key, temp);
    // j = h if (key <  array[h].fast_match())
    __ cmov32(Assembler::less, j, h);
    // i = h if (key >= array[h].fast_match())
    __ cmov32(Assembler::greaterEqual, i, h);
    // while (i+1 < j)
    __ bind(entry);
    __ leal(h, Address(i, 1)); // i+1
    __ cmpl(h, j);             // i+1 < j
    __ jcc(Assembler::less, loop);
  }

  // end of binary search, result index is i (must check again!)
  Label default_case;
  // Convert array[i].match to native byte-ordering before compare
  __ movl(temp, Address(array, i, Address::times_8));
  __ bswapl(temp);
  __ cmpl(key, temp);
  __ jcc(Assembler::notEqual, default_case);

  // entry found -> j = offset
  __ movl(j , Address(array, i, Address::times_8, BytesPerInt));
  __ profile_switch_case(i, key, array);
  __ bswapl(j);
  LP64_ONLY(__ movslq(j, j));

  NOT_LP64(__ restore_bcp());
  NOT_LP64(__ restore_locals());                           // restore rdi

  __ load_unsigned_byte(rbx, Address(rbcp, j, Address::times_1));
  __ addptr(rbcp, j);
  __ dispatch_only(vtos, true);

  // default case -> j = default offset
  __ bind(default_case);
  __ profile_switch_default(i);
  __ movl(j, Address(array, -2 * BytesPerInt));
  __ bswapl(j);
  LP64_ONLY(__ movslq(j, j));

  NOT_LP64(__ restore_bcp());
  NOT_LP64(__ restore_locals());

  __ load_unsigned_byte(rbx, Address(rbcp, j, Address::times_1));
  __ addptr(rbcp, j);
  __ dispatch_only(vtos, true);
}

void TemplateTable::_return(TosState state) {
  transition(state, state);

  assert(_desc->calls_vm(),
         "inconsistent calls_vm information"); // call in remove_activation

  if (_desc->bytecode() == Bytecodes::_return_register_finalizer) {
    assert(state == vtos, "only valid state");
    Register robj = LP64_ONLY(c_rarg1) NOT_LP64(rax);
    __ movptr(robj, aaddress(0));
    __ load_klass(rdi, robj, rscratch1);
    __ movl(rdi, Address(rdi, Klass::access_flags_offset()));
    __ testl(rdi, JVM_ACC_HAS_FINALIZER);
    Label skip_register_finalizer;
    __ jcc(Assembler::zero, skip_register_finalizer);

    __ call_VM(noreg, CAST_FROM_FN_PTR(address, InterpreterRuntime::register_finalizer), robj);

    __ bind(skip_register_finalizer);
  }

  if (_desc->bytecode() != Bytecodes::_return_register_finalizer) {
    Label no_safepoint;
    NOT_PRODUCT(__ block_comment("Thread-local Safepoint poll"));
#ifdef _LP64
    __ testb(Address(r15_thread, JavaThread::polling_word_offset()), SafepointMechanism::poll_bit());
#else
    const Register thread = rdi;
    __ get_thread(thread);
    __ testb(Address(thread, JavaThread::polling_word_offset()), SafepointMechanism::poll_bit());
#endif
    __ jcc(Assembler::zero, no_safepoint);
    __ push(state);
    __ push_cont_fastpath();
    __ call_VM(noreg, CAST_FROM_FN_PTR(address,
                                       InterpreterRuntime::at_safepoint));
    __ pop_cont_fastpath();
    __ pop(state);
    __ bind(no_safepoint);
  }

  // Narrow result if state is itos but result type is smaller.
  // Need to narrow in the return bytecode rather than in generate_return_entry
  // since compiled code callers expect the result to already be narrowed.
  if (state == itos) {
    __ narrow(rax);
  }
  __ remove_activation(state, rbcp);

  __ jmp(rbcp);
}

// ----------------------------------------------------------------------------
// Volatile variables demand their effects be made known to all CPU's
// in order.  Store buffers on most chips allow reads & writes to
// reorder; the JMM's ReadAfterWrite.java test fails in -Xint mode
// without some kind of memory barrier (i.e., it's not sufficient that
// the interpreter does not reorder volatile references, the hardware
// also must not reorder them).
//
// According to the new Java Memory Model (JMM):
// (1) All volatiles are serialized wrt to each other.  ALSO reads &
//     writes act as acquire & release, so:
// (2) A read cannot let unrelated NON-volatile memory refs that
//     happen after the read float up to before the read.  It's OK for
//     non-volatile memory refs that happen before the volatile read to
//     float down below it.
// (3) Similar a volatile write cannot let unrelated NON-volatile
//     memory refs that happen BEFORE the write float down to after the
//     write.  It's OK for non-volatile memory refs that happen after the
//     volatile write to float up before it.
//
// We only put in barriers around volatile refs (they are expensive),
// not _between_ memory refs (that would require us to track the
// flavor of the previous memory refs).  Requirements (2) and (3)
// require some barriers before volatile stores and after volatile
// loads.  These nearly cover requirement (1) but miss the
// volatile-store-volatile-load case.  This final case is placed after
// volatile-stores although it could just as well go before
// volatile-loads.

void TemplateTable::volatile_barrier(Assembler::Membar_mask_bits order_constraint ) {
  // Helper function to insert a is-volatile test and memory barrier
  __ membar(order_constraint);
}

void TemplateTable::resolve_cache_and_index(int byte_no,
                                            Register cache,
                                            Register index,
                                            size_t index_size) {
  const Register temp = rbx;
  assert_different_registers(cache, index, temp);

  Label L_clinit_barrier_slow;
  Label resolved;

  Bytecodes::Code code = bytecode();
  switch (code) {
  case Bytecodes::_nofast_getfield: code = Bytecodes::_getfield; break;
  case Bytecodes::_nofast_putfield: code = Bytecodes::_putfield; break;
  default: break;
  }

  assert(byte_no == f1_byte || byte_no == f2_byte, "byte_no out of range");
  __ get_cache_and_index_and_bytecode_at_bcp(cache, index, temp, byte_no, 1, index_size);
  __ cmpl(temp, code);  // have we resolved this bytecode?
  __ jcc(Assembler::equal, resolved);

  // resolve first time through
  // Class initialization barrier slow path lands here as well.
  __ bind(L_clinit_barrier_slow);
  address entry = CAST_FROM_FN_PTR(address, InterpreterRuntime::resolve_from_cache);
  __ movl(temp, code);
  __ call_VM(noreg, entry, temp);
  // Update registers with resolved info
  __ get_cache_and_index_at_bcp(cache, index, 1, index_size);

  __ bind(resolved);

  // Class initialization barrier for static methods
  if (VM_Version::supports_fast_class_init_checks() && bytecode() == Bytecodes::_invokestatic) {
    const Register method = temp;
    const Register klass  = temp;
    const Register thread = LP64_ONLY(r15_thread) NOT_LP64(noreg);
    assert(thread != noreg, "x86_32 not supported");

    __ load_resolved_method_at_index(byte_no, method, cache, index);
    __ load_method_holder(klass, method);
    __ clinit_barrier(klass, thread, nullptr /*L_fast_path*/, &L_clinit_barrier_slow);
  }
}

// The cache and index registers must be set before call
void TemplateTable::load_field_cp_cache_entry(Register obj,
                                              Register cache,
                                              Register index,
                                              Register off,
                                              Register flags,
                                              bool is_static = false) {
  assert_different_registers(cache, index, flags, off);

  ByteSize cp_base_offset = ConstantPoolCache::base_offset();
  // Field offset
  __ movptr(off, Address(cache, index, Address::times_ptr,
                         in_bytes(cp_base_offset +
                                  ConstantPoolCacheEntry::f2_offset())));
  // Flags
  __ movl(flags, Address(cache, index, Address::times_ptr,
                         in_bytes(cp_base_offset +
                                  ConstantPoolCacheEntry::flags_offset())));

  // klass overwrite register
  if (is_static) {
    __ movptr(obj, Address(cache, index, Address::times_ptr,
                           in_bytes(cp_base_offset +
                                    ConstantPoolCacheEntry::f1_offset())));
    const int mirror_offset = in_bytes(Klass::java_mirror_offset());
    __ movptr(obj, Address(obj, mirror_offset));
<<<<<<< HEAD
    __ resolve_oop_handle(obj);
    TSAN_RUNTIME_ONLY(
      // Draw a happens-before edge from the class's static initializer to
      // this lookup.

      // java_lang_Class::_init_lock_offset may not have been initialized
      // when generating code. It will be initialized at runtime though.
      // So calculate its address and read from it at runtime.
      __ pusha();
      __ movq(c_rarg0, obj);
      AddressLiteral init_lock_offset_address(
          (address) java_lang_Class::init_lock_offset_addr(),
          relocInfo::none);
      __ lea(rax, init_lock_offset_address);
      __ movl(rax, Address(rax, 0));
      __ addq(c_rarg0, rax);
      __ call_VM_leaf(CAST_FROM_FN_PTR(address,
                                       SharedRuntime::tsan_acquire),
                      c_rarg0);
      __ popa();
    );
=======
    __ resolve_oop_handle(obj, rscratch2);
  }
}

void TemplateTable::load_invokedynamic_entry(Register method) {
  // setup registers
  const Register appendix = rax;
  const Register cache = rcx;
  const Register index = rdx;
  assert_different_registers(method, appendix, cache, index);

  __ save_bcp();

  Label resolved;

  __ load_resolved_indy_entry(cache, index);
  __ movptr(method, Address(cache, in_bytes(ResolvedIndyEntry::method_offset())));

  // Compare the method to zero
  __ testptr(method, method);
  __ jcc(Assembler::notZero, resolved);

  Bytecodes::Code code = bytecode();

  // Call to the interpreter runtime to resolve invokedynamic
  address entry = CAST_FROM_FN_PTR(address, InterpreterRuntime::resolve_from_cache);
  __ movl(method, code); // this is essentially Bytecodes::_invokedynamic
  __ call_VM(noreg, entry, method);
  // Update registers with resolved info
  __ load_resolved_indy_entry(cache, index);
  __ movptr(method, Address(cache, in_bytes(ResolvedIndyEntry::method_offset())));

#ifdef ASSERT
  __ testptr(method, method);
  __ jcc(Assembler::notZero, resolved);
  __ stop("Should be resolved by now");
#endif // ASSERT
  __ bind(resolved);

  Label L_no_push;
  // Check if there is an appendix
  __ load_unsigned_byte(index, Address(cache, in_bytes(ResolvedIndyEntry::flags_offset())));
  __ testl(index, (1 << ResolvedIndyEntry::has_appendix_shift));
  __ jcc(Assembler::zero, L_no_push);

  // Get appendix
  __ load_unsigned_short(index, Address(cache, in_bytes(ResolvedIndyEntry::resolved_references_index_offset())));
  // Push the appendix as a trailing parameter
  // since the parameter_size includes it.
  __ load_resolved_reference_at_index(appendix, index);
  __ verify_oop(appendix);
  __ push(appendix);  // push appendix (MethodType, CallSite, etc.)
  __ bind(L_no_push);

  // compute return type
  __ load_unsigned_byte(index, Address(cache, in_bytes(ResolvedIndyEntry::result_type_offset())));
  // load return address
  {
    const address table_addr = (address) Interpreter::invoke_return_entry_table_for(code);
    ExternalAddress table(table_addr);
#ifdef _LP64
    __ lea(rscratch1, table);
    __ movptr(index, Address(rscratch1, index, Address::times_ptr));
#else
    __ movptr(index, ArrayAddress(table, Address(noreg, index, Address::times_ptr)));
#endif // _LP64
>>>>>>> 890adb64
  }

  // push return address
  __ push(index);
}

void TemplateTable::load_invoke_cp_cache_entry(int byte_no,
                                               Register method,
                                               Register itable_index,
                                               Register flags,
                                               bool is_invokevirtual,
                                               bool is_invokevfinal, /*unused*/
                                               bool is_invokedynamic /*unused*/) {
  // setup registers
  const Register cache = rcx;
  const Register index = rdx;
  assert_different_registers(method, flags);
  assert_different_registers(method, cache, index);
  assert_different_registers(itable_index, flags);
  assert_different_registers(itable_index, cache, index);
  // determine constant pool cache field offsets
  assert(is_invokevirtual == (byte_no == f2_byte), "is_invokevirtual flag redundant");
  const int flags_offset = in_bytes(ConstantPoolCache::base_offset() +
                                    ConstantPoolCacheEntry::flags_offset());
  // access constant pool cache fields
  const int index_offset = in_bytes(ConstantPoolCache::base_offset() +
                                    ConstantPoolCacheEntry::f2_offset());

  size_t index_size = sizeof(u2);
  resolve_cache_and_index(byte_no, cache, index, index_size);
  __ load_resolved_method_at_index(byte_no, method, cache, index);

  if (itable_index != noreg) {
    // pick up itable or appendix index from f2 also:
    __ movptr(itable_index, Address(cache, index, Address::times_ptr, index_offset));
  }
  __ movl(flags, Address(cache, index, Address::times_ptr, flags_offset));
}

// The registers cache and index expected to be set before call.
// Correct values of the cache and index registers are preserved.
void TemplateTable::jvmti_post_field_access(Register cache,
                                            Register index,
                                            bool is_static,
                                            bool has_tos) {
  if (JvmtiExport::can_post_field_access()) {
    // Check to see if a field access watch has been set before we take
    // the time to call into the VM.
    Label L1;
    assert_different_registers(cache, index, rax);
    __ mov32(rax, ExternalAddress((address) JvmtiExport::get_field_access_count_addr()));
    __ testl(rax,rax);
    __ jcc(Assembler::zero, L1);

    // cache entry pointer
    __ addptr(cache, in_bytes(ConstantPoolCache::base_offset()));
    __ shll(index, LogBytesPerWord);
    __ addptr(cache, index);
    if (is_static) {
      __ xorptr(rax, rax);      // null object reference
    } else {
      __ pop(atos);         // Get the object
      __ verify_oop(rax);
      __ push(atos);        // Restore stack state
    }
    // rax,:   object pointer or null
    // cache: cache entry pointer
    __ call_VM(noreg, CAST_FROM_FN_PTR(address, InterpreterRuntime::post_field_access),
               rax, cache);
    __ get_cache_and_index_at_bcp(cache, index, 1);
    __ bind(L1);
  }
}

void TemplateTable::pop_and_check_object(Register r) {
  __ pop_ptr(r);
  __ null_check(r);  // for field access must check obj.
  __ verify_oop(r);
}

void TemplateTable::getfield_or_static(int byte_no, bool is_static, RewriteControl rc) {
  transition(vtos, vtos);

  const Register cache = rcx;
  const Register index = rdx;
  const Register obj   = LP64_ONLY(c_rarg3) NOT_LP64(rcx);
  const Register off   = rbx;
  const Register flags = rax;
  const Register bc    = LP64_ONLY(c_rarg3) NOT_LP64(rcx); // uses same reg as obj, so don't mix them

  resolve_cache_and_index(byte_no, cache, index, sizeof(u2));
  jvmti_post_field_access(cache, index, is_static, false);
  load_field_cp_cache_entry(obj, cache, index, off, flags, is_static);

  if (!is_static) pop_and_check_object(obj);

  const Address field(obj, off, Address::times_1, 0*wordSize);

  // During a TSAN instrumented run, move flags into rdx so we can later
  // examine whether the field is volatile or has been annotated to be ignored
  // by Tsan.
  TSAN_RUNTIME_ONLY(__ movl(rdx, flags));

  Label Done, notByte, notBool, notInt, notShort, notChar, notLong, notFloat, notObj;

  __ shrl(flags, ConstantPoolCacheEntry::tos_state_shift);
  // Make sure we don't need to mask edx after the above shift
  assert(btos == 0, "change code, btos != 0");

  __ andl(flags, ConstantPoolCacheEntry::tos_state_mask);

  __ jcc(Assembler::notZero, notByte);
  // btos
  __ access_load_at(T_BYTE, IN_HEAP, rax, field, noreg, noreg);
  __ push(btos);
  TSAN_RUNTIME_ONLY(tsan_observe_get_or_put(
      field, rdx, SharedRuntime::tsan_read1, btos));
  // Rewrite bytecode to be faster
  if (!is_static && rc == may_rewrite) {
    patch_bytecode(Bytecodes::_fast_bgetfield, bc, rbx);
  }
  __ jmp(Done);

  __ bind(notByte);
  __ cmpl(flags, ztos);
  __ jcc(Assembler::notEqual, notBool);

  // ztos (same code as btos)
  __ access_load_at(T_BOOLEAN, IN_HEAP, rax, field, noreg, noreg);
  __ push(ztos);
  TSAN_RUNTIME_ONLY(tsan_observe_get_or_put(
      field, rdx, SharedRuntime::tsan_read1, ztos));
  // Rewrite bytecode to be faster
  if (!is_static && rc == may_rewrite) {
    // use btos rewriting, no truncating to t/f bit is needed for getfield.
    patch_bytecode(Bytecodes::_fast_bgetfield, bc, rbx);
  }
  __ jmp(Done);

  __ bind(notBool);
  __ cmpl(flags, atos);
  __ jcc(Assembler::notEqual, notObj);
  // atos
  do_oop_load(_masm, field, rax);
  __ push(atos);
  TSAN_RUNTIME_ONLY(tsan_observe_get_or_put(
      field, rdx, UseCompressedOops ? SharedRuntime::tsan_read4
                                    : SharedRuntime::tsan_read8,
      atos));
  if (!is_static && rc == may_rewrite) {
    patch_bytecode(Bytecodes::_fast_agetfield, bc, rbx);
  }
  __ jmp(Done);

  __ bind(notObj);
  __ cmpl(flags, itos);
  __ jcc(Assembler::notEqual, notInt);
  // itos
  __ access_load_at(T_INT, IN_HEAP, rax, field, noreg, noreg);
  __ push(itos);
  TSAN_RUNTIME_ONLY(tsan_observe_get_or_put(
      field, rdx, SharedRuntime::tsan_read4, itos));
  // Rewrite bytecode to be faster
  if (!is_static && rc == may_rewrite) {
    patch_bytecode(Bytecodes::_fast_igetfield, bc, rbx);
  }
  __ jmp(Done);

  __ bind(notInt);
  __ cmpl(flags, ctos);
  __ jcc(Assembler::notEqual, notChar);
  // ctos
  __ access_load_at(T_CHAR, IN_HEAP, rax, field, noreg, noreg);
  __ push(ctos);
  TSAN_RUNTIME_ONLY(tsan_observe_get_or_put(
      field, rdx, SharedRuntime::tsan_read2, ctos));
  // Rewrite bytecode to be faster
  if (!is_static && rc == may_rewrite) {
    patch_bytecode(Bytecodes::_fast_cgetfield, bc, rbx);
  }
  __ jmp(Done);

  __ bind(notChar);
  __ cmpl(flags, stos);
  __ jcc(Assembler::notEqual, notShort);
  // stos
  __ access_load_at(T_SHORT, IN_HEAP, rax, field, noreg, noreg);
  __ push(stos);
  TSAN_RUNTIME_ONLY(tsan_observe_get_or_put(
      field, rdx, SharedRuntime::tsan_read2, stos));
  // Rewrite bytecode to be faster
  if (!is_static && rc == may_rewrite) {
    patch_bytecode(Bytecodes::_fast_sgetfield, bc, rbx);
  }
  __ jmp(Done);

  __ bind(notShort);
  __ cmpl(flags, ltos);
  __ jcc(Assembler::notEqual, notLong);
  // ltos
    // Generate code as if volatile (x86_32).  There just aren't enough registers to
    // save that information and this code is faster than the test.
  __ access_load_at(T_LONG, IN_HEAP | MO_RELAXED, noreg /* ltos */, field, noreg, noreg);
  __ push(ltos);
  TSAN_RUNTIME_ONLY(tsan_observe_get_or_put(
      field, rdx, SharedRuntime::tsan_read8, ltos));
  // Rewrite bytecode to be faster
  LP64_ONLY(if (!is_static && rc == may_rewrite) patch_bytecode(Bytecodes::_fast_lgetfield, bc, rbx));
  __ jmp(Done);

  __ bind(notLong);
  __ cmpl(flags, ftos);
  __ jcc(Assembler::notEqual, notFloat);
  // ftos

  __ access_load_at(T_FLOAT, IN_HEAP, noreg /* ftos */, field, noreg, noreg);
  __ push(ftos);
  TSAN_RUNTIME_ONLY(tsan_observe_get_or_put(
      field, rdx, SharedRuntime::tsan_read4, ftos));
  // Rewrite bytecode to be faster
  if (!is_static && rc == may_rewrite) {
    patch_bytecode(Bytecodes::_fast_fgetfield, bc, rbx);
  }
  __ jmp(Done);

  __ bind(notFloat);
#ifdef ASSERT
  Label notDouble;
  __ cmpl(flags, dtos);
  __ jcc(Assembler::notEqual, notDouble);
#endif
  // dtos
  // MO_RELAXED: for the case of volatile field, in fact it adds no extra work for the underlying implementation
  __ access_load_at(T_DOUBLE, IN_HEAP | MO_RELAXED, noreg /* dtos */, field, noreg, noreg);
  __ push(dtos);
  TSAN_RUNTIME_ONLY(tsan_observe_get_or_put(
      field, rdx, SharedRuntime::tsan_read8, dtos));
  // Rewrite bytecode to be faster
  if (!is_static && rc == may_rewrite) {
    patch_bytecode(Bytecodes::_fast_dgetfield, bc, rbx);
  }
#ifdef ASSERT
  __ jmp(Done);

  __ bind(notDouble);
  __ stop("Bad state");
#endif

  __ bind(Done);
  // [jk] not needed currently
  // volatile_barrier(Assembler::Membar_mask_bits(Assembler::LoadLoad |
  //                                              Assembler::LoadStore));
}

void TemplateTable::getfield(int byte_no) {
  getfield_or_static(byte_no, false);
}

void TemplateTable::nofast_getfield(int byte_no) {
  getfield_or_static(byte_no, false, may_not_rewrite);
}

void TemplateTable::getstatic(int byte_no) {
  getfield_or_static(byte_no, true);
}


// The registers cache and index expected to be set before call.
// The function may destroy various registers, just not the cache and index registers.
void TemplateTable::jvmti_post_field_mod(Register cache, Register index, bool is_static) {

  const Register robj = LP64_ONLY(c_rarg2)   NOT_LP64(rax);
  const Register RBX  = LP64_ONLY(c_rarg1)   NOT_LP64(rbx);
  const Register RCX  = LP64_ONLY(c_rarg3)   NOT_LP64(rcx);
  const Register RDX  = LP64_ONLY(rscratch1) NOT_LP64(rdx);

  ByteSize cp_base_offset = ConstantPoolCache::base_offset();

  if (JvmtiExport::can_post_field_modification()) {
    // Check to see if a field modification watch has been set before
    // we take the time to call into the VM.
    Label L1;
    assert_different_registers(cache, index, rax);
    __ mov32(rax, ExternalAddress((address)JvmtiExport::get_field_modification_count_addr()));
    __ testl(rax, rax);
    __ jcc(Assembler::zero, L1);

    __ get_cache_and_index_at_bcp(robj, RDX, 1);


    if (is_static) {
      // Life is simple.  Null out the object pointer.
      __ xorl(RBX, RBX);

    } else {
      // Life is harder. The stack holds the value on top, followed by
      // the object.  We don't know the size of the value, though; it
      // could be one or two words depending on its type. As a result,
      // we must find the type to determine where the object is.
#ifndef _LP64
      Label two_word, valsize_known;
#endif
      __ movl(RCX, Address(robj, RDX,
                           Address::times_ptr,
                           in_bytes(cp_base_offset +
                                     ConstantPoolCacheEntry::flags_offset())));
      NOT_LP64(__ mov(rbx, rsp));
      __ shrl(RCX, ConstantPoolCacheEntry::tos_state_shift);

      // Make sure we don't need to mask rcx after the above shift
      ConstantPoolCacheEntry::verify_tos_state_shift();
#ifdef _LP64
      __ movptr(c_rarg1, at_tos_p1());  // initially assume a one word jvalue
      __ cmpl(c_rarg3, ltos);
      __ cmovptr(Assembler::equal,
                 c_rarg1, at_tos_p2()); // ltos (two word jvalue)
      __ cmpl(c_rarg3, dtos);
      __ cmovptr(Assembler::equal,
                 c_rarg1, at_tos_p2()); // dtos (two word jvalue)
#else
      __ cmpl(rcx, ltos);
      __ jccb(Assembler::equal, two_word);
      __ cmpl(rcx, dtos);
      __ jccb(Assembler::equal, two_word);
      __ addptr(rbx, Interpreter::expr_offset_in_bytes(1)); // one word jvalue (not ltos, dtos)
      __ jmpb(valsize_known);

      __ bind(two_word);
      __ addptr(rbx, Interpreter::expr_offset_in_bytes(2)); // two words jvalue

      __ bind(valsize_known);
      // setup object pointer
      __ movptr(rbx, Address(rbx, 0));
#endif
    }
    // cache entry pointer
    __ addptr(robj, in_bytes(cp_base_offset));
    __ shll(RDX, LogBytesPerWord);
    __ addptr(robj, RDX);
    // object (tos)
    __ mov(RCX, rsp);
    // c_rarg1: object pointer set up above (null if static)
    // c_rarg2: cache entry pointer
    // c_rarg3: jvalue object on the stack
    __ call_VM(noreg,
               CAST_FROM_FN_PTR(address,
                                InterpreterRuntime::post_field_modification),
               RBX, robj, RCX);
    __ get_cache_and_index_at_bcp(cache, index, 1);
    __ bind(L1);
  }
}

void TemplateTable::putfield_or_static(int byte_no, bool is_static, RewriteControl rc) {
  transition(vtos, vtos);

  const Register cache = rcx;
  const Register index = rdx;
  const Register obj   = rcx;
  const Register off   = rbx;
  const Register flags = rax;

  resolve_cache_and_index(byte_no, cache, index, sizeof(u2));
  jvmti_post_field_mod(cache, index, is_static);
  load_field_cp_cache_entry(obj, cache, index, off, flags, is_static);

  // [jk] not needed currently
  // volatile_barrier(Assembler::Membar_mask_bits(Assembler::LoadStore |
  //                                              Assembler::StoreStore));

  Label notVolatile, Done;
  __ movl(rdx, flags);

  // Check for volatile store
  __ testl(rdx, 1 << ConstantPoolCacheEntry::is_volatile_shift);
  __ jcc(Assembler::zero, notVolatile);

  putfield_or_static_helper(byte_no, is_static, rc, obj, off, flags);
  volatile_barrier(Assembler::Membar_mask_bits(Assembler::StoreLoad |
                                               Assembler::StoreStore));
  __ jmp(Done);
  __ bind(notVolatile);

  putfield_or_static_helper(byte_no, is_static, rc, obj, off, flags);

  __ bind(Done);
}

void TemplateTable::putfield_or_static_helper(int byte_no, bool is_static, RewriteControl rc,
                                              Register obj, Register off, Register flags) {

  // field addresses
  const Address field(obj, off, Address::times_1, 0*wordSize);
  NOT_LP64( const Address hi(obj, off, Address::times_1, 1*wordSize);)

  Label notByte, notBool, notInt, notShort, notChar,
        notLong, notFloat, notObj;
  Label Done;

  const Register bc    = LP64_ONLY(c_rarg3) NOT_LP64(rcx);

  __ shrl(flags, ConstantPoolCacheEntry::tos_state_shift);

  assert(btos == 0, "change code, btos != 0");
  __ andl(flags, ConstantPoolCacheEntry::tos_state_mask);
  __ jcc(Assembler::notZero, notByte);

  // btos
  {
    __ pop(btos);
    if (!is_static) pop_and_check_object(obj);
<<<<<<< HEAD
    TSAN_RUNTIME_ONLY(tsan_observe_get_or_put(
        field, rdx, SharedRuntime::tsan_write1, btos));
    __ access_store_at(T_BYTE, IN_HEAP, field, rax, noreg, noreg);
=======
    __ access_store_at(T_BYTE, IN_HEAP, field, rax, noreg, noreg, noreg);
>>>>>>> 890adb64
    if (!is_static && rc == may_rewrite) {
      patch_bytecode(Bytecodes::_fast_bputfield, bc, rbx, true, byte_no);
    }
    __ jmp(Done);
  }

  __ bind(notByte);
  __ cmpl(flags, ztos);
  __ jcc(Assembler::notEqual, notBool);

  // ztos
  {
    __ pop(ztos);
    if (!is_static) pop_and_check_object(obj);
<<<<<<< HEAD
    TSAN_RUNTIME_ONLY(tsan_observe_get_or_put(
        field, rdx, SharedRuntime::tsan_write1, ztos));
    __ access_store_at(T_BOOLEAN, IN_HEAP, field, rax, noreg, noreg);
=======
    __ access_store_at(T_BOOLEAN, IN_HEAP, field, rax, noreg, noreg, noreg);
>>>>>>> 890adb64
    if (!is_static && rc == may_rewrite) {
      patch_bytecode(Bytecodes::_fast_zputfield, bc, rbx, true, byte_no);
    }
    __ jmp(Done);
  }

  __ bind(notBool);
  __ cmpl(flags, atos);
  __ jcc(Assembler::notEqual, notObj);

  // atos
  {
    __ pop(atos);
    if (!is_static) pop_and_check_object(obj);
    TSAN_RUNTIME_ONLY(tsan_observe_get_or_put(field, rdx,
        UseCompressedOops ? SharedRuntime::tsan_write4
                          : SharedRuntime::tsan_write8,
        atos));
    // Store into the field
    do_oop_store(_masm, field, rax);
    if (!is_static && rc == may_rewrite) {
      patch_bytecode(Bytecodes::_fast_aputfield, bc, rbx, true, byte_no);
    }
    __ jmp(Done);
  }

  __ bind(notObj);
  __ cmpl(flags, itos);
  __ jcc(Assembler::notEqual, notInt);

  // itos
  {
    __ pop(itos);
    if (!is_static) pop_and_check_object(obj);
<<<<<<< HEAD
    TSAN_RUNTIME_ONLY(tsan_observe_get_or_put(
        field, rdx, SharedRuntime::tsan_write4, itos));
    __ access_store_at(T_INT, IN_HEAP, field, rax, noreg, noreg);
=======
    __ access_store_at(T_INT, IN_HEAP, field, rax, noreg, noreg, noreg);
>>>>>>> 890adb64
    if (!is_static && rc == may_rewrite) {
      patch_bytecode(Bytecodes::_fast_iputfield, bc, rbx, true, byte_no);
    }
    __ jmp(Done);
  }

  __ bind(notInt);
  __ cmpl(flags, ctos);
  __ jcc(Assembler::notEqual, notChar);

  // ctos
  {
    __ pop(ctos);
    if (!is_static) pop_and_check_object(obj);
<<<<<<< HEAD
    TSAN_RUNTIME_ONLY(tsan_observe_get_or_put(
        field, rdx, SharedRuntime::tsan_write2, ctos));
    __ access_store_at(T_CHAR, IN_HEAP, field, rax, noreg, noreg);
=======
    __ access_store_at(T_CHAR, IN_HEAP, field, rax, noreg, noreg, noreg);
>>>>>>> 890adb64
    if (!is_static && rc == may_rewrite) {
      patch_bytecode(Bytecodes::_fast_cputfield, bc, rbx, true, byte_no);
    }
    __ jmp(Done);
  }

  __ bind(notChar);
  __ cmpl(flags, stos);
  __ jcc(Assembler::notEqual, notShort);

  // stos
  {
    __ pop(stos);
    if (!is_static) pop_and_check_object(obj);
<<<<<<< HEAD
    TSAN_RUNTIME_ONLY(tsan_observe_get_or_put(
        field, rdx, SharedRuntime::tsan_write2, stos));
    __ access_store_at(T_SHORT, IN_HEAP, field, rax, noreg, noreg);
=======
    __ access_store_at(T_SHORT, IN_HEAP, field, rax, noreg, noreg, noreg);
>>>>>>> 890adb64
    if (!is_static && rc == may_rewrite) {
      patch_bytecode(Bytecodes::_fast_sputfield, bc, rbx, true, byte_no);
    }
    __ jmp(Done);
  }

  __ bind(notShort);
  __ cmpl(flags, ltos);
  __ jcc(Assembler::notEqual, notLong);

  // ltos
  {
    __ pop(ltos);
    if (!is_static) pop_and_check_object(obj);
    TSAN_RUNTIME_ONLY(tsan_observe_get_or_put(
        field, rdx, SharedRuntime::tsan_write8, ltos));
    // MO_RELAXED: generate atomic store for the case of volatile field (important for x86_32)
    __ access_store_at(T_LONG, IN_HEAP | MO_RELAXED, field, noreg /* ltos*/, noreg, noreg, noreg);
#ifdef _LP64
    if (!is_static && rc == may_rewrite) {
      patch_bytecode(Bytecodes::_fast_lputfield, bc, rbx, true, byte_no);
    }
#endif // _LP64
    __ jmp(Done);
  }

  __ bind(notLong);
  __ cmpl(flags, ftos);
  __ jcc(Assembler::notEqual, notFloat);

  // ftos
  {
    __ pop(ftos);
    if (!is_static) pop_and_check_object(obj);
<<<<<<< HEAD
    TSAN_RUNTIME_ONLY(tsan_observe_get_or_put(
        field, rdx, SharedRuntime::tsan_write4, ftos));
    __ access_store_at(T_FLOAT, IN_HEAP, field, noreg /* ftos */, noreg, noreg);
=======
    __ access_store_at(T_FLOAT, IN_HEAP, field, noreg /* ftos */, noreg, noreg, noreg);
>>>>>>> 890adb64
    if (!is_static && rc == may_rewrite) {
      patch_bytecode(Bytecodes::_fast_fputfield, bc, rbx, true, byte_no);
    }
    __ jmp(Done);
  }

  __ bind(notFloat);
#ifdef ASSERT
  Label notDouble;
  __ cmpl(flags, dtos);
  __ jcc(Assembler::notEqual, notDouble);
#endif

  // dtos
  {
    __ pop(dtos);
    if (!is_static) pop_and_check_object(obj);
    TSAN_RUNTIME_ONLY(tsan_observe_get_or_put(
        field, rdx, SharedRuntime::tsan_write8, dtos));
    // MO_RELAXED: for the case of volatile field, in fact it adds no extra work for the underlying implementation
    __ access_store_at(T_DOUBLE, IN_HEAP | MO_RELAXED, field, noreg /* dtos */, noreg, noreg, noreg);
    if (!is_static && rc == may_rewrite) {
      patch_bytecode(Bytecodes::_fast_dputfield, bc, rbx, true, byte_no);
    }
  }

#ifdef ASSERT
  __ jmp(Done);

  __ bind(notDouble);
  __ stop("Bad state");
#endif

  __ bind(Done);
}

void TemplateTable::putfield(int byte_no) {
  putfield_or_static(byte_no, false);
}

void TemplateTable::nofast_putfield(int byte_no) {
  putfield_or_static(byte_no, false, may_not_rewrite);
}

void TemplateTable::putstatic(int byte_no) {
  putfield_or_static(byte_no, true);
}

void TemplateTable::jvmti_post_fast_field_mod() {

  const Register scratch = LP64_ONLY(c_rarg3) NOT_LP64(rcx);

  if (JvmtiExport::can_post_field_modification()) {
    // Check to see if a field modification watch has been set before
    // we take the time to call into the VM.
    Label L2;
    __ mov32(scratch, ExternalAddress((address)JvmtiExport::get_field_modification_count_addr()));
    __ testl(scratch, scratch);
    __ jcc(Assembler::zero, L2);
    __ pop_ptr(rbx);                  // copy the object pointer from tos
    __ verify_oop(rbx);
    __ push_ptr(rbx);                 // put the object pointer back on tos
    // Save tos values before call_VM() clobbers them. Since we have
    // to do it for every data type, we use the saved values as the
    // jvalue object.
    switch (bytecode()) {          // load values into the jvalue object
    case Bytecodes::_fast_aputfield: __ push_ptr(rax); break;
    case Bytecodes::_fast_bputfield: // fall through
    case Bytecodes::_fast_zputfield: // fall through
    case Bytecodes::_fast_sputfield: // fall through
    case Bytecodes::_fast_cputfield: // fall through
    case Bytecodes::_fast_iputfield: __ push_i(rax); break;
    case Bytecodes::_fast_dputfield: __ push(dtos); break;
    case Bytecodes::_fast_fputfield: __ push(ftos); break;
    case Bytecodes::_fast_lputfield: __ push_l(rax); break;

    default:
      ShouldNotReachHere();
    }
    __ mov(scratch, rsp);             // points to jvalue on the stack
    // access constant pool cache entry
    LP64_ONLY(__ get_cache_entry_pointer_at_bcp(c_rarg2, rax, 1));
    NOT_LP64(__ get_cache_entry_pointer_at_bcp(rax, rdx, 1));
    __ verify_oop(rbx);
    // rbx: object pointer copied above
    // c_rarg2: cache entry pointer
    // c_rarg3: jvalue object on the stack
    LP64_ONLY(__ call_VM(noreg, CAST_FROM_FN_PTR(address, InterpreterRuntime::post_field_modification), rbx, c_rarg2, c_rarg3));
    NOT_LP64(__ call_VM(noreg, CAST_FROM_FN_PTR(address, InterpreterRuntime::post_field_modification), rbx, rax, rcx));

    switch (bytecode()) {             // restore tos values
    case Bytecodes::_fast_aputfield: __ pop_ptr(rax); break;
    case Bytecodes::_fast_bputfield: // fall through
    case Bytecodes::_fast_zputfield: // fall through
    case Bytecodes::_fast_sputfield: // fall through
    case Bytecodes::_fast_cputfield: // fall through
    case Bytecodes::_fast_iputfield: __ pop_i(rax); break;
    case Bytecodes::_fast_dputfield: __ pop(dtos); break;
    case Bytecodes::_fast_fputfield: __ pop(ftos); break;
    case Bytecodes::_fast_lputfield: __ pop_l(rax); break;
    default: break;
    }
    __ bind(L2);
  }
}

void TemplateTable::fast_storefield(TosState state) {
  transition(state, vtos);

  ByteSize base = ConstantPoolCache::base_offset();

  jvmti_post_fast_field_mod();

  // access constant pool cache
  __ get_cache_and_index_at_bcp(rcx, rbx, 1);

  // test for volatile with rdx but rdx is tos register for lputfield.
  __ movl(rdx, Address(rcx, rbx, Address::times_ptr,
                       in_bytes(base +
                                ConstantPoolCacheEntry::flags_offset())));

  // replace index with field offset from cache entry
  __ movptr(rbx, Address(rcx, rbx, Address::times_ptr,
                         in_bytes(base + ConstantPoolCacheEntry::f2_offset())));

  // [jk] not needed currently
  // volatile_barrier(Assembler::Membar_mask_bits(Assembler::LoadStore |
  //                                              Assembler::StoreStore));

  Label notVolatile, Done;
  __ shrl(rdx, ConstantPoolCacheEntry::is_volatile_shift);
  __ andl(rdx, 0x1);

  // Get object from stack
  pop_and_check_object(rcx);

  // field address
  const Address field(rcx, rbx, Address::times_1);

  // Check for volatile store
  __ testl(rdx, rdx);
  __ jcc(Assembler::zero, notVolatile);

  fast_storefield_helper(field, rax);
  volatile_barrier(Assembler::Membar_mask_bits(Assembler::StoreLoad |
                                               Assembler::StoreStore));
  __ jmp(Done);
  __ bind(notVolatile);

  fast_storefield_helper(field, rax);

  __ bind(Done);
}

void TemplateTable::fast_storefield_helper(Address field, Register rax) {

  // access field
  switch (bytecode()) {
  case Bytecodes::_fast_aputfield:
    do_oop_store(_masm, field, rax);
    break;
  case Bytecodes::_fast_lputfield:
#ifdef _LP64
    __ access_store_at(T_LONG, IN_HEAP, field, noreg /* ltos */, noreg, noreg, noreg);
#else
  __ stop("should not be rewritten");
#endif
    break;
  case Bytecodes::_fast_iputfield:
    __ access_store_at(T_INT, IN_HEAP, field, rax, noreg, noreg, noreg);
    break;
  case Bytecodes::_fast_zputfield:
    __ access_store_at(T_BOOLEAN, IN_HEAP, field, rax, noreg, noreg, noreg);
    break;
  case Bytecodes::_fast_bputfield:
    __ access_store_at(T_BYTE, IN_HEAP, field, rax, noreg, noreg, noreg);
    break;
  case Bytecodes::_fast_sputfield:
    __ access_store_at(T_SHORT, IN_HEAP, field, rax, noreg, noreg, noreg);
    break;
  case Bytecodes::_fast_cputfield:
    __ access_store_at(T_CHAR, IN_HEAP, field, rax, noreg, noreg, noreg);
    break;
  case Bytecodes::_fast_fputfield:
    __ access_store_at(T_FLOAT, IN_HEAP, field, noreg /* ftos*/, noreg, noreg, noreg);
    break;
  case Bytecodes::_fast_dputfield:
    __ access_store_at(T_DOUBLE, IN_HEAP, field, noreg /* dtos*/, noreg, noreg, noreg);
    break;
  default:
    ShouldNotReachHere();
  }
}

void TemplateTable::fast_accessfield(TosState state) {
  transition(atos, state);

  // Do the JVMTI work here to avoid disturbing the register state below
  if (JvmtiExport::can_post_field_access()) {
    // Check to see if a field access watch has been set before we
    // take the time to call into the VM.
    Label L1;
    __ mov32(rcx, ExternalAddress((address) JvmtiExport::get_field_access_count_addr()));
    __ testl(rcx, rcx);
    __ jcc(Assembler::zero, L1);
    // access constant pool cache entry
    LP64_ONLY(__ get_cache_entry_pointer_at_bcp(c_rarg2, rcx, 1));
    NOT_LP64(__ get_cache_entry_pointer_at_bcp(rcx, rdx, 1));
    __ verify_oop(rax);
    __ push_ptr(rax);  // save object pointer before call_VM() clobbers it
    LP64_ONLY(__ mov(c_rarg1, rax));
    // c_rarg1: object pointer copied above
    // c_rarg2: cache entry pointer
    LP64_ONLY(__ call_VM(noreg, CAST_FROM_FN_PTR(address, InterpreterRuntime::post_field_access), c_rarg1, c_rarg2));
    NOT_LP64(__ call_VM(noreg, CAST_FROM_FN_PTR(address, InterpreterRuntime::post_field_access), rax, rcx));
    __ pop_ptr(rax); // restore object pointer
    __ bind(L1);
  }

  // access constant pool cache
  __ get_cache_and_index_at_bcp(rcx, rbx, 1);
  // replace index with field offset from cache entry
  // [jk] not needed currently
  // __ movl(rdx, Address(rcx, rbx, Address::times_8,
  //                      in_bytes(ConstantPoolCache::base_offset() +
  //                               ConstantPoolCacheEntry::flags_offset())));
  // __ shrl(rdx, ConstantPoolCacheEntry::is_volatile_shift);
  // __ andl(rdx, 0x1);
  //
  __ movptr(rbx, Address(rcx, rbx, Address::times_ptr,
                         in_bytes(ConstantPoolCache::base_offset() +
                                  ConstantPoolCacheEntry::f2_offset())));

  // rax: object
  __ verify_oop(rax);
  __ null_check(rax);
  Address field(rax, rbx, Address::times_1);

  // access field
  switch (bytecode()) {
  case Bytecodes::_fast_agetfield:
    do_oop_load(_masm, field, rax);
    __ verify_oop(rax);
    break;
  case Bytecodes::_fast_lgetfield:
#ifdef _LP64
    __ access_load_at(T_LONG, IN_HEAP, noreg /* ltos */, field, noreg, noreg);
#else
  __ stop("should not be rewritten");
#endif
    break;
  case Bytecodes::_fast_igetfield:
    __ access_load_at(T_INT, IN_HEAP, rax, field, noreg, noreg);
    break;
  case Bytecodes::_fast_bgetfield:
    __ access_load_at(T_BYTE, IN_HEAP, rax, field, noreg, noreg);
    break;
  case Bytecodes::_fast_sgetfield:
    __ access_load_at(T_SHORT, IN_HEAP, rax, field, noreg, noreg);
    break;
  case Bytecodes::_fast_cgetfield:
    __ access_load_at(T_CHAR, IN_HEAP, rax, field, noreg, noreg);
    break;
  case Bytecodes::_fast_fgetfield:
    __ access_load_at(T_FLOAT, IN_HEAP, noreg /* ftos */, field, noreg, noreg);
    break;
  case Bytecodes::_fast_dgetfield:
    __ access_load_at(T_DOUBLE, IN_HEAP, noreg /* dtos */, field, noreg, noreg);
    break;
  default:
    ShouldNotReachHere();
  }
  // [jk] not needed currently
  //   Label notVolatile;
  //   __ testl(rdx, rdx);
  //   __ jcc(Assembler::zero, notVolatile);
  //   __ membar(Assembler::LoadLoad);
  //   __ bind(notVolatile);
}

void TemplateTable::fast_xaccess(TosState state) {
  transition(vtos, state);

  // get receiver
  __ movptr(rax, aaddress(0));
  // access constant pool cache
  __ get_cache_and_index_at_bcp(rcx, rdx, 2);
  __ movptr(rbx,
            Address(rcx, rdx, Address::times_ptr,
                    in_bytes(ConstantPoolCache::base_offset() +
                             ConstantPoolCacheEntry::f2_offset())));
  // make sure exception is reported in correct bcp range (getfield is
  // next instruction)
  __ increment(rbcp);
  __ null_check(rax);
  const Address field = Address(rax, rbx, Address::times_1, 0*wordSize);
  switch (state) {
  case itos:
    __ access_load_at(T_INT, IN_HEAP, rax, field, noreg, noreg);
    break;
  case atos:
    do_oop_load(_masm, field, rax);
    __ verify_oop(rax);
    break;
  case ftos:
    __ access_load_at(T_FLOAT, IN_HEAP, noreg /* ftos */, field, noreg, noreg);
    break;
  default:
    ShouldNotReachHere();
  }

  // [jk] not needed currently
  // Label notVolatile;
  // __ movl(rdx, Address(rcx, rdx, Address::times_8,
  //                      in_bytes(ConstantPoolCache::base_offset() +
  //                               ConstantPoolCacheEntry::flags_offset())));
  // __ shrl(rdx, ConstantPoolCacheEntry::is_volatile_shift);
  // __ testl(rdx, 0x1);
  // __ jcc(Assembler::zero, notVolatile);
  // __ membar(Assembler::LoadLoad);
  // __ bind(notVolatile);

  __ decrement(rbcp);
}

//-----------------------------------------------------------------------------
// Calls

void TemplateTable::prepare_invoke(int byte_no,
                                   Register method,  // linked method (or i-klass)
                                   Register index,   // itable index, MethodType, etc.
                                   Register recv,    // if caller wants to see it
                                   Register flags    // if caller wants to test it
                                   ) {
  // determine flags
  const Bytecodes::Code code = bytecode();
  const bool is_invokeinterface  = code == Bytecodes::_invokeinterface;
  const bool is_invokedynamic    = code == Bytecodes::_invokedynamic;
  const bool is_invokehandle     = code == Bytecodes::_invokehandle;
  const bool is_invokevirtual    = code == Bytecodes::_invokevirtual;
  const bool is_invokespecial    = code == Bytecodes::_invokespecial;
  const bool load_receiver       = (recv  != noreg);
  const bool save_flags          = (flags != noreg);
  assert(load_receiver == (code != Bytecodes::_invokestatic && code != Bytecodes::_invokedynamic), "");
  assert(save_flags    == (is_invokeinterface || is_invokevirtual), "need flags for vfinal");
  assert(flags == noreg || flags == rdx, "");
  assert(recv  == noreg || recv  == rcx, "");

  // setup registers & access constant pool cache
  if (recv  == noreg)  recv  = rcx;
  if (flags == noreg)  flags = rdx;
  assert_different_registers(method, index, recv, flags);

  // save 'interpreter return address'
  __ save_bcp();

  load_invoke_cp_cache_entry(byte_no, method, index, flags, is_invokevirtual, false, is_invokedynamic);

  // maybe push appendix to arguments (just before return address)
  if (is_invokehandle) {
    Label L_no_push;
    __ testl(flags, (1 << ConstantPoolCacheEntry::has_appendix_shift));
    __ jcc(Assembler::zero, L_no_push);
    // Push the appendix as a trailing parameter.
    // This must be done before we get the receiver,
    // since the parameter_size includes it.
    __ push(rbx);
    __ mov(rbx, index);
    __ load_resolved_reference_at_index(index, rbx);
    __ pop(rbx);
    __ push(index);  // push appendix (MethodType, CallSite, etc.)
    __ bind(L_no_push);
  }

  // load receiver if needed (after appendix is pushed so parameter size is correct)
  // Note: no return address pushed yet
  if (load_receiver) {
    __ movl(recv, flags);
    __ andl(recv, ConstantPoolCacheEntry::parameter_size_mask);
    const int no_return_pc_pushed_yet = -1;  // argument slot correction before we push return address
    const int receiver_is_at_end      = -1;  // back off one slot to get receiver
    Address recv_addr = __ argument_address(recv, no_return_pc_pushed_yet + receiver_is_at_end);
    __ movptr(recv, recv_addr);
    __ verify_oop(recv);
  }

  if (save_flags) {
    __ movl(rbcp, flags);
  }

  // compute return type
  __ shrl(flags, ConstantPoolCacheEntry::tos_state_shift);
  // Make sure we don't need to mask flags after the above shift
  ConstantPoolCacheEntry::verify_tos_state_shift();
  // load return address
  {
    const address table_addr = (address) Interpreter::invoke_return_entry_table_for(code);
    ExternalAddress table(table_addr);
#ifdef _LP64
    __ lea(rscratch1, table);
    __ movptr(flags, Address(rscratch1, flags, Address::times_ptr));
#else
    __ movptr(flags, ArrayAddress(table, Address(noreg, flags, Address::times_ptr)));
#endif // _LP64
  }

  // push return address
  __ push(flags);

  // Restore flags value from the constant pool cache, and restore rsi
  // for later null checks.  r13 is the bytecode pointer
  if (save_flags) {
    __ movl(flags, rbcp);
    __ restore_bcp();
  }
}

void TemplateTable::invokevirtual_helper(Register index,
                                         Register recv,
                                         Register flags) {
  // Uses temporary registers rax, rdx
  assert_different_registers(index, recv, rax, rdx);
  assert(index == rbx, "");
  assert(recv  == rcx, "");

  // Test for an invoke of a final method
  Label notFinal;
  __ movl(rax, flags);
  __ andl(rax, (1 << ConstantPoolCacheEntry::is_vfinal_shift));
  __ jcc(Assembler::zero, notFinal);

  const Register method = index;  // method must be rbx
  assert(method == rbx,
         "Method* must be rbx for interpreter calling convention");

  // do the call - the index is actually the method to call
  // that is, f2 is a vtable index if !is_vfinal, else f2 is a Method*

  // It's final, need a null check here!
  __ null_check(recv);

  // profile this call
  __ profile_final_call(rax);
  __ profile_arguments_type(rax, method, rbcp, true);

  __ jump_from_interpreted(method, rax);

  __ bind(notFinal);

  // get receiver klass
  __ load_klass(rax, recv, rscratch1);

  // profile this call
  __ profile_virtual_call(rax, rlocals, rdx);
  // get target Method* & entry point
  __ lookup_virtual_method(rax, index, method);

  __ profile_arguments_type(rdx, method, rbcp, true);
  __ jump_from_interpreted(method, rdx);
}

void TemplateTable::invokevirtual(int byte_no) {
  transition(vtos, vtos);
  assert(byte_no == f2_byte, "use this argument");
  prepare_invoke(byte_no,
                 rbx,    // method or vtable index
                 noreg,  // unused itable index
                 rcx, rdx); // recv, flags

  // rbx: index
  // rcx: receiver
  // rdx: flags

  invokevirtual_helper(rbx, rcx, rdx);
}

void TemplateTable::invokespecial(int byte_no) {
  transition(vtos, vtos);
  assert(byte_no == f1_byte, "use this argument");
  prepare_invoke(byte_no, rbx, noreg,  // get f1 Method*
                 rcx);  // get receiver also for null check
  __ verify_oop(rcx);
  __ null_check(rcx);
  // do the call
  __ profile_call(rax);
  __ profile_arguments_type(rax, rbx, rbcp, false);
  __ jump_from_interpreted(rbx, rax);
}

void TemplateTable::invokestatic(int byte_no) {
  transition(vtos, vtos);
  assert(byte_no == f1_byte, "use this argument");
  prepare_invoke(byte_no, rbx);  // get f1 Method*
  // do the call
  __ profile_call(rax);
  __ profile_arguments_type(rax, rbx, rbcp, false);
  __ jump_from_interpreted(rbx, rax);
}


void TemplateTable::fast_invokevfinal(int byte_no) {
  transition(vtos, vtos);
  assert(byte_no == f2_byte, "use this argument");
  __ stop("fast_invokevfinal not used on x86");
}


void TemplateTable::invokeinterface(int byte_no) {
  transition(vtos, vtos);
  assert(byte_no == f1_byte, "use this argument");
  prepare_invoke(byte_no, rax, rbx,  // get f1 Klass*, f2 Method*
                 rcx, rdx); // recv, flags

  // rax: reference klass (from f1) if interface method
  // rbx: method (from f2)
  // rcx: receiver
  // rdx: flags

  // First check for Object case, then private interface method,
  // then regular interface method.

  // Special case of invokeinterface called for virtual method of
  // java.lang.Object.  See cpCache.cpp for details.
  Label notObjectMethod;
  __ movl(rlocals, rdx);
  __ andl(rlocals, (1 << ConstantPoolCacheEntry::is_forced_virtual_shift));
  __ jcc(Assembler::zero, notObjectMethod);
  invokevirtual_helper(rbx, rcx, rdx);
  // no return from above
  __ bind(notObjectMethod);

  Label no_such_interface; // for receiver subtype check
  Register recvKlass; // used for exception processing

  // Check for private method invocation - indicated by vfinal
  Label notVFinal;
  __ movl(rlocals, rdx);
  __ andl(rlocals, (1 << ConstantPoolCacheEntry::is_vfinal_shift));
  __ jcc(Assembler::zero, notVFinal);

  // Get receiver klass into rlocals - also a null check
  __ load_klass(rlocals, rcx, rscratch1);

  Label subtype;
  __ check_klass_subtype(rlocals, rax, rbcp, subtype);
  // If we get here the typecheck failed
  recvKlass = rdx;
  __ mov(recvKlass, rlocals); // shuffle receiver class for exception use
  __ jmp(no_such_interface);

  __ bind(subtype);

  // do the call - rbx is actually the method to call

  __ profile_final_call(rdx);
  __ profile_arguments_type(rdx, rbx, rbcp, true);

  __ jump_from_interpreted(rbx, rdx);
  // no return from above
  __ bind(notVFinal);

  // Get receiver klass into rdx - also a null check
  __ restore_locals();  // restore r14
  __ load_klass(rdx, rcx, rscratch1);

  Label no_such_method;

  // Preserve method for throw_AbstractMethodErrorVerbose.
  __ mov(rcx, rbx);
  // Receiver subtype check against REFC.
  // Superklass in rax. Subklass in rdx. Blows rcx, rdi.
  __ lookup_interface_method(// inputs: rec. class, interface, itable index
                             rdx, rax, noreg,
                             // outputs: scan temp. reg, scan temp. reg
                             rbcp, rlocals,
                             no_such_interface,
                             /*return_method=*/false);

  // profile this call
  __ restore_bcp(); // rbcp was destroyed by receiver type check
  __ profile_virtual_call(rdx, rbcp, rlocals);

  // Get declaring interface class from method, and itable index
  __ load_method_holder(rax, rbx);
  __ movl(rbx, Address(rbx, Method::itable_index_offset()));
  __ subl(rbx, Method::itable_index_max);
  __ negl(rbx);

  // Preserve recvKlass for throw_AbstractMethodErrorVerbose.
  __ mov(rlocals, rdx);
  __ lookup_interface_method(// inputs: rec. class, interface, itable index
                             rlocals, rax, rbx,
                             // outputs: method, scan temp. reg
                             rbx, rbcp,
                             no_such_interface);

  // rbx: Method* to call
  // rcx: receiver
  // Check for abstract method error
  // Note: This should be done more efficiently via a throw_abstract_method_error
  //       interpreter entry point and a conditional jump to it in case of a null
  //       method.
  __ testptr(rbx, rbx);
  __ jcc(Assembler::zero, no_such_method);

  __ profile_arguments_type(rdx, rbx, rbcp, true);

  // do the call
  // rcx: receiver
  // rbx,: Method*
  __ jump_from_interpreted(rbx, rdx);
  __ should_not_reach_here();

  // exception handling code follows...
  // note: must restore interpreter registers to canonical
  //       state for exception handling to work correctly!

  __ bind(no_such_method);
  // throw exception
  __ pop(rbx);           // pop return address (pushed by prepare_invoke)
  __ restore_bcp();      // rbcp must be correct for exception handler   (was destroyed)
  __ restore_locals();   // make sure locals pointer is correct as well (was destroyed)
  // Pass arguments for generating a verbose error message.
#ifdef _LP64
  recvKlass = c_rarg1;
  Register method    = c_rarg2;
  if (recvKlass != rdx) { __ movq(recvKlass, rdx); }
  if (method != rcx)    { __ movq(method, rcx);    }
#else
  recvKlass = rdx;
  Register method    = rcx;
#endif
  __ call_VM(noreg, CAST_FROM_FN_PTR(address, InterpreterRuntime::throw_AbstractMethodErrorVerbose),
             recvKlass, method);
  // The call_VM checks for exception, so we should never return here.
  __ should_not_reach_here();

  __ bind(no_such_interface);
  // throw exception
  __ pop(rbx);           // pop return address (pushed by prepare_invoke)
  __ restore_bcp();      // rbcp must be correct for exception handler   (was destroyed)
  __ restore_locals();   // make sure locals pointer is correct as well (was destroyed)
  // Pass arguments for generating a verbose error message.
  LP64_ONLY( if (recvKlass != rdx) { __ movq(recvKlass, rdx); } )
  __ call_VM(noreg, CAST_FROM_FN_PTR(address, InterpreterRuntime::throw_IncompatibleClassChangeErrorVerbose),
             recvKlass, rax);
  // the call_VM checks for exception, so we should never return here.
  __ should_not_reach_here();
}

void TemplateTable::invokehandle(int byte_no) {
  transition(vtos, vtos);
  assert(byte_no == f1_byte, "use this argument");
  const Register rbx_method = rbx;
  const Register rax_mtype  = rax;
  const Register rcx_recv   = rcx;
  const Register rdx_flags  = rdx;

  prepare_invoke(byte_no, rbx_method, rax_mtype, rcx_recv);
  __ verify_method_ptr(rbx_method);
  __ verify_oop(rcx_recv);
  __ null_check(rcx_recv);

  // rax: MethodType object (from cpool->resolved_references[f1], if necessary)
  // rbx: MH.invokeExact_MT method (from f2)

  // Note:  rax_mtype is already pushed (if necessary) by prepare_invoke

  // FIXME: profile the LambdaForm also
  __ profile_final_call(rax);
  __ profile_arguments_type(rdx, rbx_method, rbcp, true);

  __ jump_from_interpreted(rbx_method, rdx);
}

void TemplateTable::invokedynamic(int byte_no) {
  transition(vtos, vtos);
  assert(byte_no == f1_byte, "use this argument");

  const Register rbx_method   = rbx;
  const Register rax_callsite = rax;

  load_invokedynamic_entry(rbx_method);
  // rax: CallSite object (from cpool->resolved_references[f1])
  // rbx: MH.linkToCallSite method (from f2)

  // Note:  rax_callsite is already pushed by prepare_invoke

  // %%% should make a type profile for any invokedynamic that takes a ref argument
  // profile this call
  __ profile_call(rbcp);
  __ profile_arguments_type(rdx, rbx_method, rbcp, false);

  __ verify_oop(rax_callsite);

  __ jump_from_interpreted(rbx_method, rdx);
}

//-----------------------------------------------------------------------------
// Allocation

void TemplateTable::_new() {
  transition(vtos, atos);
  __ get_unsigned_2_byte_index_at_bcp(rdx, 1);
  Label slow_case;
  Label slow_case_no_pop;
  Label done;
  Label initialize_header;

  __ get_cpool_and_tags(rcx, rax);

  // Make sure the class we're about to instantiate has been resolved.
  // This is done before loading InstanceKlass to be consistent with the order
  // how Constant Pool is updated (see ConstantPool::klass_at_put)
  const int tags_offset = Array<u1>::base_offset_in_bytes();
  __ cmpb(Address(rax, rdx, Address::times_1, tags_offset), JVM_CONSTANT_Class);
  __ jcc(Assembler::notEqual, slow_case_no_pop);

  // get InstanceKlass
  __ load_resolved_klass_at_index(rcx, rcx, rdx);
  __ push(rcx);  // save the contexts of klass for initializing the header

  // make sure klass is initialized & doesn't have finalizer
  // make sure klass is fully initialized
  __ cmpb(Address(rcx, InstanceKlass::init_state_offset()), InstanceKlass::fully_initialized);
  __ jcc(Assembler::notEqual, slow_case);

  // get instance_size in InstanceKlass (scaled to a count of bytes)
  __ movl(rdx, Address(rcx, Klass::layout_helper_offset()));
  // test to see if it has a finalizer or is malformed in some way
  __ testl(rdx, Klass::_lh_instance_slow_path_bit);
  __ jcc(Assembler::notZero, slow_case);

  // Allocate the instance:
  //  If TLAB is enabled:
  //    Try to allocate in the TLAB.
  //    If fails, go to the slow path.
  //    Initialize the allocation.
  //    Exit.
  //
  //  Go to slow path.

  const Register thread = LP64_ONLY(r15_thread) NOT_LP64(rcx);

  if (UseTLAB) {
    NOT_LP64(__ get_thread(thread);)
    __ tlab_allocate(thread, rax, rdx, 0, rcx, rbx, slow_case);
    if (ZeroTLAB) {
      // the fields have been already cleared
      __ jmp(initialize_header);
    }

    // The object is initialized before the header.  If the object size is
    // zero, go directly to the header initialization.
    __ decrement(rdx, sizeof(oopDesc));
    __ jcc(Assembler::zero, initialize_header);

    // Initialize topmost object field, divide rdx by 8, check if odd and
    // test if zero.
    __ xorl(rcx, rcx);    // use zero reg to clear memory (shorter code)
    __ shrl(rdx, LogBytesPerLong); // divide by 2*oopSize and set carry flag if odd

    // rdx must have been multiple of 8
#ifdef ASSERT
    // make sure rdx was multiple of 8
    Label L;
    // Ignore partial flag stall after shrl() since it is debug VM
    __ jcc(Assembler::carryClear, L);
    __ stop("object size is not multiple of 2 - adjust this code");
    __ bind(L);
    // rdx must be > 0, no extra check needed here
#endif

    // initialize remaining object fields: rdx was a multiple of 8
    { Label loop;
    __ bind(loop);
    __ movptr(Address(rax, rdx, Address::times_8, sizeof(oopDesc) - 1*oopSize), rcx);
    NOT_LP64(__ movptr(Address(rax, rdx, Address::times_8, sizeof(oopDesc) - 2*oopSize), rcx));
    __ decrement(rdx);
    __ jcc(Assembler::notZero, loop);
    }

    // initialize object header only.
    __ bind(initialize_header);
    __ movptr(Address(rax, oopDesc::mark_offset_in_bytes()),
              (intptr_t)markWord::prototype().value()); // header
    __ pop(rcx);   // get saved klass back in the register.
#ifdef _LP64
    __ xorl(rsi, rsi); // use zero reg to clear memory (shorter code)
    __ store_klass_gap(rax, rsi);  // zero klass gap for compressed oops
#endif
    __ store_klass(rax, rcx, rscratch1);  // klass

    {
      SkipIfEqual skip_if(_masm, &DTraceAllocProbes, 0, rscratch1);
      // Trigger dtrace event for fastpath
      __ push(atos);
      __ call_VM_leaf(
           CAST_FROM_FN_PTR(address, static_cast<int (*)(oopDesc*)>(SharedRuntime::dtrace_object_alloc)), rax);
      __ pop(atos);
    }

    TSAN_RUNTIME_ONLY(
      // return value of new oop is in rax.
      __ push(atos);
      __ call_VM_leaf(CAST_FROM_FN_PTR(address, SharedRuntime::tsan_track_obj),
                      rax);
      __ pop(atos);
    );

    __ jmp(done);
  }

  // slow case
  __ bind(slow_case);
  __ pop(rcx);   // restore stack pointer to what it was when we came in.
  __ bind(slow_case_no_pop);

  Register rarg1 = LP64_ONLY(c_rarg1) NOT_LP64(rax);
  Register rarg2 = LP64_ONLY(c_rarg2) NOT_LP64(rdx);

  __ get_constant_pool(rarg1);
  __ get_unsigned_2_byte_index_at_bcp(rarg2, 1);
  call_VM(rax, CAST_FROM_FN_PTR(address, InterpreterRuntime::_new), rarg1, rarg2);
   __ verify_oop(rax);

  // continue
  __ bind(done);
}

void TemplateTable::newarray() {
  transition(itos, atos);
  Register rarg1 = LP64_ONLY(c_rarg1) NOT_LP64(rdx);
  __ load_unsigned_byte(rarg1, at_bcp(1));
  call_VM(rax, CAST_FROM_FN_PTR(address, InterpreterRuntime::newarray),
          rarg1, rax);
}

void TemplateTable::anewarray() {
  transition(itos, atos);

  Register rarg1 = LP64_ONLY(c_rarg1) NOT_LP64(rcx);
  Register rarg2 = LP64_ONLY(c_rarg2) NOT_LP64(rdx);

  __ get_unsigned_2_byte_index_at_bcp(rarg2, 1);
  __ get_constant_pool(rarg1);
  call_VM(rax, CAST_FROM_FN_PTR(address, InterpreterRuntime::anewarray),
          rarg1, rarg2, rax);
}

void TemplateTable::arraylength() {
  transition(atos, itos);
  __ movl(rax, Address(rax, arrayOopDesc::length_offset_in_bytes()));
}

void TemplateTable::checkcast() {
  transition(atos, atos);
  Label done, is_null, ok_is_subtype, quicked, resolved;
  __ testptr(rax, rax); // object is in rax
  __ jcc(Assembler::zero, is_null);

  // Get cpool & tags index
  __ get_cpool_and_tags(rcx, rdx); // rcx=cpool, rdx=tags array
  __ get_unsigned_2_byte_index_at_bcp(rbx, 1); // rbx=index
  // See if bytecode has already been quicked
  __ cmpb(Address(rdx, rbx,
                  Address::times_1,
                  Array<u1>::base_offset_in_bytes()),
          JVM_CONSTANT_Class);
  __ jcc(Assembler::equal, quicked);
  __ push(atos); // save receiver for result, and for GC
  call_VM(noreg, CAST_FROM_FN_PTR(address, InterpreterRuntime::quicken_io_cc));

  // vm_result_2 has metadata result
#ifndef _LP64
  // borrow rdi from locals
  __ get_thread(rdi);
  __ get_vm_result_2(rax, rdi);
  __ restore_locals();
#else
  __ get_vm_result_2(rax, r15_thread);
#endif

  __ pop_ptr(rdx); // restore receiver
  __ jmpb(resolved);

  // Get superklass in rax and subklass in rbx
  __ bind(quicked);
  __ mov(rdx, rax); // Save object in rdx; rax needed for subtype check
  __ load_resolved_klass_at_index(rax, rcx, rbx);

  __ bind(resolved);
  __ load_klass(rbx, rdx, rscratch1);

  // Generate subtype check.  Blows rcx, rdi.  Object in rdx.
  // Superklass in rax.  Subklass in rbx.
  __ gen_subtype_check(rbx, ok_is_subtype);

  // Come here on failure
  __ push_ptr(rdx);
  // object is at TOS
  __ jump(ExternalAddress(Interpreter::_throw_ClassCastException_entry));

  // Come here on success
  __ bind(ok_is_subtype);
  __ mov(rax, rdx); // Restore object in rdx

  // Collect counts on whether this check-cast sees nulls a lot or not.
  if (ProfileInterpreter) {
    __ jmp(done);
    __ bind(is_null);
    __ profile_null_seen(rcx);
  } else {
    __ bind(is_null);   // same as 'done'
  }
  __ bind(done);
}

void TemplateTable::instanceof() {
  transition(atos, itos);
  Label done, is_null, ok_is_subtype, quicked, resolved;
  __ testptr(rax, rax);
  __ jcc(Assembler::zero, is_null);

  // Get cpool & tags index
  __ get_cpool_and_tags(rcx, rdx); // rcx=cpool, rdx=tags array
  __ get_unsigned_2_byte_index_at_bcp(rbx, 1); // rbx=index
  // See if bytecode has already been quicked
  __ cmpb(Address(rdx, rbx,
                  Address::times_1,
                  Array<u1>::base_offset_in_bytes()),
          JVM_CONSTANT_Class);
  __ jcc(Assembler::equal, quicked);

  __ push(atos); // save receiver for result, and for GC
  call_VM(noreg, CAST_FROM_FN_PTR(address, InterpreterRuntime::quicken_io_cc));
  // vm_result_2 has metadata result

#ifndef _LP64
  // borrow rdi from locals
  __ get_thread(rdi);
  __ get_vm_result_2(rax, rdi);
  __ restore_locals();
#else
  __ get_vm_result_2(rax, r15_thread);
#endif

  __ pop_ptr(rdx); // restore receiver
  __ verify_oop(rdx);
  __ load_klass(rdx, rdx, rscratch1);
  __ jmpb(resolved);

  // Get superklass in rax and subklass in rdx
  __ bind(quicked);
  __ load_klass(rdx, rax, rscratch1);
  __ load_resolved_klass_at_index(rax, rcx, rbx);

  __ bind(resolved);

  // Generate subtype check.  Blows rcx, rdi
  // Superklass in rax.  Subklass in rdx.
  __ gen_subtype_check(rdx, ok_is_subtype);

  // Come here on failure
  __ xorl(rax, rax);
  __ jmpb(done);
  // Come here on success
  __ bind(ok_is_subtype);
  __ movl(rax, 1);

  // Collect counts on whether this test sees nulls a lot or not.
  if (ProfileInterpreter) {
    __ jmp(done);
    __ bind(is_null);
    __ profile_null_seen(rcx);
  } else {
    __ bind(is_null);   // same as 'done'
  }
  __ bind(done);
  // rax = 0: obj == nullptr or  obj is not an instanceof the specified klass
  // rax = 1: obj != nullptr and obj is     an instanceof the specified klass
}


//----------------------------------------------------------------------------------------------------
// Breakpoints
void TemplateTable::_breakpoint() {
  // Note: We get here even if we are single stepping..
  // jbug insists on setting breakpoints at every bytecode
  // even if we are in single step mode.

  transition(vtos, vtos);

  Register rarg = LP64_ONLY(c_rarg1) NOT_LP64(rcx);

  // get the unpatched byte code
  __ get_method(rarg);
  __ call_VM(noreg,
             CAST_FROM_FN_PTR(address,
                              InterpreterRuntime::get_original_bytecode_at),
             rarg, rbcp);
  __ mov(rbx, rax);  // why?

  // post the breakpoint event
  __ get_method(rarg);
  __ call_VM(noreg,
             CAST_FROM_FN_PTR(address, InterpreterRuntime::_breakpoint),
             rarg, rbcp);

  // complete the execution of original bytecode
  __ dispatch_only_normal(vtos);
}

//-----------------------------------------------------------------------------
// Exceptions

void TemplateTable::athrow() {
  transition(atos, vtos);
  __ null_check(rax);
  __ jump(ExternalAddress(Interpreter::throw_exception_entry()));
}

//-----------------------------------------------------------------------------
// Synchronization
//
// Note: monitorenter & exit are symmetric routines; which is reflected
//       in the assembly code structure as well
//
// Stack layout:
//
// [expressions  ] <--- rsp               = expression stack top
// ..
// [expressions  ]
// [monitor entry] <--- monitor block top = expression stack bot
// ..
// [monitor entry]
// [frame data   ] <--- monitor block bot
// ...
// [saved rbp    ] <--- rbp
void TemplateTable::monitorenter() {
  transition(atos, vtos);

  // check for null object
  __ null_check(rax);

  const Address monitor_block_top(
        rbp, frame::interpreter_frame_monitor_block_top_offset * wordSize);
  const Address monitor_block_bot(
        rbp, frame::interpreter_frame_initial_sp_offset * wordSize);
  const int entry_size = frame::interpreter_frame_monitor_size() * wordSize;

  Label allocated;

  Register rtop = LP64_ONLY(c_rarg3) NOT_LP64(rcx);
  Register rbot = LP64_ONLY(c_rarg2) NOT_LP64(rbx);
  Register rmon = LP64_ONLY(c_rarg1) NOT_LP64(rdx);

  // initialize entry pointer
  __ xorl(rmon, rmon); // points to free slot or null

  // find a free slot in the monitor block (result in rmon)
  {
    Label entry, loop, exit;
    __ movptr(rtop, monitor_block_top); // points to current entry,
                                        // starting with top-most entry
    __ lea(rbot, monitor_block_bot);    // points to word before bottom
                                        // of monitor block
    __ jmpb(entry);

    __ bind(loop);
    // check if current entry is used
    __ cmpptr(Address(rtop, BasicObjectLock::obj_offset()), NULL_WORD);
    // if not used then remember entry in rmon
    __ cmovptr(Assembler::equal, rmon, rtop);   // cmov => cmovptr
    // check if current entry is for same object
    __ cmpptr(rax, Address(rtop, BasicObjectLock::obj_offset()));
    // if same object then stop searching
    __ jccb(Assembler::equal, exit);
    // otherwise advance to next entry
    __ addptr(rtop, entry_size);
    __ bind(entry);
    // check if bottom reached
    __ cmpptr(rtop, rbot);
    // if not at bottom then check this entry
    __ jcc(Assembler::notEqual, loop);
    __ bind(exit);
  }

  __ testptr(rmon, rmon); // check if a slot has been found
  __ jcc(Assembler::notZero, allocated); // if found, continue with that one

  // allocate one if there's no free slot
  {
    Label entry, loop;
    // 1. compute new pointers          // rsp: old expression stack top
    __ movptr(rmon, monitor_block_bot); // rmon: old expression stack bottom
    __ subptr(rsp, entry_size);         // move expression stack top
    __ subptr(rmon, entry_size);        // move expression stack bottom
    __ mov(rtop, rsp);                  // set start value for copy loop
    __ movptr(monitor_block_bot, rmon); // set new monitor block bottom
    __ jmp(entry);
    // 2. move expression stack contents
    __ bind(loop);
    __ movptr(rbot, Address(rtop, entry_size)); // load expression stack
                                                // word from old location
    __ movptr(Address(rtop, 0), rbot);          // and store it at new location
    __ addptr(rtop, wordSize);                  // advance to next word
    __ bind(entry);
    __ cmpptr(rtop, rmon);                      // check if bottom reached
    __ jcc(Assembler::notEqual, loop);          // if not at bottom then
                                                // copy next word
  }

  // call run-time routine
  // rmon: points to monitor entry
  __ bind(allocated);

  // Increment bcp to point to the next bytecode, so exception
  // handling for async. exceptions work correctly.
  // The object has already been popped from the stack, so the
  // expression stack looks correct.
  __ increment(rbcp);

  // store object
  __ movptr(Address(rmon, BasicObjectLock::obj_offset()), rax);
  __ lock_object(rmon);

  // check to make sure this monitor doesn't cause stack overflow after locking
  __ save_bcp();  // in case of exception
  __ generate_stack_overflow_check(0);

  // The bcp has already been incremented. Just need to dispatch to
  // next instruction.
  __ dispatch_next(vtos);
}

void TemplateTable::monitorexit() {
  transition(atos, vtos);

  // check for null object
  __ null_check(rax);

  const Address monitor_block_top(
        rbp, frame::interpreter_frame_monitor_block_top_offset * wordSize);
  const Address monitor_block_bot(
        rbp, frame::interpreter_frame_initial_sp_offset * wordSize);
  const int entry_size = frame::interpreter_frame_monitor_size() * wordSize;

  Register rtop = LP64_ONLY(c_rarg1) NOT_LP64(rdx);
  Register rbot = LP64_ONLY(c_rarg2) NOT_LP64(rbx);

  Label found;

  // find matching slot
  {
    Label entry, loop;
    __ movptr(rtop, monitor_block_top); // points to current entry,
                                        // starting with top-most entry
    __ lea(rbot, monitor_block_bot);    // points to word before bottom
                                        // of monitor block
    __ jmpb(entry);

    __ bind(loop);
    // check if current entry is for same object
    __ cmpptr(rax, Address(rtop, BasicObjectLock::obj_offset()));
    // if same object then stop searching
    __ jcc(Assembler::equal, found);
    // otherwise advance to next entry
    __ addptr(rtop, entry_size);
    __ bind(entry);
    // check if bottom reached
    __ cmpptr(rtop, rbot);
    // if not at bottom then check this entry
    __ jcc(Assembler::notEqual, loop);
  }

  // error handling. Unlocking was not block-structured
  __ call_VM(noreg, CAST_FROM_FN_PTR(address,
                   InterpreterRuntime::throw_illegal_monitor_state_exception));
  __ should_not_reach_here();

  // call run-time routine
  __ bind(found);
  __ push_ptr(rax); // make sure object is on stack (contract with oopMaps)
  __ unlock_object(rtop);
  __ pop_ptr(rax); // discard object
}

// Wide instructions
void TemplateTable::wide() {
  transition(vtos, vtos);
  __ load_unsigned_byte(rbx, at_bcp(1));
  ExternalAddress wtable((address)Interpreter::_wentry_point);
  __ jump(ArrayAddress(wtable, Address(noreg, rbx, Address::times_ptr)), rscratch1);
  // Note: the rbcp increment step is part of the individual wide bytecode implementations
}

// Multi arrays
void TemplateTable::multianewarray() {
  transition(vtos, atos);

  Register rarg = LP64_ONLY(c_rarg1) NOT_LP64(rax);
  __ load_unsigned_byte(rax, at_bcp(3)); // get number of dimensions
  // last dim is on top of stack; we want address of first one:
  // first_addr = last_addr + (ndims - 1) * stackElementSize - 1*wordsize
  // the latter wordSize to point to the beginning of the array.
  __ lea(rarg, Address(rsp, rax, Interpreter::stackElementScale(), -wordSize));
  call_VM(rax, CAST_FROM_FN_PTR(address, InterpreterRuntime::multianewarray), rarg);
  __ load_unsigned_byte(rbx, at_bcp(3));
  __ lea(rsp, Address(rsp, rbx, Interpreter::stackElementScale()));  // get rid of counts
}<|MERGE_RESOLUTION|>--- conflicted
+++ resolved
@@ -1168,17 +1168,10 @@
   // rbx: index
   // rdx: array
   index_check(rdx, rbx); // prefer index in rbx
-<<<<<<< HEAD
   Address addr(rdx, rbx, Address::times_4,
                arrayOopDesc::base_offset_in_bytes(T_INT));
   TSAN_RUNTIME_ONLY(tsan_observe_load_or_store(addr, SharedRuntime::tsan_write4));
-  __ access_store_at(T_INT, IN_HEAP | IS_ARRAY, addr, rax, noreg, noreg);
-=======
-  __ access_store_at(T_INT, IN_HEAP | IS_ARRAY,
-                     Address(rdx, rbx, Address::times_4,
-                             arrayOopDesc::base_offset_in_bytes(T_INT)),
-                     rax, noreg, noreg, noreg);
->>>>>>> 890adb64
+  __ access_store_at(T_INT, IN_HEAP | IS_ARRAY, addr, rax, noreg, noreg, noreg);
 }
 
 void TemplateTable::lastore() {
@@ -1189,18 +1182,11 @@
   // rdx: high(value)
   index_check(rcx, rbx);  // prefer index in rbx,
   // rbx,: index
-<<<<<<< HEAD
   Address addr(rcx, rbx, Address::times_8,
                arrayOopDesc::base_offset_in_bytes(T_LONG));
   TSAN_RUNTIME_ONLY(tsan_observe_load_or_store(addr, SharedRuntime::tsan_write8));
   __ access_store_at(T_LONG, IN_HEAP | IS_ARRAY, addr, noreg /* ltos */, noreg,
-                     noreg);
-=======
-  __ access_store_at(T_LONG, IN_HEAP | IS_ARRAY,
-                     Address(rcx, rbx, Address::times_8,
-                             arrayOopDesc::base_offset_in_bytes(T_LONG)),
-                     noreg /* ltos */, noreg, noreg, noreg);
->>>>>>> 890adb64
+                     noreg, noreg);
 }
 
 
@@ -1211,18 +1197,11 @@
   // rbx:  index
   // rdx:  array
   index_check(rdx, rbx); // prefer index in rbx
-<<<<<<< HEAD
   Address addr(rdx, rbx, Address::times_4,
                arrayOopDesc::base_offset_in_bytes(T_FLOAT));
   TSAN_RUNTIME_ONLY(tsan_observe_load_or_store(addr, SharedRuntime::tsan_write4));
   __ access_store_at(T_FLOAT, IN_HEAP | IS_ARRAY, addr, noreg /* ftos */, noreg,
-                     noreg);
-=======
-  __ access_store_at(T_FLOAT, IN_HEAP | IS_ARRAY,
-                     Address(rdx, rbx, Address::times_4,
-                             arrayOopDesc::base_offset_in_bytes(T_FLOAT)),
-                     noreg /* ftos */, noreg, noreg, noreg);
->>>>>>> 890adb64
+                     noreg, noreg);
 }
 
 void TemplateTable::dastore() {
@@ -1232,18 +1211,11 @@
   // rbx:  index
   // rdx:  array
   index_check(rdx, rbx); // prefer index in rbx
-<<<<<<< HEAD
   Address addr(rdx, rbx, Address::times_8,
                arrayOopDesc::base_offset_in_bytes(T_DOUBLE));
   TSAN_RUNTIME_ONLY(tsan_observe_load_or_store(addr, SharedRuntime::tsan_write8));
   __ access_store_at(T_DOUBLE, IN_HEAP | IS_ARRAY, addr, noreg /* dtos */,
-                     noreg, noreg);
-=======
-  __ access_store_at(T_DOUBLE, IN_HEAP | IS_ARRAY,
-                     Address(rdx, rbx, Address::times_8,
-                             arrayOopDesc::base_offset_in_bytes(T_DOUBLE)),
-                     noreg /* dtos */, noreg, noreg, noreg);
->>>>>>> 890adb64
+                     noreg, noreg, noreg);
 }
 
 void TemplateTable::aastore() {
@@ -1320,17 +1292,10 @@
   __ jccb(Assembler::zero, L_skip);
   __ andl(rax, 1);  // if it is a T_BOOLEAN array, mask the stored value to 0/1
   __ bind(L_skip);
-<<<<<<< HEAD
   Address addr(rdx, rbx, Address::times_1,
                arrayOopDesc::base_offset_in_bytes(T_BYTE));
   TSAN_RUNTIME_ONLY(tsan_observe_load_or_store(addr, SharedRuntime::tsan_write1));
-  __ access_store_at(T_BYTE, IN_HEAP | IS_ARRAY, addr, rax, noreg, noreg);
-=======
-  __ access_store_at(T_BYTE, IN_HEAP | IS_ARRAY,
-                     Address(rdx, rbx,Address::times_1,
-                             arrayOopDesc::base_offset_in_bytes(T_BYTE)),
-                     rax, noreg, noreg, noreg);
->>>>>>> 890adb64
+  __ access_store_at(T_BYTE, IN_HEAP | IS_ARRAY, addr, rax, noreg, noreg, noreg);
 }
 
 void TemplateTable::castore() {
@@ -1340,17 +1305,10 @@
   // rbx: index
   // rdx: array
   index_check(rdx, rbx);  // prefer index in rbx
-<<<<<<< HEAD
   Address addr(rdx, rbx, Address::times_2,
                arrayOopDesc::base_offset_in_bytes(T_CHAR));
   TSAN_RUNTIME_ONLY(tsan_observe_load_or_store(addr, SharedRuntime::tsan_write2));
-  __ access_store_at(T_CHAR, IN_HEAP | IS_ARRAY, addr, rax, noreg, noreg);
-=======
-  __ access_store_at(T_CHAR, IN_HEAP | IS_ARRAY,
-                     Address(rdx, rbx, Address::times_2,
-                             arrayOopDesc::base_offset_in_bytes(T_CHAR)),
-                     rax, noreg, noreg, noreg);
->>>>>>> 890adb64
+  __ access_store_at(T_CHAR, IN_HEAP | IS_ARRAY, addr, rax, noreg, noreg, noreg);
 }
 
 
@@ -2867,8 +2825,7 @@
                                     ConstantPoolCacheEntry::f1_offset())));
     const int mirror_offset = in_bytes(Klass::java_mirror_offset());
     __ movptr(obj, Address(obj, mirror_offset));
-<<<<<<< HEAD
-    __ resolve_oop_handle(obj);
+    __ resolve_oop_handle(obj, rscratch2);
     TSAN_RUNTIME_ONLY(
       // Draw a happens-before edge from the class's static initializer to
       // this lookup.
@@ -2889,8 +2846,6 @@
                       c_rarg0);
       __ popa();
     );
-=======
-    __ resolve_oop_handle(obj, rscratch2);
   }
 }
 
@@ -2956,7 +2911,6 @@
 #else
     __ movptr(index, ArrayAddress(table, Address(noreg, index, Address::times_ptr)));
 #endif // _LP64
->>>>>>> 890adb64
   }
 
   // push return address
@@ -3368,13 +3322,9 @@
   {
     __ pop(btos);
     if (!is_static) pop_and_check_object(obj);
-<<<<<<< HEAD
     TSAN_RUNTIME_ONLY(tsan_observe_get_or_put(
         field, rdx, SharedRuntime::tsan_write1, btos));
-    __ access_store_at(T_BYTE, IN_HEAP, field, rax, noreg, noreg);
-=======
     __ access_store_at(T_BYTE, IN_HEAP, field, rax, noreg, noreg, noreg);
->>>>>>> 890adb64
     if (!is_static && rc == may_rewrite) {
       patch_bytecode(Bytecodes::_fast_bputfield, bc, rbx, true, byte_no);
     }
@@ -3389,13 +3339,9 @@
   {
     __ pop(ztos);
     if (!is_static) pop_and_check_object(obj);
-<<<<<<< HEAD
     TSAN_RUNTIME_ONLY(tsan_observe_get_or_put(
         field, rdx, SharedRuntime::tsan_write1, ztos));
-    __ access_store_at(T_BOOLEAN, IN_HEAP, field, rax, noreg, noreg);
-=======
     __ access_store_at(T_BOOLEAN, IN_HEAP, field, rax, noreg, noreg, noreg);
->>>>>>> 890adb64
     if (!is_static && rc == may_rewrite) {
       patch_bytecode(Bytecodes::_fast_zputfield, bc, rbx, true, byte_no);
     }
@@ -3430,13 +3376,9 @@
   {
     __ pop(itos);
     if (!is_static) pop_and_check_object(obj);
-<<<<<<< HEAD
     TSAN_RUNTIME_ONLY(tsan_observe_get_or_put(
         field, rdx, SharedRuntime::tsan_write4, itos));
-    __ access_store_at(T_INT, IN_HEAP, field, rax, noreg, noreg);
-=======
     __ access_store_at(T_INT, IN_HEAP, field, rax, noreg, noreg, noreg);
->>>>>>> 890adb64
     if (!is_static && rc == may_rewrite) {
       patch_bytecode(Bytecodes::_fast_iputfield, bc, rbx, true, byte_no);
     }
@@ -3451,13 +3393,9 @@
   {
     __ pop(ctos);
     if (!is_static) pop_and_check_object(obj);
-<<<<<<< HEAD
     TSAN_RUNTIME_ONLY(tsan_observe_get_or_put(
         field, rdx, SharedRuntime::tsan_write2, ctos));
-    __ access_store_at(T_CHAR, IN_HEAP, field, rax, noreg, noreg);
-=======
     __ access_store_at(T_CHAR, IN_HEAP, field, rax, noreg, noreg, noreg);
->>>>>>> 890adb64
     if (!is_static && rc == may_rewrite) {
       patch_bytecode(Bytecodes::_fast_cputfield, bc, rbx, true, byte_no);
     }
@@ -3472,13 +3410,9 @@
   {
     __ pop(stos);
     if (!is_static) pop_and_check_object(obj);
-<<<<<<< HEAD
     TSAN_RUNTIME_ONLY(tsan_observe_get_or_put(
         field, rdx, SharedRuntime::tsan_write2, stos));
-    __ access_store_at(T_SHORT, IN_HEAP, field, rax, noreg, noreg);
-=======
     __ access_store_at(T_SHORT, IN_HEAP, field, rax, noreg, noreg, noreg);
->>>>>>> 890adb64
     if (!is_static && rc == may_rewrite) {
       patch_bytecode(Bytecodes::_fast_sputfield, bc, rbx, true, byte_no);
     }
@@ -3513,13 +3447,9 @@
   {
     __ pop(ftos);
     if (!is_static) pop_and_check_object(obj);
-<<<<<<< HEAD
     TSAN_RUNTIME_ONLY(tsan_observe_get_or_put(
         field, rdx, SharedRuntime::tsan_write4, ftos));
-    __ access_store_at(T_FLOAT, IN_HEAP, field, noreg /* ftos */, noreg, noreg);
-=======
     __ access_store_at(T_FLOAT, IN_HEAP, field, noreg /* ftos */, noreg, noreg, noreg);
->>>>>>> 890adb64
     if (!is_static && rc == may_rewrite) {
       patch_bytecode(Bytecodes::_fast_fputfield, bc, rbx, true, byte_no);
     }
