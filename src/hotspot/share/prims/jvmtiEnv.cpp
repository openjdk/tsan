--- conflicted
+++ resolved
@@ -3156,37 +3156,10 @@
     JvmtiPendingMonitors::enter(rmonitor);
   } else {
     Thread* thread = Thread::current();
-<<<<<<< HEAD
-    if (thread->is_Java_thread()) {
-      JavaThread* current_thread = (JavaThread*)thread;
-
-      /* Transition to thread_blocked without entering vm state          */
-      /* This is really evil. Normally you can't undo _thread_blocked    */
-      /* transitions like this because it would cause us to miss a       */
-      /* safepoint but since the thread was already in _thread_in_native */
-      /* the thread is not leaving a safepoint safe state and it will    */
-      /* block when it tries to return from native. We can't safepoint   */
-      /* block in here because we could deadlock the vmthread. Blech.    */
-
-      JavaThreadState state = current_thread->thread_state();
-      assert(state == _thread_in_native, "Must be _thread_in_native");
-      // frame should already be walkable since we are in native
-      assert(!current_thread->has_last_Java_frame() ||
-             current_thread->frame_anchor()->walkable(), "Must be walkable");
-      current_thread->set_thread_state(_thread_blocked);
-
-      rmonitor->raw_enter(current_thread);
-      // restore state, still at a safepoint safe state
-      current_thread->set_thread_state(state);
-    } else {
-      rmonitor->raw_enter(thread);
-    }
-    TSAN_RUNTIME_ONLY(TSAN_RAW_LOCK_ACQUIRED(rmonitor));
-=======
     // 8266889: raw_enter changes Java thread state, needs WXWrite
     MACOS_AARCH64_ONLY(ThreadWXEnable __wx(WXWrite, thread));
     rmonitor->raw_enter(thread);
->>>>>>> dfacda48
+    TSAN_RUNTIME_ONLY(TSAN_RAW_LOCK_ACQUIRED(rmonitor));
   }
   return JVMTI_ERROR_NONE;
 } /* end RawMonitorEnter */
@@ -3219,15 +3192,12 @@
 jvmtiError
 JvmtiEnv::RawMonitorWait(JvmtiRawMonitor * rmonitor, jlong millis) {
   Thread* thread = Thread::current();
-<<<<<<< HEAD
 
   // A wait is modeled in Tsan as a simple release-acquire pair.
   // The matching release annotation is below.
   TSAN_RUNTIME_ONLY(TSAN_RAW_LOCK_RELEASED(rmonitor));
-=======
   // 8266889: raw_wait changes Java thread state, needs WXWrite
   MACOS_AARCH64_ONLY(ThreadWXEnable __wx(WXWrite, thread));
->>>>>>> dfacda48
   int r = rmonitor->raw_wait(millis, thread);
   // The matching acquire annotation is above.
   TSAN_RUNTIME_ONLY(TSAN_RAW_LOCK_ACQUIRED(rmonitor));
