/*
 * Copyright (c) 2003, 2023, Oracle and/or its affiliates. All rights reserved.
 * DO NOT ALTER OR REMOVE COPYRIGHT NOTICES OR THIS FILE HEADER.
 *
 * This code is free software; you can redistribute it and/or modify it
 * under the terms of the GNU General Public License version 2 only, as
 * published by the Free Software Foundation.
 *
 * This code is distributed in the hope that it will be useful, but WITHOUT
 * ANY WARRANTY; without even the implied warranty of MERCHANTABILITY or
 * FITNESS FOR A PARTICULAR PURPOSE.  See the GNU General Public License
 * version 2 for more details (a copy is included in the LICENSE file that
 * accompanied this code).
 *
 * You should have received a copy of the GNU General Public License version
 * 2 along with this work; if not, write to the Free Software Foundation,
 * Inc., 51 Franklin St, Fifth Floor, Boston, MA 02110-1301 USA.
 *
 * Please contact Oracle, 500 Oracle Parkway, Redwood Shores, CA 94065 USA
 * or visit www.oracle.com if you need additional information or have any
 * questions.
 *
 */

#include "precompiled.hpp"
#include "classfile/classLoaderExt.hpp"
#include "classfile/javaClasses.inline.hpp"
#include "classfile/stringTable.hpp"
#include "classfile/modules.hpp"
#include "classfile/systemDictionary.hpp"
#include "classfile/vmClasses.hpp"
#include "classfile/vmSymbols.hpp"
#include "gc/shared/collectedHeap.hpp"
#include "interpreter/bytecodeStream.hpp"
#include "interpreter/interpreter.hpp"
#include "jfr/jfrEvents.hpp"
#include "jvmtifiles/jvmtiEnv.hpp"
#include "logging/log.hpp"
#include "logging/logConfiguration.hpp"
#include "memory/allocation.hpp"
#include "memory/resourceArea.hpp"
#include "memory/universe.hpp"
#include "oops/instanceKlass.hpp"
#include "oops/klass.inline.hpp"
#include "oops/objArrayOop.inline.hpp"
#include "oops/oop.inline.hpp"
#include "prims/jniCheck.hpp"
#include "prims/jvm_misc.hpp"
#include "prims/jvmtiAgentThread.hpp"
#include "prims/jvmtiClassFileReconstituter.hpp"
#include "prims/jvmtiCodeBlobEvents.hpp"
#include "prims/jvmtiExtensions.hpp"
#include "prims/jvmtiGetLoadedClasses.hpp"
#include "prims/jvmtiImpl.hpp"
#include "prims/jvmtiManageCapabilities.hpp"
#include "prims/jvmtiRawMonitor.hpp"
#include "prims/jvmtiRedefineClasses.hpp"
#include "prims/jvmtiTagMap.hpp"
#include "prims/jvmtiThreadState.inline.hpp"
#include "prims/jvmtiUtil.hpp"
#include "runtime/arguments.hpp"
#include "runtime/deoptimization.hpp"
#include "runtime/fieldDescriptor.inline.hpp"
#include "runtime/handles.inline.hpp"
#include "runtime/interfaceSupport.inline.hpp"
#include "runtime/javaCalls.hpp"
#include "runtime/javaThread.inline.hpp"
#include "runtime/jfieldIDWorkaround.hpp"
#include "runtime/jniHandles.inline.hpp"
#include "runtime/objectMonitor.inline.hpp"
#include "runtime/os.hpp"
#include "runtime/osThread.hpp"
#include "runtime/reflectionUtils.hpp"
#include "runtime/signature.hpp"
#include "runtime/threadHeapSampler.hpp"
#include "runtime/threads.hpp"
#include "runtime/threadSMR.hpp"
#include "runtime/timerTrace.hpp"
#include "runtime/vframe.inline.hpp"
#include "runtime/vmThread.hpp"
#include "services/threadService.hpp"
#if INCLUDE_TSAN
#include "tsan/tsan.hpp"
#endif  // INCLUDE_TSAN
#include "utilities/exceptions.hpp"
#include "utilities/preserveException.hpp"
#include "utilities/utf8.hpp"


#define FIXLATER 0 // REMOVE this when completed.

 // FIXLATER: hook into JvmtiTrace
#define TraceJVMTICalls false

JvmtiEnv::JvmtiEnv(jint version) : JvmtiEnvBase(version) {
}

JvmtiEnv::~JvmtiEnv() {
}

JvmtiEnv*
JvmtiEnv::create_a_jvmti(jint version) {
  return new JvmtiEnv(version);
}

// VM operation class to copy jni function table at safepoint.
// More than one java threads or jvmti agents may be reading/
// modifying jni function tables. To reduce the risk of bad
// interaction b/w these threads it is copied at safepoint.
class VM_JNIFunctionTableCopier : public VM_Operation {
 private:
  const struct JNINativeInterface_ *_function_table;
 public:
  VM_JNIFunctionTableCopier(const struct JNINativeInterface_ *func_tbl) {
    _function_table = func_tbl;
  };

  VMOp_Type type() const { return VMOp_JNIFunctionTableCopier; }
  void doit() {
    copy_jni_function_table(_function_table);
  };
};

//
// Do not change the "prefix" marker below, everything above it is copied
// unchanged into the filled stub, everything below is controlled by the
// stub filler (only method bodies are carried forward, and then only for
// functionality still in the spec).
//
// end file prefix

  //
  // Memory Management functions
  //

// mem_ptr - pre-checked for null
jvmtiError
JvmtiEnv::Allocate(jlong size, unsigned char** mem_ptr) {
  return allocate(size, mem_ptr);
} /* end Allocate */


// mem - null is a valid value, must be checked
jvmtiError
JvmtiEnv::Deallocate(unsigned char* mem) {
  return deallocate(mem);
} /* end Deallocate */

// thread - NOT protected by ThreadsListHandle and NOT pre-checked
// data - null is a valid value, must be checked
jvmtiError
JvmtiEnv::SetThreadLocalStorage(jthread thread, const void* data) {
  JavaThread* current = JavaThread::current();
  JvmtiThreadState* state = nullptr;
  JvmtiVTMSTransitionDisabler disabler(thread);
  ThreadsListHandle tlh(current);

  JavaThread* java_thread = nullptr;
  oop thread_obj = nullptr;
  if (thread == nullptr) {
    java_thread = current;
    state = java_thread->jvmti_thread_state();
  } else {
    jvmtiError err = get_threadOop_and_JavaThread(tlh.list(), thread, &java_thread, &thread_obj);
    if (err != JVMTI_ERROR_NONE) {
      return err;
    }
    state = java_lang_Thread::jvmti_thread_state(thread_obj);
  }
  if (state == nullptr) {
    if (data == nullptr) {
      // leaving state unset same as data set to null
      return JVMTI_ERROR_NONE;
    }
    // otherwise, create the state
    HandleMark hm(current);
    Handle thread_handle(current, thread_obj);
    state = JvmtiThreadState::state_for(java_thread, thread_handle);
    if (state == nullptr) {
      return JVMTI_ERROR_THREAD_NOT_ALIVE;
    }
  }
  state->env_thread_state(this)->set_agent_thread_local_storage_data((void*)data);
  return JVMTI_ERROR_NONE;
} /* end SetThreadLocalStorage */


// thread - NOT protected by ThreadsListHandle and NOT pre-checked
// data_ptr - pre-checked for null
jvmtiError
JvmtiEnv::GetThreadLocalStorage(jthread thread, void** data_ptr) {
  JavaThread* current_thread = JavaThread::current();
  if (thread == nullptr) {
    JvmtiThreadState* state = current_thread->jvmti_thread_state();
    *data_ptr = (state == nullptr) ? nullptr :
      state->env_thread_state(this)->get_agent_thread_local_storage_data();
  } else {
    // jvmti_GetThreadLocalStorage is "in native" and doesn't transition
    // the thread to _thread_in_vm. However, when the TLS for a thread
    // other than the current thread is required we need to transition
    // from native so as to resolve the jthread.

    MACOS_AARCH64_ONLY(ThreadWXEnable __wx(WXWrite, current_thread));
    ThreadInVMfromNative __tiv(current_thread);
    VM_ENTRY_BASE(jvmtiError, JvmtiEnv::GetThreadLocalStorage , current_thread)
    debug_only(VMNativeEntryWrapper __vew;)

    JvmtiVTMSTransitionDisabler disabler(thread);
    ThreadsListHandle tlh(current_thread);

    JavaThread* java_thread = nullptr;
    oop thread_obj = nullptr;
    jvmtiError err = get_threadOop_and_JavaThread(tlh.list(), thread, &java_thread, &thread_obj);
    if (err != JVMTI_ERROR_NONE) {
      return err;
    }

    HandleMark hm(current_thread);
    Handle thread_handle(current_thread, thread_obj);
    JvmtiThreadState* state = JvmtiThreadState::state_for(java_thread, thread_handle);
    *data_ptr = (state == nullptr) ? nullptr :
      state->env_thread_state(this)->get_agent_thread_local_storage_data();
  }
  return JVMTI_ERROR_NONE;
} /* end GetThreadLocalStorage */

  //
  // Module functions
  //

// module_count_ptr - pre-checked for null
// modules_ptr - pre-checked for null
jvmtiError
JvmtiEnv::GetAllModules(jint* module_count_ptr, jobject** modules_ptr) {
    JvmtiModuleClosure jmc;

    return jmc.get_all_modules(this, module_count_ptr, modules_ptr);
} /* end GetAllModules */


// class_loader - null is a valid value, must be pre-checked
// package_name - pre-checked for null
// module_ptr - pre-checked for null
jvmtiError
JvmtiEnv::GetNamedModule(jobject class_loader, const char* package_name, jobject* module_ptr) {
  JavaThread* THREAD = JavaThread::current(); // For exception macros.
  ResourceMark rm(THREAD);

  Handle h_loader (THREAD, JNIHandles::resolve(class_loader));
  // Check that loader is a subclass of java.lang.ClassLoader.
  if (h_loader.not_null() && !java_lang_ClassLoader::is_subclass(h_loader->klass())) {
    return JVMTI_ERROR_ILLEGAL_ARGUMENT;
  }
  oop module = Modules::get_named_module(h_loader, package_name);
  *module_ptr = module != nullptr ? JNIHandles::make_local(THREAD, module) : nullptr;
  return JVMTI_ERROR_NONE;
} /* end GetNamedModule */


// module - pre-checked for null
// to_module - pre-checked for null
jvmtiError
JvmtiEnv::AddModuleReads(jobject module, jobject to_module) {
  JavaThread* THREAD = JavaThread::current(); // For exception macros.

  // check module
  Handle h_module(THREAD, JNIHandles::resolve(module));
  if (!java_lang_Module::is_instance(h_module())) {
    return JVMTI_ERROR_INVALID_MODULE;
  }
  // check to_module
  Handle h_to_module(THREAD, JNIHandles::resolve(to_module));
  if (!java_lang_Module::is_instance(h_to_module())) {
    return JVMTI_ERROR_INVALID_MODULE;
  }
  return JvmtiExport::add_module_reads(h_module, h_to_module, THREAD);
} /* end AddModuleReads */


// module - pre-checked for null
// pkg_name - pre-checked for null
// to_module - pre-checked for null
jvmtiError
JvmtiEnv::AddModuleExports(jobject module, const char* pkg_name, jobject to_module) {
  JavaThread* THREAD = JavaThread::current(); // For exception macros.
  Handle h_pkg = java_lang_String::create_from_str(pkg_name, THREAD);

  // check module
  Handle h_module(THREAD, JNIHandles::resolve(module));
  if (!java_lang_Module::is_instance(h_module())) {
    return JVMTI_ERROR_INVALID_MODULE;
  }
  // check to_module
  Handle h_to_module(THREAD, JNIHandles::resolve(to_module));
  if (!java_lang_Module::is_instance(h_to_module())) {
    return JVMTI_ERROR_INVALID_MODULE;
  }
  return JvmtiExport::add_module_exports(h_module, h_pkg, h_to_module, THREAD);
} /* end AddModuleExports */


// module - pre-checked for null
// pkg_name - pre-checked for null
// to_module - pre-checked for null
jvmtiError
JvmtiEnv::AddModuleOpens(jobject module, const char* pkg_name, jobject to_module) {
  JavaThread* THREAD = JavaThread::current(); // For exception macros.
  Handle h_pkg = java_lang_String::create_from_str(pkg_name, THREAD);

  // check module
  Handle h_module(THREAD, JNIHandles::resolve(module));
  if (!java_lang_Module::is_instance(h_module())) {
    return JVMTI_ERROR_INVALID_MODULE;
  }
  // check to_module
  Handle h_to_module(THREAD, JNIHandles::resolve(to_module));
  if (!java_lang_Module::is_instance(h_to_module())) {
    return JVMTI_ERROR_INVALID_MODULE;
  }
  return JvmtiExport::add_module_opens(h_module, h_pkg, h_to_module, THREAD);
} /* end AddModuleOpens */


// module - pre-checked for null
// service - pre-checked for null
jvmtiError
JvmtiEnv::AddModuleUses(jobject module, jclass service) {
  JavaThread* THREAD = JavaThread::current(); // For exception macros.

  // check module
  Handle h_module(THREAD, JNIHandles::resolve(module));
  if (!java_lang_Module::is_instance(h_module())) {
    return JVMTI_ERROR_INVALID_MODULE;
  }
  // check service
  Handle h_service(THREAD, JNIHandles::resolve_external_guard(service));
  if (!java_lang_Class::is_instance(h_service()) ||
      java_lang_Class::is_primitive(h_service())) {
    return JVMTI_ERROR_INVALID_CLASS;
  }
  return JvmtiExport::add_module_uses(h_module, h_service, THREAD);
} /* end AddModuleUses */


// module - pre-checked for null
// service - pre-checked for null
// impl_class - pre-checked for null
jvmtiError
JvmtiEnv::AddModuleProvides(jobject module, jclass service, jclass impl_class) {
  JavaThread* THREAD = JavaThread::current(); // For exception macros.

  // check module
  Handle h_module(THREAD, JNIHandles::resolve(module));
  if (!java_lang_Module::is_instance(h_module())) {
    return JVMTI_ERROR_INVALID_MODULE;
  }
  // check service
  Handle h_service(THREAD, JNIHandles::resolve_external_guard(service));
  if (!java_lang_Class::is_instance(h_service()) ||
      java_lang_Class::is_primitive(h_service())) {
    return JVMTI_ERROR_INVALID_CLASS;
  }
  // check impl_class
  Handle h_impl_class(THREAD, JNIHandles::resolve_external_guard(impl_class));
  if (!java_lang_Class::is_instance(h_impl_class()) ||
      java_lang_Class::is_primitive(h_impl_class())) {
    return JVMTI_ERROR_INVALID_CLASS;
  }
  return JvmtiExport::add_module_provides(h_module, h_service, h_impl_class, THREAD);
} /* end AddModuleProvides */

// module - pre-checked for null
// is_modifiable_class_ptr - pre-checked for null
jvmtiError
JvmtiEnv::IsModifiableModule(jobject module, jboolean* is_modifiable_module_ptr) {
  JavaThread* current = JavaThread::current();

  // check module
  Handle h_module(current, JNIHandles::resolve(module));
  if (!java_lang_Module::is_instance(h_module())) {
    return JVMTI_ERROR_INVALID_MODULE;
  }

  *is_modifiable_module_ptr = JNI_TRUE;
  return JVMTI_ERROR_NONE;
} /* end IsModifiableModule */


  //
  // Class functions
  //

// class_count_ptr - pre-checked for null
// classes_ptr - pre-checked for null
jvmtiError
JvmtiEnv::GetLoadedClasses(jint* class_count_ptr, jclass** classes_ptr) {
  return JvmtiGetLoadedClasses::getLoadedClasses(this, class_count_ptr, classes_ptr);
} /* end GetLoadedClasses */


// initiating_loader - null is a valid value, must be checked
// class_count_ptr - pre-checked for null
// classes_ptr - pre-checked for null
jvmtiError
JvmtiEnv::GetClassLoaderClasses(jobject initiating_loader, jint* class_count_ptr, jclass** classes_ptr) {
  return JvmtiGetLoadedClasses::getClassLoaderClasses(this, initiating_loader,
                                                  class_count_ptr, classes_ptr);
} /* end GetClassLoaderClasses */

// k_mirror - may be primitive, this must be checked
// is_modifiable_class_ptr - pre-checked for null
jvmtiError
JvmtiEnv::IsModifiableClass(oop k_mirror, jboolean* is_modifiable_class_ptr) {
  *is_modifiable_class_ptr = VM_RedefineClasses::is_modifiable_class(k_mirror)?
                                                       JNI_TRUE : JNI_FALSE;
  return JVMTI_ERROR_NONE;
} /* end IsModifiableClass */

// class_count - pre-checked to be greater than or equal to 0
// classes - pre-checked for null
jvmtiError
JvmtiEnv::RetransformClasses(jint class_count, const jclass* classes) {
//TODO: add locking

  int index;
  JavaThread* current_thread = JavaThread::current();
  ResourceMark rm(current_thread);

  jvmtiClassDefinition* class_definitions =
                            NEW_RESOURCE_ARRAY(jvmtiClassDefinition, class_count);
  NULL_CHECK(class_definitions, JVMTI_ERROR_OUT_OF_MEMORY);

  for (index = 0; index < class_count; index++) {
    HandleMark hm(current_thread);

    jclass jcls = classes[index];
    oop k_mirror = JNIHandles::resolve_external_guard(jcls);
    if (k_mirror == nullptr) {
      return JVMTI_ERROR_INVALID_CLASS;
    }
    if (!k_mirror->is_a(vmClasses::Class_klass())) {
      return JVMTI_ERROR_INVALID_CLASS;
    }

    if (!VM_RedefineClasses::is_modifiable_class(k_mirror)) {
      return JVMTI_ERROR_UNMODIFIABLE_CLASS;
    }

    Klass* klass = java_lang_Class::as_Klass(k_mirror);

    jint status = klass->jvmti_class_status();
    if (status & (JVMTI_CLASS_STATUS_ERROR)) {
      return JVMTI_ERROR_INVALID_CLASS;
    }

    InstanceKlass* ik = InstanceKlass::cast(klass);
    if (ik->get_cached_class_file_bytes() == nullptr) {
      // Not cached, we need to reconstitute the class file from the
      // VM representation. We don't attach the reconstituted class
      // bytes to the InstanceKlass here because they have not been
      // validated and we're not at a safepoint.
      JvmtiClassFileReconstituter reconstituter(ik);
      if (reconstituter.get_error() != JVMTI_ERROR_NONE) {
        return reconstituter.get_error();
      }

      class_definitions[index].class_byte_count = (jint)reconstituter.class_file_size();
      class_definitions[index].class_bytes      = (unsigned char*)
                                                       reconstituter.class_file_bytes();
    } else {
      // it is cached, get it from the cache
      class_definitions[index].class_byte_count = ik->get_cached_class_file_len();
      class_definitions[index].class_bytes      = ik->get_cached_class_file_bytes();
    }
    class_definitions[index].klass              = jcls;
  }
  EventRetransformClasses event;
  VM_RedefineClasses op(class_count, class_definitions, jvmti_class_load_kind_retransform);
  VMThread::execute(&op);
  jvmtiError error = op.check_error();
  if (error == JVMTI_ERROR_NONE) {
    event.set_classCount(class_count);
    event.set_redefinitionId(op.id());
    event.commit();
  }
  return error;
} /* end RetransformClasses */


// class_count - pre-checked to be greater than or equal to 0
// class_definitions - pre-checked for null
jvmtiError
JvmtiEnv::RedefineClasses(jint class_count, const jvmtiClassDefinition* class_definitions) {
//TODO: add locking
  EventRedefineClasses event;
  VM_RedefineClasses op(class_count, class_definitions, jvmti_class_load_kind_redefine);
  VMThread::execute(&op);
  jvmtiError error = op.check_error();
  if (error == JVMTI_ERROR_NONE) {
    event.set_classCount(class_count);
    event.set_redefinitionId(op.id());
    event.commit();
  }
  return error;
} /* end RedefineClasses */


  //
  // Object functions
  //

// size_ptr - pre-checked for null
jvmtiError
JvmtiEnv::GetObjectSize(jobject object, jlong* size_ptr) {
  oop mirror = JNIHandles::resolve_external_guard(object);
  NULL_CHECK(mirror, JVMTI_ERROR_INVALID_OBJECT);
  *size_ptr = (jlong)mirror->size() * wordSize;
  return JVMTI_ERROR_NONE;
} /* end GetObjectSize */

  //
  // Method functions
  //

// prefix - null is a valid value, must be checked
jvmtiError
JvmtiEnv::SetNativeMethodPrefix(const char* prefix) {
  return prefix == nullptr?
              SetNativeMethodPrefixes(0, nullptr) :
              SetNativeMethodPrefixes(1, (char**)&prefix);
} /* end SetNativeMethodPrefix */


// prefix_count - pre-checked to be greater than or equal to 0
// prefixes - pre-checked for null
jvmtiError
JvmtiEnv::SetNativeMethodPrefixes(jint prefix_count, char** prefixes) {
  // Have to grab JVMTI thread state lock to be sure that some thread
  // isn't accessing the prefixes at the same time we are setting them.
  // No locks during VM bring-up.
  if (Threads::number_of_threads() == 0) {
    return set_native_method_prefixes(prefix_count, prefixes);
  } else {
    MutexLocker mu(JvmtiThreadState_lock);
    return set_native_method_prefixes(prefix_count, prefixes);
  }
} /* end SetNativeMethodPrefixes */

  //
  // Event Management functions
  //

// callbacks - null is a valid value, must be checked
// size_of_callbacks - pre-checked to be greater than or equal to 0
jvmtiError
JvmtiEnv::SetEventCallbacks(const jvmtiEventCallbacks* callbacks, jint size_of_callbacks) {
  JvmtiVTMSTransitionDisabler disabler;
  JvmtiEventController::set_event_callbacks(this, callbacks, size_of_callbacks);
  return JVMTI_ERROR_NONE;
} /* end SetEventCallbacks */


// event_thread - null is a valid value, must be checked
jvmtiError
JvmtiEnv::SetEventNotificationMode(jvmtiEventMode mode, jvmtiEvent event_type, jthread event_thread,   ...) {
  bool enabled = (mode == JVMTI_ENABLE);

  // event_type must be valid
  if (!JvmtiEventController::is_valid_event_type(event_type)) {
    return JVMTI_ERROR_INVALID_EVENT_TYPE;
  }

  // assure that needed capabilities are present
  if (enabled && !JvmtiUtil::has_event_capability(event_type, get_capabilities())) {
    return JVMTI_ERROR_MUST_POSSESS_CAPABILITY;
  }

  if (event_type == JVMTI_EVENT_CLASS_FILE_LOAD_HOOK && enabled) {
    record_class_file_load_hook_enabled();
  }
  JvmtiVTMSTransitionDisabler disabler;

  if (event_thread == nullptr) {
    // Can be called at Agent_OnLoad() time with event_thread == nullptr
    // when Thread::current() does not work yet so we cannot create a
    // ThreadsListHandle that is common to both thread-specific and
    // global code paths.

    JvmtiEventController::set_user_enabled(this, nullptr, (oop) nullptr, event_type, enabled);
  } else {
    // We have a specified event_thread.
    ThreadsListHandle tlh;

    JavaThread* java_thread = nullptr;
    oop thread_obj = nullptr;
    jvmtiError err = get_threadOop_and_JavaThread(tlh.list(), event_thread, &java_thread, &thread_obj);
    if (err != JVMTI_ERROR_NONE) {
      return err;
    }

    // global events cannot be controlled at thread level.
    if (JvmtiEventController::is_global_event(event_type)) {
      return JVMTI_ERROR_ILLEGAL_ARGUMENT;
    }

    JvmtiEventController::set_user_enabled(this, java_thread, thread_obj, event_type, enabled);
  }

  return JVMTI_ERROR_NONE;
} /* end SetEventNotificationMode */

  //
  // Capability functions
  //

// capabilities_ptr - pre-checked for null
jvmtiError
JvmtiEnv::GetPotentialCapabilities(jvmtiCapabilities* capabilities_ptr) {
  JvmtiManageCapabilities::get_potential_capabilities(get_capabilities(),
                                                      get_prohibited_capabilities(),
                                                      capabilities_ptr);
  return JVMTI_ERROR_NONE;
} /* end GetPotentialCapabilities */


// capabilities_ptr - pre-checked for null
jvmtiError
JvmtiEnv::AddCapabilities(const jvmtiCapabilities* capabilities_ptr) {
  return JvmtiManageCapabilities::add_capabilities(get_capabilities(),
                                                   get_prohibited_capabilities(),
                                                   capabilities_ptr,
                                                   get_capabilities());
} /* end AddCapabilities */


// capabilities_ptr - pre-checked for null
jvmtiError
JvmtiEnv::RelinquishCapabilities(const jvmtiCapabilities* capabilities_ptr) {
  JvmtiManageCapabilities::relinquish_capabilities(get_capabilities(), capabilities_ptr, get_capabilities());
  return JVMTI_ERROR_NONE;
} /* end RelinquishCapabilities */


// capabilities_ptr - pre-checked for null
jvmtiError
JvmtiEnv::GetCapabilities(jvmtiCapabilities* capabilities_ptr) {
  JvmtiManageCapabilities::copy_capabilities(get_capabilities(), capabilities_ptr);
  return JVMTI_ERROR_NONE;
} /* end GetCapabilities */

  //
  // Class Loader Search functions
  //

// segment - pre-checked for null
jvmtiError
JvmtiEnv::AddToBootstrapClassLoaderSearch(const char* segment) {
  jvmtiPhase phase = get_phase();
  if (phase == JVMTI_PHASE_ONLOAD) {
    Arguments::append_sysclasspath(segment);
    return JVMTI_ERROR_NONE;
  } else if (use_version_1_0_semantics()) {
    // This JvmtiEnv requested version 1.0 semantics and this function
    // is only allowed in the ONLOAD phase in version 1.0 so we need to
    // return an error here.
    return JVMTI_ERROR_WRONG_PHASE;
  } else if (phase == JVMTI_PHASE_LIVE) {
    // The phase is checked by the wrapper that called this function,
    // but this thread could be racing with the thread that is
    // terminating the VM so we check one more time.

    // create the zip entry
    ClassPathZipEntry* zip_entry = ClassLoader::create_class_path_zip_entry(segment, true);
    if (zip_entry == nullptr) {
      return JVMTI_ERROR_ILLEGAL_ARGUMENT;
    }

    // add the jar file to the bootclasspath
    log_info(class, load)("opened: %s", zip_entry->name());
#if INCLUDE_CDS
    ClassLoaderExt::append_boot_classpath(zip_entry);
#else
    ClassLoader::add_to_boot_append_entries(zip_entry);
#endif
    return JVMTI_ERROR_NONE;
  } else {
    return JVMTI_ERROR_WRONG_PHASE;
  }

} /* end AddToBootstrapClassLoaderSearch */


// segment - pre-checked for null
jvmtiError
JvmtiEnv::AddToSystemClassLoaderSearch(const char* segment) {
  jvmtiPhase phase = get_phase();

  if (phase == JVMTI_PHASE_ONLOAD) {
    for (SystemProperty* p = Arguments::system_properties(); p != nullptr; p = p->next()) {
      if (strcmp("java.class.path", p->key()) == 0) {
        p->append_value(segment);
        break;
      }
    }
    return JVMTI_ERROR_NONE;
  } else if (phase == JVMTI_PHASE_LIVE) {
    // The phase is checked by the wrapper that called this function,
    // but this thread could be racing with the thread that is
    // terminating the VM so we check one more time.
    JavaThread* THREAD = JavaThread::current(); // For exception macros.
    HandleMark hm(THREAD);

    // create the zip entry (which will open the zip file and hence
    // check that the segment is indeed a zip file).
    ClassPathZipEntry* zip_entry = ClassLoader::create_class_path_zip_entry(segment, false);
    if (zip_entry == nullptr) {
      return JVMTI_ERROR_ILLEGAL_ARGUMENT;
    }
    delete zip_entry;   // no longer needed

    Handle loader(THREAD, SystemDictionary::java_system_loader());

    // need the path as java.lang.String
    Handle path = java_lang_String::create_from_platform_dependent_str(segment, THREAD);
    if (HAS_PENDING_EXCEPTION) {
      CLEAR_PENDING_EXCEPTION;
      return JVMTI_ERROR_INTERNAL;
    }

    // Invoke the appendToClassPathForInstrumentation method - if the method
    // is not found it means the loader doesn't support adding to the class path
    // in the live phase.
    {
      JavaValue res(T_VOID);
      JavaCalls::call_special(&res,
                              loader,
                              loader->klass(),
                              vmSymbols::appendToClassPathForInstrumentation_name(),
                              vmSymbols::appendToClassPathForInstrumentation_signature(),
                              path,
                              THREAD);
      if (HAS_PENDING_EXCEPTION) {
        Symbol* ex_name = PENDING_EXCEPTION->klass()->name();
        CLEAR_PENDING_EXCEPTION;

        if (ex_name == vmSymbols::java_lang_NoSuchMethodError()) {
          return JVMTI_ERROR_CLASS_LOADER_UNSUPPORTED;
        } else {
          return JVMTI_ERROR_INTERNAL;
        }
      }
    }

    return JVMTI_ERROR_NONE;
  } else {
    return JVMTI_ERROR_WRONG_PHASE;
  }
} /* end AddToSystemClassLoaderSearch */

  //
  // General functions
  //

// phase_ptr - pre-checked for null
jvmtiError
JvmtiEnv::GetPhase(jvmtiPhase* phase_ptr) {
  *phase_ptr = phase();
  return JVMTI_ERROR_NONE;
} /* end GetPhase */


jvmtiError
JvmtiEnv::DisposeEnvironment() {
  dispose();
  return JVMTI_ERROR_NONE;
} /* end DisposeEnvironment */


// data - null is a valid value, must be checked
jvmtiError
JvmtiEnv::SetEnvironmentLocalStorage(const void* data) {
  set_env_local_storage(data);
  return JVMTI_ERROR_NONE;
} /* end SetEnvironmentLocalStorage */


// data_ptr - pre-checked for null
jvmtiError
JvmtiEnv::GetEnvironmentLocalStorage(void** data_ptr) {
  *data_ptr = (void*)get_env_local_storage();
  return JVMTI_ERROR_NONE;
} /* end GetEnvironmentLocalStorage */

// version_ptr - pre-checked for null
jvmtiError
JvmtiEnv::GetVersionNumber(jint* version_ptr) {
  *version_ptr = JVMTI_VERSION;
  return JVMTI_ERROR_NONE;
} /* end GetVersionNumber */


// name_ptr - pre-checked for null
jvmtiError
JvmtiEnv::GetErrorName(jvmtiError error, char** name_ptr) {
  if (error < JVMTI_ERROR_NONE || error > JVMTI_ERROR_MAX) {
    return JVMTI_ERROR_ILLEGAL_ARGUMENT;
  }
  const char *name = JvmtiUtil::error_name(error);
  if (name == nullptr) {
    return JVMTI_ERROR_ILLEGAL_ARGUMENT;
  }
  size_t len = strlen(name) + 1;
  jvmtiError err = allocate(len, (unsigned char**)name_ptr);
  if (err == JVMTI_ERROR_NONE) {
    memcpy(*name_ptr, name, len);
  }
  return err;
} /* end GetErrorName */


jvmtiError
JvmtiEnv::SetVerboseFlag(jvmtiVerboseFlag flag, jboolean value) {
  LogLevelType level = value == 0 ? LogLevel::Off : LogLevel::Info;
  switch (flag) {
  case JVMTI_VERBOSE_OTHER:
    // ignore
    break;
  case JVMTI_VERBOSE_CLASS:
    LogConfiguration::configure_stdout(level, false, LOG_TAGS(class, unload));
    LogConfiguration::configure_stdout(level, false, LOG_TAGS(class, load));
    break;
  case JVMTI_VERBOSE_GC:
    LogConfiguration::configure_stdout(level, true, LOG_TAGS(gc));
    break;
  case JVMTI_VERBOSE_JNI:
    level = value == 0 ? LogLevel::Off : LogLevel::Debug;
    LogConfiguration::configure_stdout(level, true, LOG_TAGS(jni, resolve));
    break;
  default:
    return JVMTI_ERROR_ILLEGAL_ARGUMENT;
  };
  return JVMTI_ERROR_NONE;
} /* end SetVerboseFlag */


// format_ptr - pre-checked for null
jvmtiError
JvmtiEnv::GetJLocationFormat(jvmtiJlocationFormat* format_ptr) {
  *format_ptr = JVMTI_JLOCATION_JVMBCI;
  return JVMTI_ERROR_NONE;
} /* end GetJLocationFormat */

  //
  // Thread functions
  //

// thread - NOT protected by ThreadsListHandle and NOT pre-checked
// thread_state_ptr - pre-checked for null
jvmtiError
JvmtiEnv::GetThreadState(jthread thread, jint* thread_state_ptr) {
  JavaThread* current_thread = JavaThread::current();
  JvmtiVTMSTransitionDisabler disabler(thread);
  ThreadsListHandle tlh(current_thread);

  JavaThread* java_thread = nullptr;
  oop thread_oop = nullptr;
  jvmtiError err = get_threadOop_and_JavaThread(tlh.list(), thread, &java_thread, &thread_oop);
  if (err != JVMTI_ERROR_NONE && err != JVMTI_ERROR_THREAD_NOT_ALIVE) {
    // We got an error code so we don't have a JavaThread*, but only
    // return an error from here if the error is not because the thread
    // is a virtual thread.
    return err;
  }

  if (java_lang_VirtualThread::is_instance(thread_oop)) {
    *thread_state_ptr = JvmtiEnvBase::get_vthread_state(thread_oop, java_thread);
  } else {
    *thread_state_ptr = JvmtiEnvBase::get_thread_state(thread_oop, java_thread);
  }
  return JVMTI_ERROR_NONE;
} /* end GetThreadState */


// thread_ptr - pre-checked for null
jvmtiError
JvmtiEnv::GetCurrentThread(jthread* thread_ptr) {
  JavaThread* cur_thread = JavaThread::current();
  oop thread_oop = get_vthread_or_thread_oop(cur_thread);

  *thread_ptr = (jthread)JNIHandles::make_local(cur_thread, thread_oop);
  return JVMTI_ERROR_NONE;
} /* end GetCurrentThread */


// threads_count_ptr - pre-checked for null
// threads_ptr - pre-checked for null
jvmtiError
JvmtiEnv::GetAllThreads(jint* threads_count_ptr, jthread** threads_ptr) {
  int nthreads        = 0;
  Handle *thread_objs = nullptr;
  Thread* current_thread = Thread::current();
  ResourceMark rm(current_thread);
  HandleMark hm(current_thread);

  // enumerate threads (including agent threads)
  ThreadsListEnumerator tle(current_thread, true);
  nthreads = tle.num_threads();
  *threads_count_ptr = nthreads;

  if (nthreads == 0) {
    *threads_ptr = nullptr;
    return JVMTI_ERROR_NONE;
  }

  thread_objs = NEW_RESOURCE_ARRAY(Handle, nthreads);
  NULL_CHECK(thread_objs, JVMTI_ERROR_OUT_OF_MEMORY);

  for (int i = 0; i < nthreads; i++) {
    thread_objs[i] = Handle(tle.get_threadObj(i));
  }

  jthread *jthreads  = new_jthreadArray(nthreads, thread_objs);
  NULL_CHECK(jthreads, JVMTI_ERROR_OUT_OF_MEMORY);

  *threads_ptr = jthreads;
  return JVMTI_ERROR_NONE;
} /* end GetAllThreads */


// thread - NOT protected by ThreadsListHandle and NOT pre-checked
jvmtiError
JvmtiEnv::SuspendThread(jthread thread) {
  JavaThread* current = JavaThread::current();
  HandleMark hm(current);
  Handle self_tobj;

  jvmtiError err;
  {
    JvmtiVTMSTransitionDisabler disabler(true);
    ThreadsListHandle tlh(current);
    JavaThread* java_thread = nullptr;
    oop thread_oop = nullptr;

    err = get_threadOop_and_JavaThread(tlh.list(), thread, &java_thread, &thread_oop);
    if (err != JVMTI_ERROR_NONE) {
      return err;
    }

    // Do not use JvmtiVTMSTransitionDisabler in context of self suspend to avoid deadlocks.
    if (java_thread != current) {
      err = suspend_thread(thread_oop, java_thread, /* single_suspend */ true, nullptr);
      return err;
    }
    // protect thread_oop as a safepoint can be reached in disabler destructor
    self_tobj = Handle(current, thread_oop);
  }
  // Do self suspend for current JavaThread.
  err = suspend_thread(self_tobj(), current, /* single_suspend */ true, nullptr);
  return err;
} /* end SuspendThread */


// request_count - pre-checked to be greater than or equal to 0
// request_list - pre-checked for null
// results - pre-checked for null
jvmtiError
JvmtiEnv::SuspendThreadList(jint request_count, const jthread* request_list, jvmtiError* results) {
  JavaThread* current = JavaThread::current();
  HandleMark hm(current);
  Handle self_tobj;
  int self_idx = -1;

  {
    JvmtiVTMSTransitionDisabler disabler(true);
    ThreadsListHandle tlh(current);

    for (int i = 0; i < request_count; i++) {
      JavaThread *java_thread = nullptr;
      oop thread_oop = nullptr;
      jthread thread = request_list[i];
      jvmtiError err = JvmtiExport::cv_external_thread_to_JavaThread(tlh.list(), thread, &java_thread, &thread_oop);

      if (thread_oop != nullptr &&
          java_lang_VirtualThread::is_instance(thread_oop) &&
          !JvmtiEnvBase::is_vthread_alive(thread_oop)) {
        err = JVMTI_ERROR_THREAD_NOT_ALIVE;
      }
      if (err != JVMTI_ERROR_NONE) {
        if (thread_oop == nullptr || err != JVMTI_ERROR_INVALID_THREAD) {
          results[i] = err;
          continue;
        }
      }
      if (java_thread == current) {
        self_idx = i;
        self_tobj = Handle(current, thread_oop);
        continue; // self suspend after all other suspends
      }
      results[i] = suspend_thread(thread_oop, java_thread, /* single_suspend */ true, nullptr);
    }
  }
  // Self suspend after all other suspends if necessary.
  // Do not use JvmtiVTMSTransitionDisabler in context of self suspend to avoid deadlocks.
  if (self_tobj() != nullptr) {
    // there should not be any error for current java_thread
    results[self_idx] = suspend_thread(self_tobj(), current, /* single_suspend */ true, nullptr);
  }
  // per-thread suspend results returned via results parameter
  return JVMTI_ERROR_NONE;
} /* end SuspendThreadList */


jvmtiError
JvmtiEnv::SuspendAllVirtualThreads(jint except_count, const jthread* except_list) {
  if (!JvmtiExport::can_support_virtual_threads()) {
    return JVMTI_ERROR_MUST_POSSESS_CAPABILITY;
  }
  JavaThread* current = JavaThread::current();
  HandleMark hm(current);
  Handle self_tobj;

  {
    ResourceMark rm(current);
    JvmtiVTMSTransitionDisabler disabler(true);
    ThreadsListHandle tlh(current);
    GrowableArray<jthread>* elist = new GrowableArray<jthread>(except_count);

    jvmtiError err = JvmtiEnvBase::check_thread_list(except_count, except_list);
    if (err != JVMTI_ERROR_NONE) {
      return err;
    }

    // Collect threads from except_list for which resumed status must be restored (only for VirtualThread case)
    for (int idx = 0; idx < except_count; idx++) {
      jthread thread = except_list[idx];
      oop thread_oop = JNIHandles::resolve_external_guard(thread);
      if (java_lang_VirtualThread::is_instance(thread_oop) && !JvmtiVTSuspender::is_vthread_suspended(thread_oop)) {
          // is not suspended, so its resumed status must be restored
          elist->append(except_list[idx]);
      }
    }

    for (JavaThreadIteratorWithHandle jtiwh; JavaThread *java_thread = jtiwh.next(); ) {
      oop vt_oop = java_thread->jvmti_vthread();
      if (!java_thread->is_exiting() &&
          !java_thread->is_jvmti_agent_thread() &&
          !java_thread->is_hidden_from_external_view() &&
          vt_oop != nullptr &&
          ((java_lang_VirtualThread::is_instance(vt_oop) &&
            JvmtiEnvBase::is_vthread_alive(vt_oop) &&
            !JvmtiVTSuspender::is_vthread_suspended(vt_oop)) ||
            (vt_oop->is_a(vmClasses::BoundVirtualThread_klass()) && !java_thread->is_suspended())) &&
          !is_in_thread_list(except_count, except_list, vt_oop)
         ) {
        if (java_thread == current) {
          self_tobj = Handle(current, vt_oop);
          continue; // self suspend after all other suspends
        }
        suspend_thread(vt_oop, java_thread, /* single_suspend */ false, nullptr);
      }
    }
    JvmtiVTSuspender::register_all_vthreads_suspend();

    // Restore resumed state for threads from except list that were not suspended before.
    for (int idx = 0; idx < elist->length(); idx++) {
      jthread thread = elist->at(idx);
      oop thread_oop = JNIHandles::resolve_external_guard(thread);
      if (JvmtiVTSuspender::is_vthread_suspended(thread_oop)) {
        JvmtiVTSuspender::register_vthread_resume(thread_oop);
      }
    }
  }
  // Self suspend after all other suspends if necessary.
  // Do not use JvmtiVTMSTransitionDisabler in context of self suspend to avoid deadlocks.
  if (self_tobj() != nullptr) {
    suspend_thread(self_tobj(), current, /* single_suspend */ false, nullptr);
  }
  return JVMTI_ERROR_NONE;
} /* end SuspendAllVirtualThreads */


// thread - NOT protected by ThreadsListHandle and NOT pre-checked
jvmtiError
JvmtiEnv::ResumeThread(jthread thread) {
  JvmtiVTMSTransitionDisabler disabler(true);
  ThreadsListHandle tlh;

  JavaThread* java_thread = nullptr;
  oop thread_oop = nullptr;
  jvmtiError err = get_threadOop_and_JavaThread(tlh.list(), thread, &java_thread, &thread_oop);
  if (err != JVMTI_ERROR_NONE) {
    return err;
  }
  err = resume_thread(thread_oop, java_thread, /* single_resume */ true);
  return err;
} /* end ResumeThread */


// request_count - pre-checked to be greater than or equal to 0
// request_list - pre-checked for null
// results - pre-checked for null
jvmtiError
JvmtiEnv::ResumeThreadList(jint request_count, const jthread* request_list, jvmtiError* results) {
  oop thread_oop = nullptr;
  JavaThread* java_thread = nullptr;
  JvmtiVTMSTransitionDisabler disabler(true);
  ThreadsListHandle tlh;

  for (int i = 0; i < request_count; i++) {
    jthread thread = request_list[i];
    jvmtiError err = JvmtiExport::cv_external_thread_to_JavaThread(tlh.list(), thread, &java_thread, &thread_oop);

    if (thread_oop != nullptr &&
        java_lang_VirtualThread::is_instance(thread_oop) &&
        !JvmtiEnvBase::is_vthread_alive(thread_oop)) {
      err = JVMTI_ERROR_THREAD_NOT_ALIVE;
    }
    if (err != JVMTI_ERROR_NONE) {
      if (thread_oop == nullptr || err != JVMTI_ERROR_INVALID_THREAD) {
        results[i] = err;
        continue;
      }
    }
    results[i] = resume_thread(thread_oop, java_thread, /* single_resume */ true);
  }
  // per-thread resume results returned via results parameter
  return JVMTI_ERROR_NONE;
} /* end ResumeThreadList */


jvmtiError
JvmtiEnv::ResumeAllVirtualThreads(jint except_count, const jthread* except_list) {
  if (!JvmtiExport::can_support_virtual_threads()) {
    return JVMTI_ERROR_MUST_POSSESS_CAPABILITY;
  }
  jvmtiError err = JvmtiEnvBase::check_thread_list(except_count, except_list);
  if (err != JVMTI_ERROR_NONE) {
    return err;
  }
  ResourceMark rm;
  JvmtiVTMSTransitionDisabler disabler(true);
  GrowableArray<jthread>* elist = new GrowableArray<jthread>(except_count);

  // Collect threads from except_list for which suspended status must be restored (only for VirtualThread case)
  for (int idx = 0; idx < except_count; idx++) {
    jthread thread = except_list[idx];
    oop thread_oop = JNIHandles::resolve_external_guard(thread);
    if (java_lang_VirtualThread::is_instance(thread_oop) && JvmtiVTSuspender::is_vthread_suspended(thread_oop)) {
      // is suspended, so its suspended status must be restored
      elist->append(except_list[idx]);
    }
  }

  for (JavaThreadIteratorWithHandle jtiwh; JavaThread *java_thread = jtiwh.next(); ) {
    oop vt_oop = java_thread->jvmti_vthread();
    if (!java_thread->is_exiting() &&
        !java_thread->is_jvmti_agent_thread() &&
        !java_thread->is_hidden_from_external_view() &&
        vt_oop != nullptr &&
        ((java_lang_VirtualThread::is_instance(vt_oop) &&
          JvmtiEnvBase::is_vthread_alive(vt_oop) &&
          JvmtiVTSuspender::is_vthread_suspended(vt_oop)) ||
          (vt_oop->is_a(vmClasses::BoundVirtualThread_klass()) && java_thread->is_suspended())) &&
        !is_in_thread_list(except_count, except_list, vt_oop)
    ) {
      resume_thread(vt_oop, java_thread, /* single_resume */ false);
    }
  }
  JvmtiVTSuspender::register_all_vthreads_resume();

  // Restore suspended state for threads from except list that were suspended before.
  for (int idx = 0; idx < elist->length(); idx++) {
    jthread thread = elist->at(idx);
    oop thread_oop = JNIHandles::resolve_external_guard(thread);
    if (!JvmtiVTSuspender::is_vthread_suspended(thread_oop)) {
      JvmtiVTSuspender::register_vthread_suspend(thread_oop);
    }
  }
  return JVMTI_ERROR_NONE;
} /* end ResumeAllVirtualThreads */


jvmtiError
JvmtiEnv::StopThread(jthread thread, jobject exception) {
  JavaThread* current_thread = JavaThread::current();

  JvmtiVTMSTransitionDisabler disabler(thread);
  ThreadsListHandle tlh(current_thread);
  JavaThread* java_thread = nullptr;
  oop thread_oop = nullptr;

  NULL_CHECK(thread, JVMTI_ERROR_INVALID_THREAD);

  jvmtiError err = get_threadOop_and_JavaThread(tlh.list(), thread, &java_thread, &thread_oop);

  bool is_virtual = thread_oop != nullptr && thread_oop->is_a(vmClasses::BaseVirtualThread_klass());

  if (is_virtual && !is_JavaThread_current(java_thread, thread_oop)) {
    if (!is_vthread_suspended(thread_oop, java_thread)) {
      return JVMTI_ERROR_THREAD_NOT_SUSPENDED;
    }
    if (java_thread == nullptr) { // unmounted virtual thread
      return JVMTI_ERROR_OPAQUE_FRAME;
    }
  }
  if (err != JVMTI_ERROR_NONE) {
    return err;
  }
  oop e = JNIHandles::resolve_external_guard(exception);
  NULL_CHECK(e, JVMTI_ERROR_NULL_POINTER);

  JavaThread::send_async_exception(java_thread, e);

  return JVMTI_ERROR_NONE;

} /* end StopThread */


// thread - NOT protected by ThreadsListHandle and NOT pre-checked
jvmtiError
JvmtiEnv::InterruptThread(jthread thread) {
  JavaThread* current_thread  = JavaThread::current();
  HandleMark hm(current_thread);

  JvmtiVTMSTransitionDisabler disabler(thread);
  ThreadsListHandle tlh(current_thread);

  JavaThread* java_thread = nullptr;
  oop thread_obj = nullptr;
  jvmtiError err = get_threadOop_and_JavaThread(tlh.list(), thread, &java_thread, &thread_obj);
  if (err != JVMTI_ERROR_NONE) {
    return err;
  }

  if (java_lang_VirtualThread::is_instance(thread_obj)) {
    // For virtual threads we have to call into Java to interrupt:
    Handle obj(current_thread, thread_obj);
    JavaValue result(T_VOID);
    JavaCalls::call_virtual(&result,
                            obj,
                            vmClasses::Thread_klass(),
                            vmSymbols::interrupt_method_name(),
                            vmSymbols::void_method_signature(),
                            current_thread);

    return JVMTI_ERROR_NONE;
  }

  // Really this should be a Java call to Thread.interrupt to ensure the same
  // semantics, however historically this has not been done for some reason.
  // So we continue with that (which means we don't interact with any Java-level
  // Interruptible object) but we must set the Java-level interrupted state.
  java_lang_Thread::set_interrupted(thread_obj, true);
  java_thread->interrupt();

  return JVMTI_ERROR_NONE;
} /* end InterruptThread */


// thread - NOT protected by ThreadsListHandle and NOT pre-checked
// info_ptr - pre-checked for null
jvmtiError
JvmtiEnv::GetThreadInfo(jthread thread, jvmtiThreadInfo* info_ptr) {
  JavaThread* current_thread = JavaThread::current();
  ResourceMark rm(current_thread);
  HandleMark hm(current_thread);
  JavaThread* java_thread = nullptr;
  oop thread_oop = nullptr;

  JvmtiVTMSTransitionDisabler disabler(thread);
  ThreadsListHandle tlh(current_thread);

  // if thread is null the current thread is used
  if (thread == nullptr) {
    java_thread = JavaThread::current();
    thread_oop = get_vthread_or_thread_oop(java_thread);
    if (thread_oop == nullptr || !thread_oop->is_a(vmClasses::Thread_klass())) {
      return JVMTI_ERROR_INVALID_THREAD;
    }
  } else {
    jvmtiError err = JvmtiExport::cv_external_thread_to_JavaThread(tlh.list(), thread, &java_thread, &thread_oop);
    if (err != JVMTI_ERROR_NONE) {
      // We got an error code so we don't have a JavaThread *, but
      // only return an error from here if we didn't get a valid
      // thread_oop.
      // In the virtual thread case the cv_external_thread_to_JavaThread is expected to correctly set
      // the thread_oop and return JVMTI_ERROR_INVALID_THREAD which we ignore here.
      if (thread_oop == nullptr) {
        return err;
      }
    }
  }
  // We have a valid thread_oop so we can return some thread info.

  Handle thread_obj(current_thread, thread_oop);
  Handle name;
  ThreadPriority priority;
  Handle     thread_group;
  Handle context_class_loader;
  bool          is_daemon;

  name = Handle(current_thread, java_lang_Thread::name(thread_obj()));

  if (java_lang_VirtualThread::is_instance(thread_obj())) {
    priority = (ThreadPriority)JVMTI_THREAD_NORM_PRIORITY;
    is_daemon = true;
    if (java_lang_VirtualThread::state(thread_obj()) == java_lang_VirtualThread::TERMINATED) {
      thread_group = Handle(current_thread, nullptr);
    } else {
      thread_group = Handle(current_thread, java_lang_Thread_Constants::get_VTHREAD_GROUP());
    }
  } else {
    priority = java_lang_Thread::priority(thread_obj());
    is_daemon = java_lang_Thread::is_daemon(thread_obj());
    if (java_lang_Thread::get_thread_status(thread_obj()) == JavaThreadStatus::TERMINATED) {
      thread_group = Handle(current_thread, nullptr);
    } else {
      thread_group = Handle(current_thread, java_lang_Thread::threadGroup(thread_obj()));
    }
  }

  oop loader = java_lang_Thread::context_class_loader(thread_obj());
  context_class_loader = Handle(current_thread, loader);

  { const char *n;

    if (name() != nullptr) {
      n = java_lang_String::as_utf8_string(name());
    } else {
      int utf8_length = 0;
      n = UNICODE::as_utf8((jchar*) nullptr, utf8_length);
    }

    info_ptr->name = (char *) jvmtiMalloc(strlen(n)+1);
    if (info_ptr->name == nullptr)
      return JVMTI_ERROR_OUT_OF_MEMORY;

    strcpy(info_ptr->name, n);
  }
  info_ptr->is_daemon = is_daemon;
  info_ptr->priority  = priority;

  info_ptr->context_class_loader = (context_class_loader.is_null()) ? nullptr :
                                    jni_reference(context_class_loader);
  info_ptr->thread_group = jni_reference(thread_group);

  return JVMTI_ERROR_NONE;
} /* end GetThreadInfo */


// thread - NOT protected by ThreadsListHandle and NOT pre-checked
// owned_monitor_count_ptr - pre-checked for null
// owned_monitors_ptr - pre-checked for null
jvmtiError
JvmtiEnv::GetOwnedMonitorInfo(jthread thread, jint* owned_monitor_count_ptr, jobject** owned_monitors_ptr) {
  JavaThread* calling_thread = JavaThread::current();
  HandleMark hm(calling_thread);

  // growable array of jvmti monitors info on the C-heap
  GrowableArray<jvmtiMonitorStackDepthInfo*> *owned_monitors_list =
      new (mtServiceability) GrowableArray<jvmtiMonitorStackDepthInfo*>(1, mtServiceability);

  JvmtiVTMSTransitionDisabler disabler(thread);
  ThreadsListHandle tlh(calling_thread);

  JavaThread* java_thread = nullptr;
  oop thread_oop = nullptr;
  jvmtiError err = get_threadOop_and_JavaThread(tlh.list(), thread, &java_thread, &thread_oop);
  if (err != JVMTI_ERROR_NONE) {
    delete owned_monitors_list;
    return err;
  }

  if (java_lang_VirtualThread::is_instance(thread_oop)) {
    // There is no monitor info to collect if target virtual thread is unmounted.
    if (java_thread != nullptr) {
      VirtualThreadGetOwnedMonitorInfoClosure op(this,
                                                 Handle(calling_thread, thread_oop),
                                                 owned_monitors_list);
      Handshake::execute(&op, java_thread);
      err = op.result();
    }
  } else {
    EscapeBarrier eb(true, calling_thread, java_thread);
    if (!eb.deoptimize_objects(MaxJavaStackTraceDepth)) {
      delete owned_monitors_list;
      return JVMTI_ERROR_OUT_OF_MEMORY;
    }

    if (java_thread == calling_thread) {
      // It is only safe to make a direct call on the current thread.
      // All other usage needs to use a direct handshake for safety.
      err = get_owned_monitors(calling_thread, java_thread, owned_monitors_list);
    } else {
      // get owned monitors info with handshake
      GetOwnedMonitorInfoClosure op(calling_thread, this, owned_monitors_list);
      Handshake::execute(&op, java_thread);
      err = op.result();
    }
  }

  jint owned_monitor_count = owned_monitors_list->length();
  if (err == JVMTI_ERROR_NONE) {
    if ((err = allocate(owned_monitor_count * sizeof(jobject *),
                      (unsigned char**)owned_monitors_ptr)) == JVMTI_ERROR_NONE) {
      // copy into the returned array
      for (int i = 0; i < owned_monitor_count; i++) {
        (*owned_monitors_ptr)[i] =
          ((jvmtiMonitorStackDepthInfo*)owned_monitors_list->at(i))->monitor;
      }
      *owned_monitor_count_ptr = owned_monitor_count;
    }
  }
  // clean up.
  for (int i = 0; i < owned_monitor_count; i++) {
    deallocate((unsigned char*)owned_monitors_list->at(i));
  }
  delete owned_monitors_list;

  return err;
} /* end GetOwnedMonitorInfo */


// thread - NOT protected by ThreadsListHandle and NOT pre-checked
// monitor_info_count_ptr - pre-checked for null
// monitor_info_ptr - pre-checked for null
jvmtiError
JvmtiEnv::GetOwnedMonitorStackDepthInfo(jthread thread, jint* monitor_info_count_ptr, jvmtiMonitorStackDepthInfo** monitor_info_ptr) {
  JavaThread* calling_thread = JavaThread::current();
  HandleMark hm(calling_thread);

  // growable array of jvmti monitors info on the C-heap
  GrowableArray<jvmtiMonitorStackDepthInfo*> *owned_monitors_list =
         new (mtServiceability) GrowableArray<jvmtiMonitorStackDepthInfo*>(1, mtServiceability);

  JvmtiVTMSTransitionDisabler disabler(thread);
  ThreadsListHandle tlh(calling_thread);

  JavaThread* java_thread = nullptr;
  oop thread_oop = nullptr;
  jvmtiError err = get_threadOop_and_JavaThread(tlh.list(), thread, &java_thread, &thread_oop);
  if (err != JVMTI_ERROR_NONE) {
    delete owned_monitors_list;
    return err;
  }

  if (java_lang_VirtualThread::is_instance(thread_oop)) {
    // There is no monitor info to collect if target virtual thread is unmounted.
    if (java_thread != nullptr) {
      VirtualThreadGetOwnedMonitorInfoClosure op(this,
                                                 Handle(calling_thread, thread_oop),
                                                 owned_monitors_list);
      Handshake::execute(&op, java_thread);
      err = op.result();
    }
  } else {
    EscapeBarrier eb(true, calling_thread, java_thread);
    if (!eb.deoptimize_objects(MaxJavaStackTraceDepth)) {
      delete owned_monitors_list;
      return JVMTI_ERROR_OUT_OF_MEMORY;
    }

    if (java_thread == calling_thread) {
      // It is only safe to make a direct call on the current thread.
      // All other usage needs to use a direct handshake for safety.
      err = get_owned_monitors(calling_thread, java_thread, owned_monitors_list);
    } else {
      // get owned monitors info with handshake
      GetOwnedMonitorInfoClosure op(calling_thread, this, owned_monitors_list);
      Handshake::execute(&op, java_thread);
      err = op.result();
    }
  }
  jint owned_monitor_count = owned_monitors_list->length();
  if (err == JVMTI_ERROR_NONE) {
    if ((err = allocate(owned_monitor_count * sizeof(jvmtiMonitorStackDepthInfo),
                        (unsigned char**)monitor_info_ptr)) == JVMTI_ERROR_NONE) {
      // copy to output array.
      for (int i = 0; i < owned_monitor_count; i++) {
        (*monitor_info_ptr)[i].monitor =
          ((jvmtiMonitorStackDepthInfo*)owned_monitors_list->at(i))->monitor;
        (*monitor_info_ptr)[i].stack_depth =
          ((jvmtiMonitorStackDepthInfo*)owned_monitors_list->at(i))->stack_depth;
      }
    }
    *monitor_info_count_ptr = owned_monitor_count;
  }

  // clean up.
  for (int i = 0; i < owned_monitor_count; i++) {
    deallocate((unsigned char*)owned_monitors_list->at(i));
  }
  delete owned_monitors_list;

  return err;
} /* end GetOwnedMonitorStackDepthInfo */


// thread - NOT protected by ThreadsListHandle and NOT pre-checked
// monitor_ptr - pre-checked for null
jvmtiError
JvmtiEnv::GetCurrentContendedMonitor(jthread thread, jobject* monitor_ptr) {
  JavaThread* calling_thread = JavaThread::current();
  HandleMark hm(calling_thread);

  JvmtiVTMSTransitionDisabler disabler(thread);
  ThreadsListHandle tlh(calling_thread);

  JavaThread* java_thread = nullptr;
  oop thread_oop = nullptr;
  jvmtiError err = get_threadOop_and_JavaThread(tlh.list(), thread, &java_thread, &thread_oop);
  if (err != JVMTI_ERROR_NONE) {
    return err;
  }

  if (java_lang_VirtualThread::is_instance(thread_oop)) {
    // There is no monitor info to collect if target virtual thread is unmounted.
    if (java_thread != nullptr) {
      GetCurrentContendedMonitorClosure op(calling_thread, this, monitor_ptr, /* is_virtual */ true);
      Handshake::execute(&op, java_thread);
      err = op.result();
    } else {
      *monitor_ptr = nullptr;
      if (!JvmtiEnvBase::is_vthread_alive(thread_oop)) {
        err = JVMTI_ERROR_THREAD_NOT_ALIVE;
      }
    }
    return err;
  }
  if (java_thread == calling_thread) {
    // It is only safe to make a direct call on the current thread.
    // All other usage needs to use a direct handshake for safety.
    err = get_current_contended_monitor(calling_thread, java_thread, monitor_ptr, /* is_virtual */ false);
  } else {
    // get contended monitor information with handshake
    GetCurrentContendedMonitorClosure op(calling_thread, this, monitor_ptr, /* is_virtual */ false);
    Handshake::execute(&op, java_thread);
    err = op.result();
  }
  return err;
} /* end GetCurrentContendedMonitor */


// thread - NOT protected by ThreadsListHandle and NOT pre-checked
// proc - pre-checked for null
// arg - null is a valid value, must be checked
jvmtiError
JvmtiEnv::RunAgentThread(jthread thread, jvmtiStartFunction proc, const void* arg, jint priority) {
  JavaThread* current_thread = JavaThread::current();

  JavaThread* java_thread = nullptr;
  oop thread_oop = nullptr;
  ThreadsListHandle tlh(current_thread);
  jvmtiError err = JvmtiExport::cv_external_thread_to_JavaThread(tlh.list(), thread, &java_thread, &thread_oop);
  if (err != JVMTI_ERROR_NONE) {
    // We got an error code so we don't have a JavaThread *, but
    // only return an error from here if we didn't get a valid
    // thread_oop.
    if (thread_oop == nullptr) {
      return err;
    }
    // We have a valid thread_oop.
  }

  if (thread_oop->is_a(vmClasses::BaseVirtualThread_klass())) {
    // No support for virtual threads.
    return JVMTI_ERROR_UNSUPPORTED_OPERATION;
  }
  if (java_thread != nullptr) {
    // 'thread' refers to an existing JavaThread.
    return JVMTI_ERROR_INVALID_THREAD;
  }

  if (priority < JVMTI_THREAD_MIN_PRIORITY || priority > JVMTI_THREAD_MAX_PRIORITY) {
    return JVMTI_ERROR_INVALID_PRIORITY;
  }

  Handle thread_hndl(current_thread, thread_oop);

  JvmtiAgentThread* new_thread = new JvmtiAgentThread(this, proc, arg);

  // At this point it may be possible that no osthread was created for the
  // JavaThread due to lack of resources.
  if (new_thread->osthread() == nullptr) {
    // The new thread is not known to Thread-SMR yet so we can just delete.
    delete new_thread;
    return JVMTI_ERROR_OUT_OF_MEMORY;
  }

  JavaThread::start_internal_daemon(current_thread, new_thread, thread_hndl,
                                    (ThreadPriority)priority);

  return JVMTI_ERROR_NONE;
} /* end RunAgentThread */

  //
  // Thread Group functions
  //

// group_count_ptr - pre-checked for null
// groups_ptr - pre-checked for null
jvmtiError
JvmtiEnv::GetTopThreadGroups(jint* group_count_ptr, jthreadGroup** groups_ptr) {
  JavaThread* current_thread = JavaThread::current();

  // Only one top level thread group now.
  *group_count_ptr = 1;

  // Allocate memory to store global-refs to the thread groups.
  // Assume this area is freed by caller.
  *groups_ptr = (jthreadGroup *) jvmtiMalloc((sizeof(jthreadGroup)) * (*group_count_ptr));

  NULL_CHECK(*groups_ptr, JVMTI_ERROR_OUT_OF_MEMORY);

  // Convert oop to Handle, then convert Handle to global-ref.
  {
    HandleMark hm(current_thread);
    Handle system_thread_group(current_thread, Universe::system_thread_group());
    *groups_ptr[0] = jni_reference(system_thread_group);
  }

  return JVMTI_ERROR_NONE;
} /* end GetTopThreadGroups */


// info_ptr - pre-checked for null
jvmtiError
JvmtiEnv::GetThreadGroupInfo(jthreadGroup group, jvmtiThreadGroupInfo* info_ptr) {
  Thread* current_thread = Thread::current();
  ResourceMark rm(current_thread);
  HandleMark hm(current_thread);

  Handle group_obj (current_thread, JNIHandles::resolve_external_guard(group));
  NULL_CHECK(group_obj(), JVMTI_ERROR_INVALID_THREAD_GROUP);

  const char* name;
  Handle parent_group;
  bool is_daemon;
  ThreadPriority max_priority;

  name         = java_lang_ThreadGroup::name(group_obj());
  parent_group = Handle(current_thread, java_lang_ThreadGroup::parent(group_obj()));
  is_daemon    = java_lang_ThreadGroup::is_daemon(group_obj());
  max_priority = java_lang_ThreadGroup::maxPriority(group_obj());

  info_ptr->is_daemon    = is_daemon;
  info_ptr->max_priority = max_priority;
  info_ptr->parent       = jni_reference(parent_group);

  if (name != nullptr) {
    info_ptr->name = (char*)jvmtiMalloc(strlen(name)+1);
    NULL_CHECK(info_ptr->name, JVMTI_ERROR_OUT_OF_MEMORY);
    strcpy(info_ptr->name, name);
  } else {
    info_ptr->name = nullptr;
  }

  return JVMTI_ERROR_NONE;
} /* end GetThreadGroupInfo */

// thread_count_ptr - pre-checked for null
// threads_ptr - pre-checked for null
// group_count_ptr - pre-checked for null
// groups_ptr - pre-checked for null
jvmtiError
JvmtiEnv::GetThreadGroupChildren(jthreadGroup group, jint* thread_count_ptr, jthread** threads_ptr, jint* group_count_ptr, jthreadGroup** groups_ptr) {
  jvmtiError err;
  JavaThread* current_thread = JavaThread::current();
  oop group_obj = JNIHandles::resolve_external_guard(group);
  NULL_CHECK(group_obj, JVMTI_ERROR_INVALID_THREAD_GROUP);

  Handle *thread_objs = nullptr;
  objArrayHandle group_objs;
  jint nthreads = 0;
  jint ngroups = 0;
  int hidden_threads = 0;

  ResourceMark rm(current_thread);
  HandleMark hm(current_thread);

  Handle group_hdl(current_thread, group_obj);

  err = get_live_threads(current_thread, group_hdl, &nthreads, &thread_objs);
  if (err != JVMTI_ERROR_NONE) {
    return err;
  }
  err = get_subgroups(current_thread, group_hdl, &ngroups, &group_objs);
  if (err != JVMTI_ERROR_NONE) {
    return err;
  }

  *group_count_ptr  = ngroups;
  *thread_count_ptr = nthreads;
  *threads_ptr     = new_jthreadArray(nthreads, thread_objs);
  *groups_ptr      = new_jthreadGroupArray(ngroups, group_objs);
  if (nthreads > 0 && *threads_ptr == nullptr) {
    return JVMTI_ERROR_OUT_OF_MEMORY;
  }
  if (ngroups > 0 && *groups_ptr == nullptr) {
    return JVMTI_ERROR_OUT_OF_MEMORY;
  }

  return JVMTI_ERROR_NONE;
} /* end GetThreadGroupChildren */


  //
  // Stack Frame functions
  //

// thread - NOT protected by ThreadsListHandle and NOT pre-checked
// max_frame_count - pre-checked to be greater than or equal to 0
// frame_buffer - pre-checked for null
// count_ptr - pre-checked for null
jvmtiError
JvmtiEnv::GetStackTrace(jthread thread, jint start_depth, jint max_frame_count, jvmtiFrameInfo* frame_buffer, jint* count_ptr) {
  JavaThread* current_thread = JavaThread::current();
  HandleMark hm(current_thread);

  JvmtiVTMSTransitionDisabler disabler(thread);
  ThreadsListHandle tlh(current_thread);

  JavaThread* java_thread = nullptr;
  oop thread_obj = nullptr;
  jvmtiError err = get_threadOop_and_JavaThread(tlh.list(), thread, &java_thread, &thread_obj);
  if (err != JVMTI_ERROR_NONE) {
    return err;
  }

  if (java_lang_VirtualThread::is_instance(thread_obj)) {
    if (java_thread == nullptr) {  // Target virtual thread is unmounted.
      ResourceMark rm(current_thread);

      VM_VirtualThreadGetStackTrace op(this, Handle(current_thread, thread_obj),
                                       start_depth, max_frame_count,
                                       frame_buffer, count_ptr);
      VMThread::execute(&op);
      return op.result();
    }
    VirtualThreadGetStackTraceClosure op(this, Handle(current_thread, thread_obj),
                                         start_depth, max_frame_count, frame_buffer, count_ptr);
    Handshake::execute(&op, java_thread);
    return op.result();
  }

  // It is only safe to perform the direct operation on the current
  // thread. All other usage needs to use a direct handshake for safety.
  if (java_thread == JavaThread::current()) {
    err = get_stack_trace(java_thread, start_depth, max_frame_count, frame_buffer, count_ptr);
  } else {
    // Get stack trace with handshake.
    GetStackTraceClosure op(this, start_depth, max_frame_count, frame_buffer, count_ptr);
    Handshake::execute(&op, java_thread);
    err = op.result();
  }

  return err;
} /* end GetStackTrace */


// max_frame_count - pre-checked to be greater than or equal to 0
// stack_info_ptr - pre-checked for null
// thread_count_ptr - pre-checked for null
jvmtiError
JvmtiEnv::GetAllStackTraces(jint max_frame_count, jvmtiStackInfo** stack_info_ptr, jint* thread_count_ptr) {
  jvmtiError err = JVMTI_ERROR_NONE;
  JavaThread* calling_thread = JavaThread::current();

  // JVMTI get stack traces at safepoint.
  VM_GetAllStackTraces op(this, calling_thread, max_frame_count);
  VMThread::execute(&op);
  *thread_count_ptr = op.final_thread_count();
  *stack_info_ptr = op.stack_info();
  err = op.result();
  return err;
} /* end GetAllStackTraces */


// thread_count - pre-checked to be greater than or equal to 0
// thread_list - pre-checked for null
// max_frame_count - pre-checked to be greater than or equal to 0
// stack_info_ptr - pre-checked for null
jvmtiError
JvmtiEnv::GetThreadListStackTraces(jint thread_count, const jthread* thread_list, jint max_frame_count, jvmtiStackInfo** stack_info_ptr) {
  jvmtiError err = JVMTI_ERROR_NONE;
  JvmtiVTMSTransitionDisabler disabler;

  if (thread_count == 1) {

    // Use direct handshake if we need to get only one stack trace.
    JavaThread *current_thread = JavaThread::current();
    ThreadsListHandle tlh(current_thread);

    jthread thread = thread_list[0];
    JavaThread *java_thread;
    oop thread_obj = nullptr;
    err = get_threadOop_and_JavaThread(tlh.list(), thread, &java_thread, &thread_obj);
    if (err != JVMTI_ERROR_NONE) {
      return err;
    }

    if (java_lang_VirtualThread::is_instance(thread_obj) && java_thread == nullptr) {
      // Target virtual thread is unmounted.
      ResourceMark rm(current_thread);
      MultipleStackTracesCollector collector(this, max_frame_count);
      collector.fill_frames(thread, java_thread, thread_obj);
      collector.allocate_and_fill_stacks(/* thread_count */ 1);
      *stack_info_ptr = collector.stack_info();
      return collector.result();
    }

    GetSingleStackTraceClosure op(this, current_thread, thread, max_frame_count);
    Handshake::execute(&op, &tlh, java_thread);
    err = op.result();
    if (err == JVMTI_ERROR_NONE) {
      *stack_info_ptr = op.stack_info();
    }
  } else {
    // JVMTI get stack traces at safepoint.
    VM_GetThreadListStackTraces op(this, thread_count, thread_list, max_frame_count);
    VMThread::execute(&op);
    err = op.result();
    if (err == JVMTI_ERROR_NONE) {
      *stack_info_ptr = op.stack_info();
    }
  }
  return err;
} /* end GetThreadListStackTraces */


// thread - NOT protected by ThreadsListHandle and NOT pre-checked
// count_ptr - pre-checked for null
jvmtiError
JvmtiEnv::GetFrameCount(jthread thread, jint* count_ptr) {
  JavaThread* current_thread = JavaThread::current();
  HandleMark hm(current_thread);

  JvmtiVTMSTransitionDisabler disabler(thread);
  ThreadsListHandle tlh(current_thread);

  JavaThread* java_thread = nullptr;
  oop thread_obj = nullptr;
  jvmtiError err = get_threadOop_and_JavaThread(tlh.list(), thread, &java_thread, &thread_obj);
  if (err != JVMTI_ERROR_NONE) {
    return err;
  }

  if (java_lang_VirtualThread::is_instance(thread_obj)) {
    if (java_thread == nullptr) {  // Target virtual thread is unmounted.
      VM_VirtualThreadGetFrameCount op(this, Handle(current_thread, thread_obj),  count_ptr);
      VMThread::execute(&op);
      return op.result();
    }
    VirtualThreadGetFrameCountClosure op(this, Handle(current_thread, thread_obj), count_ptr);
    Handshake::execute(&op, java_thread);
    return op.result();
  }

  // It is only safe to perform the direct operation on the current
  // thread. All other usage needs to use a direct handshake for safety.
  if (java_thread == JavaThread::current()) {
    err = get_frame_count(java_thread, count_ptr);
  } else {
    // get java stack frame count with handshake.
    GetFrameCountClosure op(this, count_ptr);
    Handshake::execute(&op, java_thread);
    err = op.result();
  }
  return err;
} /* end GetFrameCount */


// thread - NOT protected by ThreadsListHandle and NOT pre-checked
jvmtiError
JvmtiEnv::PopFrame(jthread thread) {
  JavaThread* current_thread = JavaThread::current();
  HandleMark hm(current_thread);

  if (thread == nullptr) {
    return JVMTI_ERROR_INVALID_THREAD;
  }
  JvmtiVTMSTransitionDisabler disabler(thread);
  ThreadsListHandle tlh(current_thread);

  JavaThread* java_thread = nullptr;
  oop thread_obj = nullptr;
  jvmtiError err = get_threadOop_and_JavaThread(tlh.list(), thread, &java_thread, &thread_obj);

  if (err != JVMTI_ERROR_NONE) {
    return err;
  }
  bool self = java_thread == current_thread;

  err = check_non_suspended_or_opaque_frame(java_thread, thread_obj, self);
  if (err != JVMTI_ERROR_NONE) {
    return err;
  }

  // retrieve or create the state
  JvmtiThreadState* state = JvmtiThreadState::state_for(java_thread);
  if (state == nullptr) {
    return JVMTI_ERROR_THREAD_NOT_ALIVE;
  }

  // Eagerly reallocate scalar replaced objects.
  EscapeBarrier eb(true, current_thread, java_thread);
  if (!eb.deoptimize_objects(1)) {
    // Reallocation of scalar replaced objects failed -> return with error
    return JVMTI_ERROR_OUT_OF_MEMORY;
  }

  MutexLocker mu(JvmtiThreadState_lock);
  UpdateForPopTopFrameClosure op(state);
  if (self) {
    op.doit(java_thread, self);
  } else {
    Handshake::execute(&op, java_thread);
  }
  return op.result();
} /* end PopFrame */


// thread - NOT protected by ThreadsListHandle and NOT pre-checked
// depth - pre-checked as non-negative
// method_ptr - pre-checked for null
// location_ptr - pre-checked for null
jvmtiError
JvmtiEnv::GetFrameLocation(jthread thread, jint depth, jmethodID* method_ptr, jlocation* location_ptr) {
  JavaThread* current_thread = JavaThread::current();
  HandleMark hm(current_thread);

  JvmtiVTMSTransitionDisabler disabler(thread);
  ThreadsListHandle tlh(current_thread);

  JavaThread* java_thread = nullptr;
  oop thread_obj = nullptr;
  jvmtiError err = get_threadOop_and_JavaThread(tlh.list(), thread, &java_thread, &thread_obj);
  if (err != JVMTI_ERROR_NONE) {
    return err;
  }

  if (java_lang_VirtualThread::is_instance(thread_obj)) {
    if (java_thread == nullptr) {  // Target virtual thread is unmounted.
      err = get_frame_location(thread_obj, depth, method_ptr, location_ptr);
      return err;
    }
    VirtualThreadGetFrameLocationClosure op(this, Handle(current_thread, thread_obj),
                                            depth, method_ptr, location_ptr);
    Handshake::execute(&op, java_thread);
    return op.result();
  }

  // It is only safe to perform the direct operation on the current
  // thread. All other usage needs to use a direct handshake for safety.
  if (java_thread == JavaThread::current()) {
    err = get_frame_location(java_thread, depth, method_ptr, location_ptr);
  } else {
    // JVMTI get java stack frame location via direct handshake.
    GetFrameLocationClosure op(this, depth, method_ptr, location_ptr);
    Handshake::execute(&op, java_thread);
    err = op.result();
  }
  return err;
} /* end GetFrameLocation */


// Threads_lock NOT held, java_thread not protected by lock
// depth - pre-checked as non-negative
jvmtiError
JvmtiEnv::NotifyFramePop(jthread thread, jint depth) {
  ResourceMark rm;
  JvmtiVTMSTransitionDisabler disabler(thread);
  ThreadsListHandle tlh;

  JavaThread* java_thread = nullptr;
  oop thread_obj = nullptr;
  jvmtiError err = get_threadOop_and_JavaThread(tlh.list(), thread, &java_thread, &thread_obj);
  if (err != JVMTI_ERROR_NONE) {
    return err;
  }

  JavaThread* current = JavaThread::current();
  HandleMark hm(current);
  Handle thread_handle(current, thread_obj);
  JvmtiThreadState *state = JvmtiThreadState::state_for(java_thread, thread_handle);
  if (state == nullptr) {
    return JVMTI_ERROR_THREAD_NOT_ALIVE;
  }

  if (java_lang_VirtualThread::is_instance(thread_handle())) {
    VirtualThreadSetFramePopClosure op(this, thread_handle, state, depth);
    MutexLocker mu(current, JvmtiThreadState_lock);
    if (java_thread == nullptr || java_thread == current) {
      // Target virtual thread is unmounted or current.
      op.doit(java_thread, true /* self */);
    } else {
      Handshake::execute(&op, java_thread);
    }
    return op.result();
  }

  SetFramePopClosure op(this, state, depth);
  MutexLocker mu(current, JvmtiThreadState_lock);
  if (java_thread == current) {
    op.doit(java_thread, true /* self */);
  } else {
    Handshake::execute(&op, java_thread);
  }
  return op.result();
} /* end NotifyFramePop */


  //
  // Force Early Return functions
  //

// thread - NOT protected by ThreadsListHandle and NOT pre-checked
jvmtiError
JvmtiEnv::ForceEarlyReturnObject(jthread thread, jobject value) {
  jvalue val;
  val.l = value;
  return force_early_return(thread, val, atos);
} /* end ForceEarlyReturnObject */


// thread - NOT protected by ThreadsListHandle and NOT pre-checked
jvmtiError
JvmtiEnv::ForceEarlyReturnInt(jthread thread, jint value) {
  jvalue val;
  val.i = value;
  return force_early_return(thread, val, itos);
} /* end ForceEarlyReturnInt */


// thread - NOT protected by ThreadsListHandle and NOT pre-checked
jvmtiError
JvmtiEnv::ForceEarlyReturnLong(jthread thread, jlong value) {
  jvalue val;
  val.j = value;
  return force_early_return(thread, val, ltos);
} /* end ForceEarlyReturnLong */


// thread - NOT protected by ThreadsListHandle and NOT pre-checked
jvmtiError
JvmtiEnv::ForceEarlyReturnFloat(jthread thread, jfloat value) {
  jvalue val;
  val.f = value;
  return force_early_return(thread, val, ftos);
} /* end ForceEarlyReturnFloat */


// thread - NOT protected by ThreadsListHandle and NOT pre-checked
jvmtiError
JvmtiEnv::ForceEarlyReturnDouble(jthread thread, jdouble value) {
  jvalue val;
  val.d = value;
  return force_early_return(thread, val, dtos);
} /* end ForceEarlyReturnDouble */


// thread - NOT protected by ThreadsListHandle and NOT pre-checked
jvmtiError
JvmtiEnv::ForceEarlyReturnVoid(jthread thread) {
  jvalue val;
  val.j = 0L;
  return force_early_return(thread, val, vtos);
} /* end ForceEarlyReturnVoid */


  //
  // Heap functions
  //

// klass - null is a valid value, must be checked
// initial_object - null is a valid value, must be checked
// callbacks - pre-checked for null
// user_data - null is a valid value, must be checked
jvmtiError
JvmtiEnv::FollowReferences(jint heap_filter, jclass klass, jobject initial_object, const jvmtiHeapCallbacks* callbacks, const void* user_data) {
  // check klass if provided
  Klass* k = nullptr;
  if (klass != nullptr) {
    oop k_mirror = JNIHandles::resolve_external_guard(klass);
    if (k_mirror == nullptr) {
      return JVMTI_ERROR_INVALID_CLASS;
    }
    if (java_lang_Class::is_primitive(k_mirror)) {
      return JVMTI_ERROR_NONE;
    }
    k = java_lang_Class::as_Klass(k_mirror);
    if (klass == nullptr) {
      return JVMTI_ERROR_INVALID_CLASS;
    }
  }

  if (initial_object != nullptr) {
    oop init_obj = JNIHandles::resolve_external_guard(initial_object);
    if (init_obj == nullptr) {
      return JVMTI_ERROR_INVALID_OBJECT;
    }
  }

  Thread *thread = Thread::current();
  HandleMark hm(thread);

  TraceTime t("FollowReferences", TRACETIME_LOG(Debug, jvmti, objecttagging));
  JvmtiTagMap::tag_map_for(this)->follow_references(heap_filter, k, initial_object, callbacks, user_data);
  return JVMTI_ERROR_NONE;
} /* end FollowReferences */


// klass - null is a valid value, must be checked
// callbacks - pre-checked for null
// user_data - null is a valid value, must be checked
jvmtiError
JvmtiEnv::IterateThroughHeap(jint heap_filter, jclass klass, const jvmtiHeapCallbacks* callbacks, const void* user_data) {
  // check klass if provided
  Klass* k = nullptr;
  if (klass != nullptr) {
    oop k_mirror = JNIHandles::resolve_external_guard(klass);
    if (k_mirror == nullptr) {
      return JVMTI_ERROR_INVALID_CLASS;
    }
    if (java_lang_Class::is_primitive(k_mirror)) {
      return JVMTI_ERROR_NONE;
    }
    k = java_lang_Class::as_Klass(k_mirror);
    if (k == nullptr) {
      return JVMTI_ERROR_INVALID_CLASS;
    }
  }

  TraceTime t("IterateThroughHeap", TRACETIME_LOG(Debug, jvmti, objecttagging));
  JvmtiTagMap::tag_map_for(this)->iterate_through_heap(heap_filter, k, callbacks, user_data);
  return JVMTI_ERROR_NONE;
} /* end IterateThroughHeap */


// tag_ptr - pre-checked for null
jvmtiError
JvmtiEnv::GetTag(jobject object, jlong* tag_ptr) {
  oop o = JNIHandles::resolve_external_guard(object);
  NULL_CHECK(o, JVMTI_ERROR_INVALID_OBJECT);
  *tag_ptr = JvmtiTagMap::tag_map_for(this)->get_tag(object);
  return JVMTI_ERROR_NONE;
} /* end GetTag */


jvmtiError
JvmtiEnv::SetTag(jobject object, jlong tag) {
  oop o = JNIHandles::resolve_external_guard(object);
  NULL_CHECK(o, JVMTI_ERROR_INVALID_OBJECT);
  JvmtiTagMap::tag_map_for(this)->set_tag(object, tag);
  return JVMTI_ERROR_NONE;
} /* end SetTag */


// tag_count - pre-checked to be greater than or equal to 0
// tags - pre-checked for null
// count_ptr - pre-checked for null
// object_result_ptr - null is a valid value, must be checked
// tag_result_ptr - null is a valid value, must be checked
jvmtiError
JvmtiEnv::GetObjectsWithTags(jint tag_count, const jlong* tags, jint* count_ptr, jobject** object_result_ptr, jlong** tag_result_ptr) {
  TraceTime t("GetObjectsWithTags", TRACETIME_LOG(Debug, jvmti, objecttagging));
  return JvmtiTagMap::tag_map_for(this)->get_objects_with_tags((jlong*)tags, tag_count, count_ptr, object_result_ptr, tag_result_ptr);
} /* end GetObjectsWithTags */


jvmtiError
JvmtiEnv::ForceGarbageCollection() {
  Universe::heap()->collect(GCCause::_jvmti_force_gc);
  return JVMTI_ERROR_NONE;
} /* end ForceGarbageCollection */


  //
  // Heap (1.0) functions
  //

// object_reference_callback - pre-checked for null
// user_data - null is a valid value, must be checked
jvmtiError
JvmtiEnv::IterateOverObjectsReachableFromObject(jobject object, jvmtiObjectReferenceCallback object_reference_callback, const void* user_data) {
  oop o = JNIHandles::resolve_external_guard(object);
  NULL_CHECK(o, JVMTI_ERROR_INVALID_OBJECT);
  JvmtiTagMap::tag_map_for(this)->iterate_over_objects_reachable_from_object(object, object_reference_callback, user_data);
  return JVMTI_ERROR_NONE;
} /* end IterateOverObjectsReachableFromObject */


// heap_root_callback - null is a valid value, must be checked
// stack_ref_callback - null is a valid value, must be checked
// object_ref_callback - null is a valid value, must be checked
// user_data - null is a valid value, must be checked
jvmtiError
JvmtiEnv::IterateOverReachableObjects(jvmtiHeapRootCallback heap_root_callback, jvmtiStackReferenceCallback stack_ref_callback, jvmtiObjectReferenceCallback object_ref_callback, const void* user_data) {
  TraceTime t("IterateOverReachableObjects", TRACETIME_LOG(Debug, jvmti, objecttagging));
  JvmtiTagMap::tag_map_for(this)->iterate_over_reachable_objects(heap_root_callback, stack_ref_callback, object_ref_callback, user_data);
  return JVMTI_ERROR_NONE;
} /* end IterateOverReachableObjects */


// heap_object_callback - pre-checked for null
// user_data - null is a valid value, must be checked
jvmtiError
JvmtiEnv::IterateOverHeap(jvmtiHeapObjectFilter object_filter, jvmtiHeapObjectCallback heap_object_callback, const void* user_data) {
  TraceTime t("IterateOverHeap", TRACETIME_LOG(Debug, jvmti, objecttagging));
  Thread *thread = Thread::current();
  HandleMark hm(thread);
  JvmtiTagMap::tag_map_for(this)->iterate_over_heap(object_filter, nullptr, heap_object_callback, user_data);
  return JVMTI_ERROR_NONE;
} /* end IterateOverHeap */


// k_mirror - may be primitive, this must be checked
// heap_object_callback - pre-checked for null
// user_data - null is a valid value, must be checked
jvmtiError
JvmtiEnv::IterateOverInstancesOfClass(oop k_mirror, jvmtiHeapObjectFilter object_filter, jvmtiHeapObjectCallback heap_object_callback, const void* user_data) {
  if (java_lang_Class::is_primitive(k_mirror)) {
    // DO PRIMITIVE CLASS PROCESSING
    return JVMTI_ERROR_NONE;
  }
  Klass* klass = java_lang_Class::as_Klass(k_mirror);
  if (klass == nullptr) {
    return JVMTI_ERROR_INVALID_CLASS;
  }
  TraceTime t("IterateOverInstancesOfClass", TRACETIME_LOG(Debug, jvmti, objecttagging));
  JvmtiTagMap::tag_map_for(this)->iterate_over_heap(object_filter, klass, heap_object_callback, user_data);
  return JVMTI_ERROR_NONE;
} /* end IterateOverInstancesOfClass */


  //
  // Local Variable functions
  //

// thread - NOT protected by ThreadsListHandle and NOT pre-checked
// depth - pre-checked as non-negative
// value_ptr - pre-checked for null
jvmtiError
JvmtiEnv::GetLocalObject(jthread thread, jint depth, jint slot, jobject* value_ptr) {
  JavaThread* current_thread = JavaThread::current();
  // rm object is created to clean up the javaVFrame created in
  // doit_prologue(), but after doit() is finished with it.
  ResourceMark rm(current_thread);
  HandleMark hm(current_thread);
  JvmtiVTMSTransitionDisabler disabler(thread);
  ThreadsListHandle tlh(current_thread);

  JavaThread* java_thread = nullptr;
  oop thread_obj = nullptr;
  jvmtiError err = get_threadOop_and_JavaThread(tlh.list(), thread, &java_thread, &thread_obj);
  if (err != JVMTI_ERROR_NONE) {
    return err;
  }
  bool self = is_JavaThread_current(java_thread, thread_obj);

  if (java_lang_VirtualThread::is_instance(thread_obj)) {
    VM_VirtualThreadGetOrSetLocal op(this, Handle(current_thread, thread_obj),
                                     current_thread, depth, slot, self);
    VMThread::execute(&op);
    err = op.result();
    if (err == JVMTI_ERROR_NONE) {
      *value_ptr = op.value().l;
    }
  } else {
    // Support for ordinary threads
    VM_GetOrSetLocal op(java_thread, current_thread, depth, slot, self);
    VMThread::execute(&op);
    err = op.result();
    if (err == JVMTI_ERROR_NONE) {
      *value_ptr = op.value().l;
    }
  }
  return err;
} /* end GetLocalObject */

// thread - NOT protected by ThreadsListHandle and NOT pre-checked
// depth - pre-checked as non-negative
// value - pre-checked for null
jvmtiError
JvmtiEnv::GetLocalInstance(jthread thread, jint depth, jobject* value_ptr){
  JavaThread* current_thread = JavaThread::current();
  // rm object is created to clean up the javaVFrame created in
  // doit_prologue(), but after doit() is finished with it.
  ResourceMark rm(current_thread);
  HandleMark hm(current_thread);
  JvmtiVTMSTransitionDisabler disabler(thread);
  ThreadsListHandle tlh(current_thread);

  JavaThread* java_thread = nullptr;
  oop thread_obj = nullptr;
  jvmtiError err = get_threadOop_and_JavaThread(tlh.list(), thread, &java_thread, &thread_obj);
  if (err != JVMTI_ERROR_NONE) {
    return err;
  }
  bool self = is_JavaThread_current(java_thread, thread_obj);

  if (java_lang_VirtualThread::is_instance(thread_obj)) {
    VM_VirtualThreadGetReceiver op(this, Handle(current_thread, thread_obj),
                                   current_thread, depth, self);
    VMThread::execute(&op);
    err = op.result();
    if (err == JVMTI_ERROR_NONE) {
      *value_ptr = op.value().l;
    }
  } else {
    // Support for ordinary threads
    VM_GetReceiver op(java_thread, current_thread, depth, self);
    VMThread::execute(&op);
    err = op.result();
    if (err == JVMTI_ERROR_NONE) {
      *value_ptr = op.value().l;
    }
  }
  return err;
} /* end GetLocalInstance */


// thread - NOT protected by ThreadsListHandle and NOT pre-checked
// depth - pre-checked as non-negative
// value_ptr - pre-checked for null
jvmtiError
JvmtiEnv::GetLocalInt(jthread thread, jint depth, jint slot, jint* value_ptr) {
  JavaThread* current_thread = JavaThread::current();
  // rm object is created to clean up the javaVFrame created in
  // doit_prologue(), but after doit() is finished with it.
  ResourceMark rm(current_thread);
  HandleMark hm(current_thread);
  JvmtiVTMSTransitionDisabler disabler(thread);
  ThreadsListHandle tlh(current_thread);

  JavaThread* java_thread = nullptr;
  oop thread_obj = nullptr;
  jvmtiError err = get_threadOop_and_JavaThread(tlh.list(), thread, &java_thread, &thread_obj);
  if (err != JVMTI_ERROR_NONE) {
    return err;
  }
  bool self = is_JavaThread_current(java_thread, thread_obj);

  if (java_lang_VirtualThread::is_instance(thread_obj)) {
    VM_VirtualThreadGetOrSetLocal op(this, Handle(current_thread, thread_obj),
                                     depth, slot, T_INT, self);
    VMThread::execute(&op);
    err = op.result();
    if (err == JVMTI_ERROR_NONE) {
      *value_ptr = op.value().i;
    }
  } else {
    // Support for ordinary threads
    VM_GetOrSetLocal op(java_thread, depth, slot, T_INT, self);
    VMThread::execute(&op);
    err = op.result();
    if (err == JVMTI_ERROR_NONE) {
      *value_ptr = op.value().i;
    }
  }
  return err;
} /* end GetLocalInt */


// thread - NOT protected by ThreadsListHandle and NOT pre-checked
// depth - pre-checked as non-negative
// value_ptr - pre-checked for null
jvmtiError
JvmtiEnv::GetLocalLong(jthread thread, jint depth, jint slot, jlong* value_ptr) {
  JavaThread* current_thread = JavaThread::current();
  // rm object is created to clean up the javaVFrame created in
  // doit_prologue(), but after doit() is finished with it.
  ResourceMark rm(current_thread);
  HandleMark hm(current_thread);
  JvmtiVTMSTransitionDisabler disabler(thread);
  ThreadsListHandle tlh(current_thread);

  JavaThread* java_thread = nullptr;
  oop thread_obj = nullptr;
  jvmtiError err = get_threadOop_and_JavaThread(tlh.list(), thread, &java_thread, &thread_obj);
  if (err != JVMTI_ERROR_NONE) {
    return err;
  }
  bool self = is_JavaThread_current(java_thread, thread_obj);

  if (java_lang_VirtualThread::is_instance(thread_obj)) {
    VM_VirtualThreadGetOrSetLocal op(this, Handle(current_thread, thread_obj),
                                     depth, slot, T_LONG, self);
    VMThread::execute(&op);
    err = op.result();
    if (err == JVMTI_ERROR_NONE) {
      *value_ptr = op.value().j;
    }
  } else {
    // Support for ordinary threads
    VM_GetOrSetLocal op(java_thread, depth, slot, T_LONG, self);
    VMThread::execute(&op);
    err = op.result();
    if (err == JVMTI_ERROR_NONE) {
      *value_ptr = op.value().j;
    }
  }
  return err;
} /* end GetLocalLong */


// thread - NOT protected by ThreadsListHandle and NOT pre-checked
// depth - pre-checked as non-negative
// value_ptr - pre-checked for null
jvmtiError
JvmtiEnv::GetLocalFloat(jthread thread, jint depth, jint slot, jfloat* value_ptr) {
  JavaThread* current_thread = JavaThread::current();
  // rm object is created to clean up the javaVFrame created in
  // doit_prologue(), but after doit() is finished with it.
  ResourceMark rm(current_thread);
  HandleMark hm(current_thread);
  JvmtiVTMSTransitionDisabler disabler(thread);
  ThreadsListHandle tlh(current_thread);

  JavaThread* java_thread = nullptr;
  oop thread_obj = nullptr;
  jvmtiError err = get_threadOop_and_JavaThread(tlh.list(), thread, &java_thread, &thread_obj);
  if (err != JVMTI_ERROR_NONE) {
    return err;
  }
  bool self = is_JavaThread_current(java_thread, thread_obj);

  if (java_lang_VirtualThread::is_instance(thread_obj)) {
    VM_VirtualThreadGetOrSetLocal op(this, Handle(current_thread, thread_obj),
                                     depth, slot, T_FLOAT, self);
    VMThread::execute(&op);
    err = op.result();
    if (err == JVMTI_ERROR_NONE) {
      *value_ptr = op.value().f;
    }
  } else {
    // Support for ordinary threads
    VM_GetOrSetLocal op(java_thread, depth, slot, T_FLOAT, self);
    VMThread::execute(&op);
    err = op.result();
    if (err == JVMTI_ERROR_NONE) {
      *value_ptr = op.value().f;
    }
  }
  return err;
} /* end GetLocalFloat */


// thread - NOT protected by ThreadsListHandle and NOT pre-checked
// depth - pre-checked as non-negative
// value_ptr - pre-checked for null
jvmtiError
JvmtiEnv::GetLocalDouble(jthread thread, jint depth, jint slot, jdouble* value_ptr) {
  JavaThread* current_thread = JavaThread::current();
  // rm object is created to clean up the javaVFrame created in
  // doit_prologue(), but after doit() is finished with it.
  ResourceMark rm(current_thread);
  HandleMark hm(current_thread);
  JvmtiVTMSTransitionDisabler disabler(thread);
  ThreadsListHandle tlh(current_thread);

  JavaThread* java_thread = nullptr;
  oop thread_obj = nullptr;
  jvmtiError err = get_threadOop_and_JavaThread(tlh.list(), thread, &java_thread, &thread_obj);
  if (err != JVMTI_ERROR_NONE) {
    return err;
  }
  bool self = is_JavaThread_current(java_thread, thread_obj);

  if (java_lang_VirtualThread::is_instance(thread_obj)) {
    VM_VirtualThreadGetOrSetLocal op(this, Handle(current_thread, thread_obj),
                                     depth, slot, T_DOUBLE, self);
    VMThread::execute(&op);
    err = op.result();
    if (err == JVMTI_ERROR_NONE) {
      *value_ptr = op.value().d;
    }
  } else {
    // Support for ordinary threads
    VM_GetOrSetLocal op(java_thread, depth, slot, T_DOUBLE, self);
    VMThread::execute(&op);
    err = op.result();
    if (err == JVMTI_ERROR_NONE) {
      *value_ptr = op.value().d;
    }
  }
  return err;
} /* end GetLocalDouble */


// thread - NOT protected by ThreadsListHandle and NOT pre-checked
// depth - pre-checked as non-negative
jvmtiError
JvmtiEnv::SetLocalObject(jthread thread, jint depth, jint slot, jobject value) {
  JavaThread* current_thread = JavaThread::current();
  // rm object is created to clean up the javaVFrame created in
  // doit_prologue(), but after doit() is finished with it.
  ResourceMark rm(current_thread);
  HandleMark hm(current_thread);
  JvmtiVTMSTransitionDisabler disabler(thread);
  ThreadsListHandle tlh(current_thread);

  JavaThread* java_thread = nullptr;
  oop thread_obj = nullptr;
  jvmtiError err = get_threadOop_and_JavaThread(tlh.list(), thread, &java_thread, &thread_obj);
  if (err != JVMTI_ERROR_NONE) {
    return err;
  }
  bool self = is_JavaThread_current(java_thread, thread_obj);
  jvalue val;
  val.l = value;

  if (java_lang_VirtualThread::is_instance(thread_obj)) {
    VM_VirtualThreadGetOrSetLocal op(this, Handle(current_thread, thread_obj),
                                     depth, slot, T_OBJECT, val, self);
    VMThread::execute(&op);
    err = op.result();
  } else {
    // Support for ordinary threads
    VM_GetOrSetLocal op(java_thread, depth, slot, T_OBJECT, val, self);
    VMThread::execute(&op);
    err = op.result();
  }
  return err;
} /* end SetLocalObject */


// thread - NOT protected by ThreadsListHandle and NOT pre-checked
// depth - pre-checked as non-negative
jvmtiError
JvmtiEnv::SetLocalInt(jthread thread, jint depth, jint slot, jint value) {
  JavaThread* current_thread = JavaThread::current();
  // rm object is created to clean up the javaVFrame created in
  // doit_prologue(), but after doit() is finished with it.
  ResourceMark rm(current_thread);
  HandleMark hm(current_thread);
  JvmtiVTMSTransitionDisabler disabler(thread);
  ThreadsListHandle tlh(current_thread);

  JavaThread* java_thread = nullptr;
  oop thread_obj = nullptr;
  jvmtiError err = get_threadOop_and_JavaThread(tlh.list(), thread, &java_thread, &thread_obj);
  if (err != JVMTI_ERROR_NONE) {
    return err;
  }
  bool self = is_JavaThread_current(java_thread, thread_obj);
  jvalue val;
  val.i = value;

  if (java_lang_VirtualThread::is_instance(thread_obj)) {
    VM_VirtualThreadGetOrSetLocal op(this, Handle(current_thread, thread_obj),
                                     depth, slot, T_INT, val, self);
    VMThread::execute(&op);
    err = op.result();
  } else {
    // Support for ordinary threads
    VM_GetOrSetLocal op(java_thread, depth, slot, T_INT, val, self);
    VMThread::execute(&op);
    err = op.result();
  }
  return err;
} /* end SetLocalInt */


// thread - NOT protected by ThreadsListHandle and NOT pre-checked
// depth - pre-checked as non-negative
jvmtiError
JvmtiEnv::SetLocalLong(jthread thread, jint depth, jint slot, jlong value) {
  JavaThread* current_thread = JavaThread::current();
  // rm object is created to clean up the javaVFrame created in
  // doit_prologue(), but after doit() is finished with it.
  ResourceMark rm(current_thread);
  HandleMark hm(current_thread);
  JvmtiVTMSTransitionDisabler disabler(thread);
  ThreadsListHandle tlh(current_thread);

  JavaThread* java_thread = nullptr;
  oop thread_obj = nullptr;
  jvmtiError err = get_threadOop_and_JavaThread(tlh.list(), thread, &java_thread, &thread_obj);
  if (err != JVMTI_ERROR_NONE) {
    return err;
  }
  bool self = is_JavaThread_current(java_thread, thread_obj);
  jvalue val;
  val.j = value;

  if (java_lang_VirtualThread::is_instance(thread_obj)) {
    VM_VirtualThreadGetOrSetLocal op(this, Handle(current_thread, thread_obj),
                                     depth, slot, T_LONG, val, self);
    VMThread::execute(&op);
    err = op.result();
  } else {
    // Support for ordinary threads
    VM_GetOrSetLocal op(java_thread, depth, slot, T_LONG, val, self);
    VMThread::execute(&op);
    err = op.result();
  }
  return err;
} /* end SetLocalLong */


// thread - NOT protected by ThreadsListHandle and NOT pre-checked
// depth - pre-checked as non-negative
jvmtiError
JvmtiEnv::SetLocalFloat(jthread thread, jint depth, jint slot, jfloat value) {
  JavaThread* current_thread = JavaThread::current();
  // rm object is created to clean up the javaVFrame created in
  // doit_prologue(), but after doit() is finished with it.
  ResourceMark rm(current_thread);
  HandleMark hm(current_thread);
  JvmtiVTMSTransitionDisabler disabler(thread);
  ThreadsListHandle tlh(current_thread);

  JavaThread* java_thread = nullptr;
  oop thread_obj = nullptr;
  jvmtiError err = get_threadOop_and_JavaThread(tlh.list(), thread, &java_thread, &thread_obj);
  if (err != JVMTI_ERROR_NONE) {
    return err;
  }
  bool self = is_JavaThread_current(java_thread, thread_obj);
  jvalue val;
  val.f = value;

  if (java_lang_VirtualThread::is_instance(thread_obj)) {
    VM_VirtualThreadGetOrSetLocal op(this, Handle(current_thread, thread_obj),
                                     depth, slot, T_FLOAT, val, self);
    VMThread::execute(&op);
    err = op.result();
  } else {
    // Support for ordinary threads
    VM_GetOrSetLocal op(java_thread, depth, slot, T_FLOAT, val, self);
    VMThread::execute(&op);
    err = op.result();
  }
  return err;
} /* end SetLocalFloat */


// thread - NOT protected by ThreadsListHandle and NOT pre-checked
// depth - pre-checked as non-negative
jvmtiError
JvmtiEnv::SetLocalDouble(jthread thread, jint depth, jint slot, jdouble value) {
  JavaThread* current_thread = JavaThread::current();
  // rm object is created to clean up the javaVFrame created in
  // doit_prologue(), but after doit() is finished with it.
  ResourceMark rm(current_thread);
  HandleMark hm(current_thread);
  JvmtiVTMSTransitionDisabler disabler(thread);
  ThreadsListHandle tlh(current_thread);

  JavaThread* java_thread = nullptr;
  oop thread_obj = nullptr;
  jvmtiError err = get_threadOop_and_JavaThread(tlh.list(), thread, &java_thread, &thread_obj);
  if (err != JVMTI_ERROR_NONE) {
    return err;
  }
  bool self = is_JavaThread_current(java_thread, thread_obj);
  jvalue val;
  val.d = value;

  if (java_lang_VirtualThread::is_instance(thread_obj)) {
    VM_VirtualThreadGetOrSetLocal op(this, Handle(current_thread, thread_obj),
                                     depth, slot, T_DOUBLE, val, self);
    VMThread::execute(&op);
    err = op.result();
  } else {
    // Support for ordinary threads
    VM_GetOrSetLocal op(java_thread, depth, slot, T_DOUBLE, val, self);
    VMThread::execute(&op);
    err = op.result();
  }
  return err;
} /* end SetLocalDouble */


  //
  // Breakpoint functions
  //

// method - pre-checked for validity, but may be null meaning obsolete method
jvmtiError
JvmtiEnv::SetBreakpoint(Method* method, jlocation location) {
  NULL_CHECK(method, JVMTI_ERROR_INVALID_METHODID);
  if (location < 0) {   // simple invalid location check first
    return JVMTI_ERROR_INVALID_LOCATION;
  }
  // verify that the breakpoint is not past the end of the method
  if (location >= (jlocation) method->code_size()) {
    return JVMTI_ERROR_INVALID_LOCATION;
  }

  ResourceMark rm;
  JvmtiBreakpoint bp(method, location);
  JvmtiBreakpoints& jvmti_breakpoints = JvmtiCurrentBreakpoints::get_jvmti_breakpoints();
  if (jvmti_breakpoints.set(bp) == JVMTI_ERROR_DUPLICATE)
    return JVMTI_ERROR_DUPLICATE;

  if (TraceJVMTICalls) {
    jvmti_breakpoints.print();
  }

  return JVMTI_ERROR_NONE;
} /* end SetBreakpoint */


// method - pre-checked for validity, but may be null meaning obsolete method
jvmtiError
JvmtiEnv::ClearBreakpoint(Method* method, jlocation location) {
  NULL_CHECK(method, JVMTI_ERROR_INVALID_METHODID);

  if (location < 0) {   // simple invalid location check first
    return JVMTI_ERROR_INVALID_LOCATION;
  }

  // verify that the breakpoint is not past the end of the method
  if (location >= (jlocation) method->code_size()) {
    return JVMTI_ERROR_INVALID_LOCATION;
  }

  JvmtiBreakpoint bp(method, location);

  JvmtiBreakpoints& jvmti_breakpoints = JvmtiCurrentBreakpoints::get_jvmti_breakpoints();
  if (jvmti_breakpoints.clear(bp) == JVMTI_ERROR_NOT_FOUND)
    return JVMTI_ERROR_NOT_FOUND;

  if (TraceJVMTICalls) {
    jvmti_breakpoints.print();
  }

  return JVMTI_ERROR_NONE;
} /* end ClearBreakpoint */


  //
  // Watched Field functions
  //

jvmtiError
JvmtiEnv::SetFieldAccessWatch(fieldDescriptor* fdesc_ptr) {
  // make sure we haven't set this watch before
  if (fdesc_ptr->is_field_access_watched()) return JVMTI_ERROR_DUPLICATE;
  fdesc_ptr->set_is_field_access_watched(true);

  JvmtiEventController::change_field_watch(JVMTI_EVENT_FIELD_ACCESS, true);

  return JVMTI_ERROR_NONE;
} /* end SetFieldAccessWatch */


jvmtiError
JvmtiEnv::ClearFieldAccessWatch(fieldDescriptor* fdesc_ptr) {
  // make sure we have a watch to clear
  if (!fdesc_ptr->is_field_access_watched()) return JVMTI_ERROR_NOT_FOUND;
  fdesc_ptr->set_is_field_access_watched(false);

  JvmtiEventController::change_field_watch(JVMTI_EVENT_FIELD_ACCESS, false);

  return JVMTI_ERROR_NONE;
} /* end ClearFieldAccessWatch */


jvmtiError
JvmtiEnv::SetFieldModificationWatch(fieldDescriptor* fdesc_ptr) {
  // make sure we haven't set this watch before
  if (fdesc_ptr->is_field_modification_watched()) return JVMTI_ERROR_DUPLICATE;
  fdesc_ptr->set_is_field_modification_watched(true);

  JvmtiEventController::change_field_watch(JVMTI_EVENT_FIELD_MODIFICATION, true);

  return JVMTI_ERROR_NONE;
} /* end SetFieldModificationWatch */


jvmtiError
JvmtiEnv::ClearFieldModificationWatch(fieldDescriptor* fdesc_ptr) {
   // make sure we have a watch to clear
  if (!fdesc_ptr->is_field_modification_watched()) return JVMTI_ERROR_NOT_FOUND;
  fdesc_ptr->set_is_field_modification_watched(false);

  JvmtiEventController::change_field_watch(JVMTI_EVENT_FIELD_MODIFICATION, false);

  return JVMTI_ERROR_NONE;
} /* end ClearFieldModificationWatch */

  //
  // Class functions
  //


// k_mirror - may be primitive, this must be checked
// signature_ptr - null is a valid value, must be checked
// generic_ptr - null is a valid value, must be checked
jvmtiError
JvmtiEnv::GetClassSignature(oop k_mirror, char** signature_ptr, char** generic_ptr) {
  ResourceMark rm;
  bool isPrimitive = java_lang_Class::is_primitive(k_mirror);
  Klass* k = nullptr;
  if (!isPrimitive) {
    k = java_lang_Class::as_Klass(k_mirror);
    NULL_CHECK(k, JVMTI_ERROR_INVALID_CLASS);
  }
  if (signature_ptr != nullptr) {
    char* result = nullptr;
    if (isPrimitive) {
      char tchar = type2char(java_lang_Class::primitive_type(k_mirror));
      result = (char*) jvmtiMalloc(2);
      result[0] = tchar;
      result[1] = '\0';
    } else {
      const char* class_sig = k->signature_name();
      result = (char *) jvmtiMalloc(strlen(class_sig)+1);
      strcpy(result, class_sig);
    }
    *signature_ptr = result;
  }
  if (generic_ptr != nullptr) {
    *generic_ptr = nullptr;
    if (!isPrimitive && k->is_instance_klass()) {
      Symbol* soo = InstanceKlass::cast(k)->generic_signature();
      if (soo != nullptr) {
        const char *gen_sig = soo->as_C_string();
        if (gen_sig != nullptr) {
          char* gen_result;
          jvmtiError err = allocate(strlen(gen_sig) + 1,
                                    (unsigned char **)&gen_result);
          if (err != JVMTI_ERROR_NONE) {
            return err;
          }
          strcpy(gen_result, gen_sig);
          *generic_ptr = gen_result;
        }
      }
    }
  }
  return JVMTI_ERROR_NONE;
} /* end GetClassSignature */


// k_mirror - may be primitive, this must be checked
// status_ptr - pre-checked for null
jvmtiError
JvmtiEnv::GetClassStatus(oop k_mirror, jint* status_ptr) {
  jint result = 0;
  if (java_lang_Class::is_primitive(k_mirror)) {
    result |= JVMTI_CLASS_STATUS_PRIMITIVE;
  } else {
    Klass* k = java_lang_Class::as_Klass(k_mirror);
    NULL_CHECK(k, JVMTI_ERROR_INVALID_CLASS);
    result = k->jvmti_class_status();
  }
  *status_ptr = result;

  return JVMTI_ERROR_NONE;
} /* end GetClassStatus */


// k_mirror - may be primitive, this must be checked
// source_name_ptr - pre-checked for null
jvmtiError
JvmtiEnv::GetSourceFileName(oop k_mirror, char** source_name_ptr) {
  if (java_lang_Class::is_primitive(k_mirror)) {
     return JVMTI_ERROR_ABSENT_INFORMATION;
  }
  Klass* k_klass = java_lang_Class::as_Klass(k_mirror);
  NULL_CHECK(k_klass, JVMTI_ERROR_INVALID_CLASS);

  if (!k_klass->is_instance_klass()) {
    return JVMTI_ERROR_ABSENT_INFORMATION;
  }

  Symbol* sfnOop = InstanceKlass::cast(k_klass)->source_file_name();
  NULL_CHECK(sfnOop, JVMTI_ERROR_ABSENT_INFORMATION);
  {
    JavaThread* current_thread  = JavaThread::current();
    ResourceMark rm(current_thread);
    const char* sfncp = (const char*) sfnOop->as_C_string();
    *source_name_ptr = (char *) jvmtiMalloc(strlen(sfncp)+1);
    strcpy(*source_name_ptr, sfncp);
  }

  return JVMTI_ERROR_NONE;
} /* end GetSourceFileName */


// k_mirror - may be primitive, this must be checked
// modifiers_ptr - pre-checked for null
jvmtiError
JvmtiEnv::GetClassModifiers(oop k_mirror, jint* modifiers_ptr) {
  JavaThread* current_thread  = JavaThread::current();
  jint result = 0;
  if (!java_lang_Class::is_primitive(k_mirror)) {
    Klass* k = java_lang_Class::as_Klass(k_mirror);
    NULL_CHECK(k, JVMTI_ERROR_INVALID_CLASS);
    result = k->compute_modifier_flags();

    // Reset the deleted  ACC_SUPER bit (deleted in compute_modifier_flags()).
    if (k->is_super()) {
      result |= JVM_ACC_SUPER;
    }
  } else {
    result = (JVM_ACC_ABSTRACT | JVM_ACC_FINAL | JVM_ACC_PUBLIC);
  }
  *modifiers_ptr = result;

  return JVMTI_ERROR_NONE;
} /* end GetClassModifiers */


// k_mirror - may be primitive, this must be checked
// method_count_ptr - pre-checked for null
// methods_ptr - pre-checked for null
jvmtiError
JvmtiEnv::GetClassMethods(oop k_mirror, jint* method_count_ptr, jmethodID** methods_ptr) {
  JavaThread* current_thread  = JavaThread::current();
  HandleMark hm(current_thread);

  if (java_lang_Class::is_primitive(k_mirror)) {
    *method_count_ptr = 0;
    *methods_ptr = (jmethodID*) jvmtiMalloc(0 * sizeof(jmethodID));
    return JVMTI_ERROR_NONE;
  }
  Klass* k = java_lang_Class::as_Klass(k_mirror);
  NULL_CHECK(k, JVMTI_ERROR_INVALID_CLASS);

  // Return CLASS_NOT_PREPARED error as per JVMTI spec.
  if (!(k->jvmti_class_status() & (JVMTI_CLASS_STATUS_PREPARED|JVMTI_CLASS_STATUS_ARRAY) )) {
    return JVMTI_ERROR_CLASS_NOT_PREPARED;
  }

  if (!k->is_instance_klass()) {
    *method_count_ptr = 0;
    *methods_ptr = (jmethodID*) jvmtiMalloc(0 * sizeof(jmethodID));
    return JVMTI_ERROR_NONE;
  }
  InstanceKlass* ik = InstanceKlass::cast(k);
  // Allocate the result and fill it in
  int result_length = ik->methods()->length();
  jmethodID* result_list = (jmethodID*)jvmtiMalloc(result_length * sizeof(jmethodID));
  int index;
  bool jmethodids_found = true;
  int skipped = 0;  // skip overpass methods

  for (index = 0; index < result_length; index++) {
    Method* m = ik->methods()->at(index);
    // Depending on can_maintain_original_method_order capability use the original
    // method ordering indices stored in the class, so we can emit jmethodIDs in
    // the order they appeared in the class file or just copy in current order.
    int result_index = JvmtiExport::can_maintain_original_method_order() ? ik->method_ordering()->at(index) : index;
    assert(result_index >= 0 && result_index < result_length, "invalid original method index");
    if (m->is_overpass()) {
      result_list[result_index] = nullptr;
      skipped++;
      continue;
    }
    jmethodID id;
    if (jmethodids_found) {
      id = m->find_jmethod_id_or_null();
      if (id == nullptr) {
        // If we find an uninitialized value, make sure there is
        // enough space for all the uninitialized values we might
        // find.
        ik->ensure_space_for_methodids(index);
        jmethodids_found = false;
        id = m->jmethod_id();
      }
    } else {
      id = m->jmethod_id();
    }
    result_list[result_index] = id;
  }

  // Fill in return value.
  if (skipped > 0) {
    // copy results skipping null methodIDs
    *methods_ptr = (jmethodID*)jvmtiMalloc((result_length - skipped) * sizeof(jmethodID));
    *method_count_ptr = result_length - skipped;
    for (index = 0, skipped = 0; index < result_length; index++) {
      if (result_list[index] == nullptr) {
        skipped++;
      } else {
        (*methods_ptr)[index - skipped] = result_list[index];
      }
    }
    deallocate((unsigned char *)result_list);
  } else {
    *method_count_ptr = result_length;
    *methods_ptr = result_list;
  }

  return JVMTI_ERROR_NONE;
} /* end GetClassMethods */


// k_mirror - may be primitive, this must be checked
// field_count_ptr - pre-checked for null
// fields_ptr - pre-checked for null
jvmtiError
JvmtiEnv::GetClassFields(oop k_mirror, jint* field_count_ptr, jfieldID** fields_ptr) {
  if (java_lang_Class::is_primitive(k_mirror)) {
    *field_count_ptr = 0;
    *fields_ptr = (jfieldID*) jvmtiMalloc(0 * sizeof(jfieldID));
    return JVMTI_ERROR_NONE;
  }
  JavaThread* current_thread = JavaThread::current();
  HandleMark hm(current_thread);
  Klass* k = java_lang_Class::as_Klass(k_mirror);
  NULL_CHECK(k, JVMTI_ERROR_INVALID_CLASS);

  // Return CLASS_NOT_PREPARED error as per JVMTI spec.
  if (!(k->jvmti_class_status() & (JVMTI_CLASS_STATUS_PREPARED|JVMTI_CLASS_STATUS_ARRAY) )) {
    return JVMTI_ERROR_CLASS_NOT_PREPARED;
  }

  if (!k->is_instance_klass()) {
    *field_count_ptr = 0;
    *fields_ptr = (jfieldID*) jvmtiMalloc(0 * sizeof(jfieldID));
    return JVMTI_ERROR_NONE;
  }


  InstanceKlass* ik = InstanceKlass::cast(k);

  int result_count = 0;
  // First, count the fields.
  FilteredFieldStream flds(ik, true, true);
  result_count = flds.field_count();

  // Allocate the result and fill it in
  jfieldID* result_list = (jfieldID*) jvmtiMalloc(result_count * sizeof(jfieldID));
  // The JVMTI spec requires fields in the order they occur in the class file,
  // this is the reverse order of what FieldStream hands out.
  int id_index = (result_count - 1);

  for (FilteredFieldStream src_st(ik, true, true); !src_st.eos(); src_st.next()) {
    result_list[id_index--] = jfieldIDWorkaround::to_jfieldID(
                                            ik, src_st.offset(),
                                            src_st.access_flags().is_static());
  }
  assert(id_index == -1, "just checking");
  // Fill in the results
  *field_count_ptr = result_count;
  *fields_ptr = result_list;

  return JVMTI_ERROR_NONE;
} /* end GetClassFields */


// k_mirror - may be primitive, this must be checked
// interface_count_ptr - pre-checked for null
// interfaces_ptr - pre-checked for null
jvmtiError
JvmtiEnv::GetImplementedInterfaces(oop k_mirror, jint* interface_count_ptr, jclass** interfaces_ptr) {
  {
    if (java_lang_Class::is_primitive(k_mirror)) {
      *interface_count_ptr = 0;
      *interfaces_ptr = (jclass*) jvmtiMalloc(0 * sizeof(jclass));
      return JVMTI_ERROR_NONE;
    }
    JavaThread* current_thread = JavaThread::current();
    HandleMark hm(current_thread);
    Klass* k = java_lang_Class::as_Klass(k_mirror);
    NULL_CHECK(k, JVMTI_ERROR_INVALID_CLASS);

    // Return CLASS_NOT_PREPARED error as per JVMTI spec.
    if (!(k->jvmti_class_status() & (JVMTI_CLASS_STATUS_PREPARED|JVMTI_CLASS_STATUS_ARRAY) ))
      return JVMTI_ERROR_CLASS_NOT_PREPARED;

    if (!k->is_instance_klass()) {
      *interface_count_ptr = 0;
      *interfaces_ptr = (jclass*) jvmtiMalloc(0 * sizeof(jclass));
      return JVMTI_ERROR_NONE;
    }

    Array<InstanceKlass*>* interface_list = InstanceKlass::cast(k)->local_interfaces();
    const int result_length = (interface_list == nullptr ? 0 : interface_list->length());
    jclass* result_list = (jclass*) jvmtiMalloc(result_length * sizeof(jclass));
    for (int i_index = 0; i_index < result_length; i_index += 1) {
      InstanceKlass* klass_at = interface_list->at(i_index);
      assert(klass_at->is_klass(), "interfaces must be Klass*s");
      assert(klass_at->is_interface(), "interfaces must be interfaces");
      oop mirror_at = klass_at->java_mirror();
      Handle handle_at = Handle(current_thread, mirror_at);
      result_list[i_index] = (jclass) jni_reference(handle_at);
    }
    *interface_count_ptr = result_length;
    *interfaces_ptr = result_list;
  }

  return JVMTI_ERROR_NONE;
} /* end GetImplementedInterfaces */


// k_mirror - may be primitive, this must be checked
// minor_version_ptr - pre-checked for null
// major_version_ptr - pre-checked for null
jvmtiError
JvmtiEnv::GetClassVersionNumbers(oop k_mirror, jint* minor_version_ptr, jint* major_version_ptr) {
  if (java_lang_Class::is_primitive(k_mirror)) {
    return JVMTI_ERROR_ABSENT_INFORMATION;
  }
  Klass* klass = java_lang_Class::as_Klass(k_mirror);

  jint status = klass->jvmti_class_status();
  if (status & (JVMTI_CLASS_STATUS_ERROR)) {
    return JVMTI_ERROR_INVALID_CLASS;
  }
  if (status & (JVMTI_CLASS_STATUS_ARRAY)) {
    return JVMTI_ERROR_ABSENT_INFORMATION;
  }

  InstanceKlass* ik = InstanceKlass::cast(klass);
  *minor_version_ptr = ik->minor_version();
  *major_version_ptr = ik->major_version();

  return JVMTI_ERROR_NONE;
} /* end GetClassVersionNumbers */


// k_mirror - may be primitive, this must be checked
// constant_pool_count_ptr - pre-checked for null
// constant_pool_byte_count_ptr - pre-checked for null
// constant_pool_bytes_ptr - pre-checked for null
jvmtiError
JvmtiEnv::GetConstantPool(oop k_mirror, jint* constant_pool_count_ptr, jint* constant_pool_byte_count_ptr, unsigned char** constant_pool_bytes_ptr) {
  if (java_lang_Class::is_primitive(k_mirror)) {
    return JVMTI_ERROR_ABSENT_INFORMATION;
  }

  Klass* klass = java_lang_Class::as_Klass(k_mirror);
  Thread *thread = Thread::current();
  ResourceMark rm(thread);

  jint status = klass->jvmti_class_status();
  if (status & (JVMTI_CLASS_STATUS_ERROR)) {
    return JVMTI_ERROR_INVALID_CLASS;
  }
  if (status & (JVMTI_CLASS_STATUS_ARRAY)) {
    return JVMTI_ERROR_ABSENT_INFORMATION;
  }

  InstanceKlass* ik = InstanceKlass::cast(klass);
  JvmtiConstantPoolReconstituter reconstituter(ik);
  if (reconstituter.get_error() != JVMTI_ERROR_NONE) {
    return reconstituter.get_error();
  }

  unsigned char *cpool_bytes;
  int cpool_size = reconstituter.cpool_size();
  if (reconstituter.get_error() != JVMTI_ERROR_NONE) {
    return reconstituter.get_error();
  }
  jvmtiError res = allocate(cpool_size, &cpool_bytes);
  if (res != JVMTI_ERROR_NONE) {
    return res;
  }
  reconstituter.copy_cpool_bytes(cpool_bytes);
  if (reconstituter.get_error() != JVMTI_ERROR_NONE) {
    return reconstituter.get_error();
  }

  constantPoolHandle  constants(thread, ik->constants());
  *constant_pool_count_ptr      = constants->length();
  *constant_pool_byte_count_ptr = cpool_size;
  *constant_pool_bytes_ptr      = cpool_bytes;

  return JVMTI_ERROR_NONE;
} /* end GetConstantPool */


// k_mirror - may be primitive, this must be checked
// is_interface_ptr - pre-checked for null
jvmtiError
JvmtiEnv::IsInterface(oop k_mirror, jboolean* is_interface_ptr) {
  {
    bool result = false;
    if (!java_lang_Class::is_primitive(k_mirror)) {
      Klass* k = java_lang_Class::as_Klass(k_mirror);
      if (k != nullptr && k->is_interface()) {
        result = true;
      }
    }
    *is_interface_ptr = result;
  }

  return JVMTI_ERROR_NONE;
} /* end IsInterface */


// k_mirror - may be primitive, this must be checked
// is_array_class_ptr - pre-checked for null
jvmtiError
JvmtiEnv::IsArrayClass(oop k_mirror, jboolean* is_array_class_ptr) {
  {
    bool result = false;
    if (!java_lang_Class::is_primitive(k_mirror)) {
      Klass* k = java_lang_Class::as_Klass(k_mirror);
      if (k != nullptr && k->is_array_klass()) {
        result = true;
      }
    }
    *is_array_class_ptr = result;
  }

  return JVMTI_ERROR_NONE;
} /* end IsArrayClass */


// k_mirror - may be primitive, this must be checked
// classloader_ptr - pre-checked for null
jvmtiError
JvmtiEnv::GetClassLoader(oop k_mirror, jobject* classloader_ptr) {
  {
    if (java_lang_Class::is_primitive(k_mirror)) {
      *classloader_ptr = (jclass) jni_reference(Handle());
      return JVMTI_ERROR_NONE;
    }
    JavaThread* current_thread = JavaThread::current();
    HandleMark hm(current_thread);
    Klass* k = java_lang_Class::as_Klass(k_mirror);
    NULL_CHECK(k, JVMTI_ERROR_INVALID_CLASS);

    oop result_oop = k->class_loader();
    if (result_oop == nullptr) {
      *classloader_ptr = (jclass) jni_reference(Handle());
      return JVMTI_ERROR_NONE;
    }
    Handle result_handle = Handle(current_thread, result_oop);
    jclass result_jnihandle = (jclass) jni_reference(result_handle);
    *classloader_ptr = result_jnihandle;
  }
  return JVMTI_ERROR_NONE;
} /* end GetClassLoader */


// k_mirror - may be primitive, this must be checked
// source_debug_extension_ptr - pre-checked for null
jvmtiError
JvmtiEnv::GetSourceDebugExtension(oop k_mirror, char** source_debug_extension_ptr) {
  {
    if (java_lang_Class::is_primitive(k_mirror)) {
      return JVMTI_ERROR_ABSENT_INFORMATION;
    }
    Klass* k = java_lang_Class::as_Klass(k_mirror);
    NULL_CHECK(k, JVMTI_ERROR_INVALID_CLASS);
    if (!k->is_instance_klass()) {
      return JVMTI_ERROR_ABSENT_INFORMATION;
    }
    const char* sde = InstanceKlass::cast(k)->source_debug_extension();
    NULL_CHECK(sde, JVMTI_ERROR_ABSENT_INFORMATION);

    {
      *source_debug_extension_ptr = (char *) jvmtiMalloc(strlen(sde)+1);
      strcpy(*source_debug_extension_ptr, sde);
    }
  }

  return JVMTI_ERROR_NONE;
} /* end GetSourceDebugExtension */

  //
  // Object functions
  //

// hash_code_ptr - pre-checked for null
jvmtiError
JvmtiEnv::GetObjectHashCode(jobject object, jint* hash_code_ptr) {
  oop mirror = JNIHandles::resolve_external_guard(object);
  NULL_CHECK(mirror, JVMTI_ERROR_INVALID_OBJECT);
  NULL_CHECK(hash_code_ptr, JVMTI_ERROR_NULL_POINTER);

  {
    jint result = (jint) mirror->identity_hash();
    *hash_code_ptr = result;
  }
  return JVMTI_ERROR_NONE;
} /* end GetObjectHashCode */


// info_ptr - pre-checked for null
jvmtiError
JvmtiEnv::GetObjectMonitorUsage(jobject object, jvmtiMonitorUsage* info_ptr) {
  // This needs to be performed at a safepoint to gather stable data
  // because monitor owner / waiters might not be suspended.
  VM_GetObjectMonitorUsage op(this, JavaThread::current(), object, info_ptr);
  VMThread::execute(&op);
  return op.result();
} /* end GetObjectMonitorUsage */


  //
  // Field functions
  //

// name_ptr - null is a valid value, must be checked
// signature_ptr - null is a valid value, must be checked
// generic_ptr - null is a valid value, must be checked
jvmtiError
JvmtiEnv::GetFieldName(fieldDescriptor* fdesc_ptr, char** name_ptr, char** signature_ptr, char** generic_ptr) {
  JavaThread* current_thread  = JavaThread::current();
  ResourceMark rm(current_thread);
  if (name_ptr == nullptr) {
    // just don't return the name
  } else {
    const char* fieldName = fdesc_ptr->name()->as_C_string();
    *name_ptr =  (char*) jvmtiMalloc(strlen(fieldName) + 1);
    if (*name_ptr == nullptr)
      return JVMTI_ERROR_OUT_OF_MEMORY;
    strcpy(*name_ptr, fieldName);
  }
  if (signature_ptr== nullptr) {
    // just don't return the signature
  } else {
    const char* fieldSignature = fdesc_ptr->signature()->as_C_string();
    *signature_ptr = (char*) jvmtiMalloc(strlen(fieldSignature) + 1);
    if (*signature_ptr == nullptr)
      return JVMTI_ERROR_OUT_OF_MEMORY;
    strcpy(*signature_ptr, fieldSignature);
  }
  if (generic_ptr != nullptr) {
    *generic_ptr = nullptr;
    Symbol* soop = fdesc_ptr->generic_signature();
    if (soop != nullptr) {
      const char* gen_sig = soop->as_C_string();
      if (gen_sig != nullptr) {
        jvmtiError err = allocate(strlen(gen_sig) + 1, (unsigned char **)generic_ptr);
        if (err != JVMTI_ERROR_NONE) {
          return err;
        }
        strcpy(*generic_ptr, gen_sig);
      }
    }
  }
  return JVMTI_ERROR_NONE;
} /* end GetFieldName */


// declaring_class_ptr - pre-checked for null
jvmtiError
JvmtiEnv::GetFieldDeclaringClass(fieldDescriptor* fdesc_ptr, jclass* declaring_class_ptr) {

  *declaring_class_ptr = get_jni_class_non_null(fdesc_ptr->field_holder());
  return JVMTI_ERROR_NONE;
} /* end GetFieldDeclaringClass */


// modifiers_ptr - pre-checked for null
jvmtiError
JvmtiEnv::GetFieldModifiers(fieldDescriptor* fdesc_ptr, jint* modifiers_ptr) {

  AccessFlags resultFlags = fdesc_ptr->access_flags();
  jint result = resultFlags.as_int();
  *modifiers_ptr = result;

  return JVMTI_ERROR_NONE;
} /* end GetFieldModifiers */


// is_synthetic_ptr - pre-checked for null
jvmtiError
JvmtiEnv::IsFieldSynthetic(fieldDescriptor* fdesc_ptr, jboolean* is_synthetic_ptr) {
  *is_synthetic_ptr = fdesc_ptr->is_synthetic();
  return JVMTI_ERROR_NONE;
} /* end IsFieldSynthetic */


  //
  // Method functions
  //

// method - pre-checked for validity, but may be null meaning obsolete method
// name_ptr - null is a valid value, must be checked
// signature_ptr - null is a valid value, must be checked
// generic_ptr - null is a valid value, must be checked
jvmtiError
JvmtiEnv::GetMethodName(Method* method, char** name_ptr, char** signature_ptr, char** generic_ptr) {
  NULL_CHECK(method, JVMTI_ERROR_INVALID_METHODID);
  JavaThread* current_thread  = JavaThread::current();

  ResourceMark rm(current_thread); // get the utf8 name and signature
  if (name_ptr == nullptr) {
    // just don't return the name
  } else {
    const char* utf8_name = (const char *) method->name()->as_utf8();
    *name_ptr = (char *) jvmtiMalloc(strlen(utf8_name)+1);
    strcpy(*name_ptr, utf8_name);
  }
  if (signature_ptr == nullptr) {
    // just don't return the signature
  } else {
    const char* utf8_signature = (const char *) method->signature()->as_utf8();
    *signature_ptr = (char *) jvmtiMalloc(strlen(utf8_signature) + 1);
    strcpy(*signature_ptr, utf8_signature);
  }

  if (generic_ptr != nullptr) {
    *generic_ptr = nullptr;
    Symbol* soop = method->generic_signature();
    if (soop != nullptr) {
      const char* gen_sig = soop->as_C_string();
      if (gen_sig != nullptr) {
        jvmtiError err = allocate(strlen(gen_sig) + 1, (unsigned char **)generic_ptr);
        if (err != JVMTI_ERROR_NONE) {
          return err;
        }
        strcpy(*generic_ptr, gen_sig);
      }
    }
  }
  return JVMTI_ERROR_NONE;
} /* end GetMethodName */


// method - pre-checked for validity, but may be null meaning obsolete method
// declaring_class_ptr - pre-checked for null
jvmtiError
JvmtiEnv::GetMethodDeclaringClass(Method* method, jclass* declaring_class_ptr) {
  NULL_CHECK(method, JVMTI_ERROR_INVALID_METHODID);
  (*declaring_class_ptr) = get_jni_class_non_null(method->method_holder());
  return JVMTI_ERROR_NONE;
} /* end GetMethodDeclaringClass */


// method - pre-checked for validity, but may be null meaning obsolete method
// modifiers_ptr - pre-checked for null
jvmtiError
JvmtiEnv::GetMethodModifiers(Method* method, jint* modifiers_ptr) {
  NULL_CHECK(method, JVMTI_ERROR_INVALID_METHODID);
  (*modifiers_ptr) = method->access_flags().as_int() & JVM_RECOGNIZED_METHOD_MODIFIERS;
  return JVMTI_ERROR_NONE;
} /* end GetMethodModifiers */


// method - pre-checked for validity, but may be null meaning obsolete method
// max_ptr - pre-checked for null
jvmtiError
JvmtiEnv::GetMaxLocals(Method* method, jint* max_ptr) {
  NULL_CHECK(method, JVMTI_ERROR_INVALID_METHODID);
  // get max stack
  (*max_ptr) = method->max_locals();
  return JVMTI_ERROR_NONE;
} /* end GetMaxLocals */


// method - pre-checked for validity, but may be null meaning obsolete method
// size_ptr - pre-checked for null
jvmtiError
JvmtiEnv::GetArgumentsSize(Method* method, jint* size_ptr) {
  NULL_CHECK(method, JVMTI_ERROR_INVALID_METHODID);
  // get size of arguments

  (*size_ptr) = method->size_of_parameters();
  return JVMTI_ERROR_NONE;
} /* end GetArgumentsSize */


// method - pre-checked for validity, but may be null meaning obsolete method
// entry_count_ptr - pre-checked for null
// table_ptr - pre-checked for null
jvmtiError
JvmtiEnv::GetLineNumberTable(Method* method, jint* entry_count_ptr, jvmtiLineNumberEntry** table_ptr) {
  NULL_CHECK(method, JVMTI_ERROR_INVALID_METHODID);
  if (!method->has_linenumber_table()) {
    return (JVMTI_ERROR_ABSENT_INFORMATION);
  }

  // The line number table is compressed so we don't know how big it is until decompressed.
  // Decompression is really fast so we just do it twice.

  // Compute size of table
  jint num_entries = 0;
  CompressedLineNumberReadStream stream(method->compressed_linenumber_table());
  while (stream.read_pair()) {
    num_entries++;
  }
  jvmtiLineNumberEntry *jvmti_table =
            (jvmtiLineNumberEntry *)jvmtiMalloc(num_entries * (sizeof(jvmtiLineNumberEntry)));

  // Fill jvmti table
  if (num_entries > 0) {
    int index = 0;
    CompressedLineNumberReadStream stream(method->compressed_linenumber_table());
    while (stream.read_pair()) {
      jvmti_table[index].start_location = (jlocation) stream.bci();
      jvmti_table[index].line_number = (jint) stream.line();
      index++;
    }
    assert(index == num_entries, "sanity check");
  }

  // Set up results
  (*entry_count_ptr) = num_entries;
  (*table_ptr) = jvmti_table;

  return JVMTI_ERROR_NONE;
} /* end GetLineNumberTable */


// method - pre-checked for validity, but may be null meaning obsolete method
// start_location_ptr - pre-checked for null
// end_location_ptr - pre-checked for null
jvmtiError
JvmtiEnv::GetMethodLocation(Method* method, jlocation* start_location_ptr, jlocation* end_location_ptr) {

  NULL_CHECK(method, JVMTI_ERROR_INVALID_METHODID);
  // get start and end location
  (*end_location_ptr) = (jlocation) (method->code_size() - 1);
  if (method->code_size() == 0) {
    // there is no code so there is no start location
    (*start_location_ptr) = (jlocation)(-1);
  } else {
    (*start_location_ptr) = (jlocation)(0);
  }

  return JVMTI_ERROR_NONE;
} /* end GetMethodLocation */


// method - pre-checked for validity, but may be null meaning obsolete method
// entry_count_ptr - pre-checked for null
// table_ptr - pre-checked for null
jvmtiError
JvmtiEnv::GetLocalVariableTable(Method* method, jint* entry_count_ptr, jvmtiLocalVariableEntry** table_ptr) {

  NULL_CHECK(method, JVMTI_ERROR_INVALID_METHODID);
  JavaThread* current_thread  = JavaThread::current();

  // does the klass have any local variable information?
  InstanceKlass* ik = method->method_holder();
  if (!ik->has_localvariable_table()) {
    return (JVMTI_ERROR_ABSENT_INFORMATION);
  }

  ConstantPool* constants = method->constants();
  NULL_CHECK(constants, JVMTI_ERROR_ABSENT_INFORMATION);

  // in the vm localvariable table representation, 6 consecutive elements in the table
  // represent a 6-tuple of shorts
  // [start_pc, length, name_index, descriptor_index, signature_index, index]
  jint num_entries = method->localvariable_table_length();
  jvmtiLocalVariableEntry *jvmti_table = (jvmtiLocalVariableEntry *)
                jvmtiMalloc(num_entries * (sizeof(jvmtiLocalVariableEntry)));

  if (num_entries > 0) {
    LocalVariableTableElement* table = method->localvariable_table_start();
    for (int i = 0; i < num_entries; i++) {
      // get the 5 tuple information from the vm table
      jlocation start_location = (jlocation) table[i].start_bci;
      jint length = (jint) table[i].length;
      int name_index = (int) table[i].name_cp_index;
      int signature_index = (int) table[i].descriptor_cp_index;
      int generic_signature_index = (int) table[i].signature_cp_index;
      jint slot = (jint) table[i].slot;

      // get utf8 name and signature
      char *name_buf = nullptr;
      char *sig_buf = nullptr;
      char *gen_sig_buf = nullptr;
      {
        ResourceMark rm(current_thread);

        const char *utf8_name = (const char *) constants->symbol_at(name_index)->as_utf8();
        name_buf = (char *) jvmtiMalloc(strlen(utf8_name)+1);
        strcpy(name_buf, utf8_name);

        const char *utf8_signature = (const char *) constants->symbol_at(signature_index)->as_utf8();
        sig_buf = (char *) jvmtiMalloc(strlen(utf8_signature)+1);
        strcpy(sig_buf, utf8_signature);

        if (generic_signature_index > 0) {
          const char *utf8_gen_sign = (const char *)
                                       constants->symbol_at(generic_signature_index)->as_utf8();
          gen_sig_buf = (char *) jvmtiMalloc(strlen(utf8_gen_sign)+1);
          strcpy(gen_sig_buf, utf8_gen_sign);
        }
      }

      // fill in the jvmti local variable table
      jvmti_table[i].start_location = start_location;
      jvmti_table[i].length = length;
      jvmti_table[i].name = name_buf;
      jvmti_table[i].signature = sig_buf;
      jvmti_table[i].generic_signature = gen_sig_buf;
      jvmti_table[i].slot = slot;
    }
  }

  // set results
  (*entry_count_ptr) = num_entries;
  (*table_ptr) = jvmti_table;

  return JVMTI_ERROR_NONE;
} /* end GetLocalVariableTable */


// method - pre-checked for validity, but may be null meaning obsolete method
// bytecode_count_ptr - pre-checked for null
// bytecodes_ptr - pre-checked for null
jvmtiError
JvmtiEnv::GetBytecodes(Method* method, jint* bytecode_count_ptr, unsigned char** bytecodes_ptr) {
  NULL_CHECK(method, JVMTI_ERROR_INVALID_METHODID);

  methodHandle mh(Thread::current(), method);
  jint size = (jint)mh->code_size();
  jvmtiError err = allocate(size, bytecodes_ptr);
  if (err != JVMTI_ERROR_NONE) {
    return err;
  }

  (*bytecode_count_ptr) = size;
  // get byte codes
  JvmtiClassFileReconstituter::copy_bytecodes(mh, *bytecodes_ptr);

  return JVMTI_ERROR_NONE;
} /* end GetBytecodes */


// method - pre-checked for validity, but may be null meaning obsolete method
// is_native_ptr - pre-checked for null
jvmtiError
JvmtiEnv::IsMethodNative(Method* method, jboolean* is_native_ptr) {
  NULL_CHECK(method, JVMTI_ERROR_INVALID_METHODID);
  (*is_native_ptr) = method->is_native();
  return JVMTI_ERROR_NONE;
} /* end IsMethodNative */


// method - pre-checked for validity, but may be null meaning obsolete method
// is_synthetic_ptr - pre-checked for null
jvmtiError
JvmtiEnv::IsMethodSynthetic(Method* method, jboolean* is_synthetic_ptr) {
  NULL_CHECK(method, JVMTI_ERROR_INVALID_METHODID);
  (*is_synthetic_ptr) = method->is_synthetic();
  return JVMTI_ERROR_NONE;
} /* end IsMethodSynthetic */


// method - pre-checked for validity, but may be null meaning obsolete method
// is_obsolete_ptr - pre-checked for null
jvmtiError
JvmtiEnv::IsMethodObsolete(Method* method, jboolean* is_obsolete_ptr) {
  if (use_version_1_0_semantics() &&
      get_capabilities()->can_redefine_classes == 0) {
    // This JvmtiEnv requested version 1.0 semantics and this function
    // requires the can_redefine_classes capability in version 1.0 so
    // we need to return an error here.
    return JVMTI_ERROR_MUST_POSSESS_CAPABILITY;
  }

  if (method == nullptr || method->is_obsolete()) {
    *is_obsolete_ptr = true;
  } else {
    *is_obsolete_ptr = false;
  }
  return JVMTI_ERROR_NONE;
} /* end IsMethodObsolete */

  //
  // Raw Monitor functions
  //

<<<<<<< HEAD
// Tsan note: The JVMTI raw monitors are instrumented at JvmtiRawMonitor call
// sites instead of inside the JvmtiRawMonitor implementation. This seems
// cleaner, and mirrors instrumentation of JVM_RawMonitor* functions.

// name - pre-checked for NULL
// monitor_ptr - pre-checked for NULL
=======
// name - pre-checked for null
// monitor_ptr - pre-checked for null
>>>>>>> 890adb64
jvmtiError
JvmtiEnv::CreateRawMonitor(const char* name, jrawMonitorID* monitor_ptr) {
  JvmtiRawMonitor* rmonitor = new (std::nothrow) JvmtiRawMonitor(name);
  NULL_CHECK(rmonitor, JVMTI_ERROR_OUT_OF_MEMORY);

  *monitor_ptr = (jrawMonitorID)rmonitor;

  TSAN_RUNTIME_ONLY(TSAN_RAW_LOCK_CREATE(rmonitor));

  return JVMTI_ERROR_NONE;
} /* end CreateRawMonitor */


// rmonitor - pre-checked for validity
jvmtiError
JvmtiEnv::DestroyRawMonitor(JvmtiRawMonitor * rmonitor) {
  if (Threads::number_of_threads() == 0) {
    // Remove this monitor from pending raw monitors list
    // if it has entered in onload or start phase.
    JvmtiPendingMonitors::destroy(rmonitor);
  } else {
    Thread* thread  = Thread::current();
    if (rmonitor->owner() == thread) {
      // The caller owns this monitor which we are about to destroy.
      // We exit the underlying synchronization object so that the
      // "delete monitor" call below can work without an assertion
      // failure on systems that don't like destroying synchronization
      // objects that are locked.
      int r;
      int recursion = rmonitor->recursions();
      for (int i = 0; i <= recursion; i++) {
        TSAN_RUNTIME_ONLY(TSAN_RAW_LOCK_RELEASED(rmonitor));
        r = rmonitor->raw_exit(thread);
        assert(r == JvmtiRawMonitor::M_OK, "raw_exit should have worked");
        if (r != JvmtiRawMonitor::M_OK) {  // robustness
          return JVMTI_ERROR_INTERNAL;
        }
      }
    }
    if (rmonitor->owner() != nullptr) {
      // The caller is trying to destroy a monitor that is locked by
      // someone else. While this is not forbidden by the JVMTI
      // spec, it will cause an assertion failure on systems that don't
      // like destroying synchronization objects that are locked.
      // We indicate a problem with the error return (and leak the
      // monitor's memory).
      return JVMTI_ERROR_NOT_MONITOR_OWNER;
    }
  }

  TSAN_RUNTIME_ONLY(TSAN_RAW_LOCK_DESTROY(rmonitor));
  delete rmonitor;

  return JVMTI_ERROR_NONE;
} /* end DestroyRawMonitor */


// rmonitor - pre-checked for validity
jvmtiError
JvmtiEnv::RawMonitorEnter(JvmtiRawMonitor * rmonitor) {
  if (Threads::number_of_threads() == 0) {
    // No JavaThreads exist so JvmtiRawMonitor enter cannot be
    // used, add this raw monitor to the pending list.
    // The pending monitors will be actually entered when
    // the VM is setup.
    // See transition_pending_raw_monitors in create_vm()
    // in thread.cpp.
    JvmtiPendingMonitors::enter(rmonitor);
  } else {
    Thread* thread = Thread::current();
    // 8266889: raw_enter changes Java thread state, needs WXWrite
    MACOS_AARCH64_ONLY(ThreadWXEnable __wx(WXWrite, thread));
    rmonitor->raw_enter(thread);
    TSAN_RUNTIME_ONLY(TSAN_RAW_LOCK_ACQUIRED(rmonitor));
  }
  return JVMTI_ERROR_NONE;
} /* end RawMonitorEnter */


// rmonitor - pre-checked for validity
jvmtiError
JvmtiEnv::RawMonitorExit(JvmtiRawMonitor * rmonitor) {
  jvmtiError err = JVMTI_ERROR_NONE;

  if (Threads::number_of_threads() == 0) {
    // No JavaThreads exist so just remove this monitor from the pending list.
    // Bool value from exit is false if rmonitor is not in the list.
    if (!JvmtiPendingMonitors::exit(rmonitor)) {
      err = JVMTI_ERROR_NOT_MONITOR_OWNER;
    }
  } else {
    Thread* thread = Thread::current();
    TSAN_RUNTIME_ONLY(TSAN_RAW_LOCK_RELEASED(rmonitor));
    int r = rmonitor->raw_exit(thread);
    if (r == JvmtiRawMonitor::M_ILLEGAL_MONITOR_STATE) {
      err = JVMTI_ERROR_NOT_MONITOR_OWNER;
    }
  }
  return err;
} /* end RawMonitorExit */


// rmonitor - pre-checked for validity
jvmtiError
JvmtiEnv::RawMonitorWait(JvmtiRawMonitor * rmonitor, jlong millis) {
  Thread* thread = Thread::current();

  // A wait is modeled in Tsan as a simple release-acquire pair.
  // The matching release annotation is below.
  TSAN_RUNTIME_ONLY(TSAN_RAW_LOCK_RELEASED(rmonitor));
  // 8266889: raw_wait changes Java thread state, needs WXWrite
  MACOS_AARCH64_ONLY(ThreadWXEnable __wx(WXWrite, thread));
  int r = rmonitor->raw_wait(millis, thread);
  // The matching acquire annotation is above.
  TSAN_RUNTIME_ONLY(TSAN_RAW_LOCK_ACQUIRED(rmonitor));

  switch (r) {
  case JvmtiRawMonitor::M_INTERRUPTED:
    return JVMTI_ERROR_INTERRUPT;
  case JvmtiRawMonitor::M_ILLEGAL_MONITOR_STATE:
    return JVMTI_ERROR_NOT_MONITOR_OWNER;
  default:
    return JVMTI_ERROR_NONE;
  }
} /* end RawMonitorWait */


// rmonitor - pre-checked for validity
jvmtiError
JvmtiEnv::RawMonitorNotify(JvmtiRawMonitor * rmonitor) {
  Thread* thread = Thread::current();
  int r = rmonitor->raw_notify(thread);

  if (r == JvmtiRawMonitor::M_ILLEGAL_MONITOR_STATE) {
    return JVMTI_ERROR_NOT_MONITOR_OWNER;
  }
  return JVMTI_ERROR_NONE;
} /* end RawMonitorNotify */


// rmonitor - pre-checked for validity
jvmtiError
JvmtiEnv::RawMonitorNotifyAll(JvmtiRawMonitor * rmonitor) {
  Thread* thread = Thread::current();
  int r = rmonitor->raw_notifyAll(thread);

  if (r == JvmtiRawMonitor::M_ILLEGAL_MONITOR_STATE) {
    return JVMTI_ERROR_NOT_MONITOR_OWNER;
  }
  return JVMTI_ERROR_NONE;
} /* end RawMonitorNotifyAll */


  //
  // JNI Function Interception functions
  //


// function_table - pre-checked for null
jvmtiError
JvmtiEnv::SetJNIFunctionTable(const jniNativeInterface* function_table) {
  // Copy jni function table at safepoint.
  VM_JNIFunctionTableCopier copier(function_table);
  VMThread::execute(&copier);

  return JVMTI_ERROR_NONE;
} /* end SetJNIFunctionTable */


// function_table - pre-checked for null
jvmtiError
JvmtiEnv::GetJNIFunctionTable(jniNativeInterface** function_table) {
  *function_table=(jniNativeInterface*)jvmtiMalloc(sizeof(jniNativeInterface));
  if (*function_table == nullptr)
    return JVMTI_ERROR_OUT_OF_MEMORY;
  memcpy(*function_table,(JavaThread::current())->get_jni_functions(),sizeof(jniNativeInterface));
  return JVMTI_ERROR_NONE;
} /* end GetJNIFunctionTable */


  //
  // Event Management functions
  //

jvmtiError
JvmtiEnv::GenerateEvents(jvmtiEvent event_type) {
  // can only generate two event types
  if (event_type != JVMTI_EVENT_COMPILED_METHOD_LOAD &&
      event_type != JVMTI_EVENT_DYNAMIC_CODE_GENERATED) {
    return JVMTI_ERROR_ILLEGAL_ARGUMENT;
  }

  // for compiled_method_load events we must check that the environment
  // has the can_generate_compiled_method_load_events capability.
  if (event_type == JVMTI_EVENT_COMPILED_METHOD_LOAD) {
    if (get_capabilities()->can_generate_compiled_method_load_events == 0) {
      return JVMTI_ERROR_MUST_POSSESS_CAPABILITY;
    }
    return JvmtiCodeBlobEvents::generate_compiled_method_load_events(this);
  } else {
    return JvmtiCodeBlobEvents::generate_dynamic_code_events(this);
  }

} /* end GenerateEvents */


  //
  // Extension Mechanism functions
  //

// extension_count_ptr - pre-checked for null
// extensions - pre-checked for null
jvmtiError
JvmtiEnv::GetExtensionFunctions(jint* extension_count_ptr, jvmtiExtensionFunctionInfo** extensions) {
  return JvmtiExtensions::get_functions(this, extension_count_ptr, extensions);
} /* end GetExtensionFunctions */


// extension_count_ptr - pre-checked for null
// extensions - pre-checked for null
jvmtiError
JvmtiEnv::GetExtensionEvents(jint* extension_count_ptr, jvmtiExtensionEventInfo** extensions) {
  return JvmtiExtensions::get_events(this, extension_count_ptr, extensions);
} /* end GetExtensionEvents */


// callback - null is a valid value, must be checked
jvmtiError
JvmtiEnv::SetExtensionEventCallback(jint extension_event_index, jvmtiExtensionEvent callback) {
  return JvmtiExtensions::set_event_callback(this, extension_event_index, callback);
} /* end SetExtensionEventCallback */

  //
  // Timers functions
  //

// info_ptr - pre-checked for null
jvmtiError
JvmtiEnv::GetCurrentThreadCpuTimerInfo(jvmtiTimerInfo* info_ptr) {
  os::current_thread_cpu_time_info(info_ptr);
  return JVMTI_ERROR_NONE;
} /* end GetCurrentThreadCpuTimerInfo */


// nanos_ptr - pre-checked for null
jvmtiError
JvmtiEnv::GetCurrentThreadCpuTime(jlong* nanos_ptr) {
  Thread* thread = Thread::current();

  // Surprisingly the GetCurrentThreadCpuTime is used by non-JavaThread's.
  if (thread->is_Java_thread()) {
    if (JavaThread::cast(thread)->is_vthread_mounted()) {
      // No support for a VirtualThread (yet).
      return JVMTI_ERROR_UNSUPPORTED_OPERATION;
    }
  }
  *nanos_ptr = os::current_thread_cpu_time();
  return JVMTI_ERROR_NONE;
} /* end GetCurrentThreadCpuTime */


// info_ptr - pre-checked for null
jvmtiError
JvmtiEnv::GetThreadCpuTimerInfo(jvmtiTimerInfo* info_ptr) {
  os::thread_cpu_time_info(info_ptr);
  return JVMTI_ERROR_NONE;
} /* end GetThreadCpuTimerInfo */


// nanos_ptr - pre-checked for null
jvmtiError
JvmtiEnv::GetThreadCpuTime(jthread thread, jlong* nanos_ptr) {
  JavaThread* current_thread = JavaThread::current();
  ThreadsListHandle tlh(current_thread);
  JavaThread* java_thread = nullptr;
  oop thread_oop = nullptr;

  jvmtiError err = get_threadOop_and_JavaThread(tlh.list(), thread, &java_thread, &thread_oop);

  if (thread_oop != nullptr && thread_oop->is_a(vmClasses::BaseVirtualThread_klass())) {
    // No support for virtual threads (yet).
    return JVMTI_ERROR_UNSUPPORTED_OPERATION;
  }
  if (err != JVMTI_ERROR_NONE) {
    return err;
  }
  NULL_CHECK(nanos_ptr, JVMTI_ERROR_NULL_POINTER);

  *nanos_ptr = os::thread_cpu_time(java_thread);
  return JVMTI_ERROR_NONE;
} /* end GetThreadCpuTime */


// info_ptr - pre-checked for null
jvmtiError
JvmtiEnv::GetTimerInfo(jvmtiTimerInfo* info_ptr) {
  os::javaTimeNanos_info(info_ptr);
  return JVMTI_ERROR_NONE;
} /* end GetTimerInfo */


// nanos_ptr - pre-checked for null
jvmtiError
JvmtiEnv::GetTime(jlong* nanos_ptr) {
  *nanos_ptr = os::javaTimeNanos();
  return JVMTI_ERROR_NONE;
} /* end GetTime */


// processor_count_ptr - pre-checked for null
jvmtiError
JvmtiEnv::GetAvailableProcessors(jint* processor_count_ptr) {
  *processor_count_ptr = os::active_processor_count();
  return JVMTI_ERROR_NONE;
} /* end GetAvailableProcessors */

jvmtiError
JvmtiEnv::SetHeapSamplingInterval(jint sampling_interval) {
  if (sampling_interval < 0) {
    return JVMTI_ERROR_ILLEGAL_ARGUMENT;
  }
  ThreadHeapSampler::set_sampling_interval(sampling_interval);
  return JVMTI_ERROR_NONE;
} /* end SetHeapSamplingInterval */

  //
  // System Properties functions
  //

// count_ptr - pre-checked for null
// property_ptr - pre-checked for null
jvmtiError
JvmtiEnv::GetSystemProperties(jint* count_ptr, char*** property_ptr) {
  jvmtiError err = JVMTI_ERROR_NONE;

  // Get the number of readable properties.
  *count_ptr = Arguments::PropertyList_readable_count(Arguments::system_properties());

  // Allocate memory to hold the exact number of readable properties.
  err = allocate(*count_ptr * sizeof(char *), (unsigned char **)property_ptr);
  if (err != JVMTI_ERROR_NONE) {
    return err;
  }
  int readable_count = 0;
  // Loop through the system properties until all the readable properties are found.
  for (SystemProperty* p = Arguments::system_properties(); p != nullptr && readable_count < *count_ptr; p = p->next()) {
    if (p->readable()) {
      const char *key = p->key();
      char **tmp_value = *property_ptr+readable_count;
      readable_count++;
      err = allocate((strlen(key)+1) * sizeof(char), (unsigned char**)tmp_value);
      if (err == JVMTI_ERROR_NONE) {
        strcpy(*tmp_value, key);
      } else {
        // clean up previously allocated memory.
        for (int j = 0; j < readable_count; j++) {
          Deallocate((unsigned char*)*property_ptr+j);
        }
        Deallocate((unsigned char*)property_ptr);
        break;
      }
    }
  }
  assert(err != JVMTI_ERROR_NONE || readable_count == *count_ptr, "Bad readable property count");
  return err;
} /* end GetSystemProperties */


// property - pre-checked for null
// value_ptr - pre-checked for null
jvmtiError
JvmtiEnv::GetSystemProperty(const char* property, char** value_ptr) {
  jvmtiError err = JVMTI_ERROR_NONE;
  const char *value;

  // Return JVMTI_ERROR_NOT_AVAILABLE if property is not readable or doesn't exist.
  value = Arguments::PropertyList_get_readable_value(Arguments::system_properties(), property);
  if (value == nullptr) {
    err =  JVMTI_ERROR_NOT_AVAILABLE;
  } else {
    err = allocate((strlen(value)+1) * sizeof(char), (unsigned char **)value_ptr);
    if (err == JVMTI_ERROR_NONE) {
      strcpy(*value_ptr, value);
    }
  }
  return err;
} /* end GetSystemProperty */


// property - pre-checked for null
// value - null is a valid value, must be checked
jvmtiError
JvmtiEnv::SetSystemProperty(const char* property, const char* value_ptr) {
  for (SystemProperty* p = Arguments::system_properties(); p != nullptr; p = p->next()) {
    if (strcmp(property, p->key()) == 0) {
      if (p->writeable()) {
        if (p->set_value(value_ptr, AllocFailStrategy::RETURN_NULL)) {
          return JVMTI_ERROR_NONE;
        } else {
          return JVMTI_ERROR_OUT_OF_MEMORY;
        }
      } else {
        // We found a property, but it's not writeable
        return JVMTI_ERROR_NOT_AVAILABLE;
      }
    }
  }

  // We cannot find a property of the given name
  return JVMTI_ERROR_NOT_AVAILABLE;
} /* end SetSystemProperty */<|MERGE_RESOLUTION|>--- conflicted
+++ resolved
@@ -3658,17 +3658,12 @@
   // Raw Monitor functions
   //
 
-<<<<<<< HEAD
 // Tsan note: The JVMTI raw monitors are instrumented at JvmtiRawMonitor call
 // sites instead of inside the JvmtiRawMonitor implementation. This seems
 // cleaner, and mirrors instrumentation of JVM_RawMonitor* functions.
 
-// name - pre-checked for NULL
-// monitor_ptr - pre-checked for NULL
-=======
 // name - pre-checked for null
 // monitor_ptr - pre-checked for null
->>>>>>> 890adb64
 jvmtiError
 JvmtiEnv::CreateRawMonitor(const char* name, jrawMonitorID* monitor_ptr) {
   JvmtiRawMonitor* rmonitor = new (std::nothrow) JvmtiRawMonitor(name);
