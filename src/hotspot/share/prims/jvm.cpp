/*
 * Copyright (c) 1997, 2023, Oracle and/or its affiliates. All rights reserved.
 * DO NOT ALTER OR REMOVE COPYRIGHT NOTICES OR THIS FILE HEADER.
 *
 * This code is free software; you can redistribute it and/or modify it
 * under the terms of the GNU General Public License version 2 only, as
 * published by the Free Software Foundation.
 *
 * This code is distributed in the hope that it will be useful, but WITHOUT
 * ANY WARRANTY; without even the implied warranty of MERCHANTABILITY or
 * FITNESS FOR A PARTICULAR PURPOSE.  See the GNU General Public License
 * version 2 for more details (a copy is included in the LICENSE file that
 * accompanied this code).
 *
 * You should have received a copy of the GNU General Public License version
 * 2 along with this work; if not, write to the Free Software Foundation,
 * Inc., 51 Franklin St, Fifth Floor, Boston, MA 02110-1301 USA.
 *
 * Please contact Oracle, 500 Oracle Parkway, Redwood Shores, CA 94065 USA
 * or visit www.oracle.com if you need additional information or have any
 * questions.
 *
 */

#include "precompiled.hpp"
#include "cds/classListParser.hpp"
#include "cds/classListWriter.hpp"
#include "cds/dynamicArchive.hpp"
#include "cds/heapShared.hpp"
#include "cds/lambdaFormInvokers.hpp"
#include "classfile/classFileStream.hpp"
#include "classfile/classLoader.inline.hpp"
#include "classfile/classLoaderData.hpp"
#include "classfile/classLoaderData.inline.hpp"
#include "classfile/classLoadInfo.hpp"
#include "classfile/javaAssertions.hpp"
#include "classfile/javaClasses.inline.hpp"
#include "classfile/moduleEntry.hpp"
#include "classfile/modules.hpp"
#include "classfile/packageEntry.hpp"
#include "classfile/stringTable.hpp"
#include "classfile/symbolTable.hpp"
#include "classfile/systemDictionary.hpp"
#include "classfile/vmClasses.hpp"
#include "classfile/vmSymbols.hpp"
#include "gc/shared/collectedHeap.inline.hpp"
#include "interpreter/bytecode.hpp"
#include "interpreter/bytecodeUtils.hpp"
#include "jfr/jfrEvents.hpp"
#include "jvm.h"
#include "logging/log.hpp"
#include "memory/oopFactory.hpp"
#include "memory/referenceType.hpp"
#include "memory/resourceArea.hpp"
#include "memory/universe.hpp"
#include "oops/access.inline.hpp"
#include "oops/constantPool.hpp"
#include "oops/fieldStreams.inline.hpp"
#include "oops/instanceKlass.hpp"
#include "oops/klass.inline.hpp"
#include "oops/method.hpp"
#include "oops/recordComponent.hpp"
#include "oops/objArrayKlass.hpp"
#include "oops/objArrayOop.inline.hpp"
#include "oops/oop.inline.hpp"
#include "prims/foreignGlobals.hpp"
#include "prims/jvm_misc.hpp"
#include "prims/jvmtiExport.hpp"
#include "prims/jvmtiThreadState.inline.hpp"
#include "prims/stackwalk.hpp"
#include "runtime/arguments.hpp"
#include "runtime/atomic.hpp"
#include "runtime/continuation.hpp"
#include "runtime/globals_extension.hpp"
#include "runtime/handles.inline.hpp"
#include "runtime/init.hpp"
#include "runtime/interfaceSupport.inline.hpp"
#include "runtime/deoptimization.hpp"
#include "runtime/handshake.hpp"
#include "runtime/java.hpp"
#include "runtime/javaCalls.hpp"
#include "runtime/javaThread.hpp"
#include "runtime/jfieldIDWorkaround.hpp"
#include "runtime/jniHandles.inline.hpp"
#include "runtime/os.inline.hpp"
#include "runtime/osThread.hpp"
#include "runtime/perfData.hpp"
#include "runtime/reflection.hpp"
#include "runtime/synchronizer.hpp"
#include "runtime/threadIdentifier.hpp"
#include "runtime/threadSMR.hpp"
#include "runtime/vframe.inline.hpp"
#include "runtime/vmOperations.hpp"
#include "runtime/vm_version.hpp"
#include "services/attachListener.hpp"
#include "services/management.hpp"
#include "services/threadService.hpp"
#if INCLUDE_TSAN
#include "tsan/tsan.hpp"
#endif  // INCLUDE_TSAN
#include "utilities/copy.hpp"
#include "utilities/defaultStream.hpp"
#include "utilities/dtrace.hpp"
#include "utilities/events.hpp"
#include "utilities/macros.hpp"
#include "utilities/utf8.hpp"
#if INCLUDE_CDS
#include "classfile/systemDictionaryShared.hpp"
#endif
#if INCLUDE_JFR
#include "jfr/jfr.hpp"
#endif
#if INCLUDE_MANAGEMENT
#include "services/finalizerService.hpp"
#endif

#include <errno.h>

/*
  NOTE about use of any ctor or function call that can trigger a safepoint/GC:
  such ctors and calls MUST NOT come between an oop declaration/init and its
  usage because if objects are move this may cause various memory stomps, bus
  errors and segfaults. Here is a cookbook for causing so called "naked oop
  failures":

      JVM_ENTRY(jobjectArray, JVM_GetClassDeclaredFields<etc> {
          // Object address to be held directly in mirror & not visible to GC
          oop mirror = JNIHandles::resolve_non_null(ofClass);

          // If this ctor can hit a safepoint, moving objects around, then
          ComplexConstructor foo;

          // Boom! mirror may point to JUNK instead of the intended object
          (some dereference of mirror)

          // Here's another call that may block for GC, making mirror stale
          MutexLocker ml(some_lock);

          // And here's an initializer that can result in a stale oop
          // all in one step.
          oop o = call_that_can_throw_exception(TRAPS);


  The solution is to keep the oop declaration BELOW the ctor or function
  call that might cause a GC, do another resolve to reassign the oop, or
  consider use of a Handle instead of an oop so there is immunity from object
  motion. But note that the "QUICK" entries below do not have a handlemark
  and thus can only support use of handles passed in.
*/

static void trace_class_resolution_impl(Klass* to_class, TRAPS) {
  ResourceMark rm;
  int line_number = -1;
  const char * source_file = nullptr;
  const char * trace = "explicit";
  InstanceKlass* caller = nullptr;
  JavaThread* jthread = THREAD;
  if (jthread->has_last_Java_frame()) {
    vframeStream vfst(jthread);

    // scan up the stack skipping ClassLoader, AccessController and PrivilegedAction frames
    TempNewSymbol access_controller = SymbolTable::new_symbol("java/security/AccessController");
    Klass* access_controller_klass = SystemDictionary::resolve_or_fail(access_controller, false, CHECK);
    TempNewSymbol privileged_action = SymbolTable::new_symbol("java/security/PrivilegedAction");
    Klass* privileged_action_klass = SystemDictionary::resolve_or_fail(privileged_action, false, CHECK);

    Method* last_caller = nullptr;

    while (!vfst.at_end()) {
      Method* m = vfst.method();
      if (!vfst.method()->method_holder()->is_subclass_of(vmClasses::ClassLoader_klass())&&
          !vfst.method()->method_holder()->is_subclass_of(access_controller_klass) &&
          !vfst.method()->method_holder()->is_subclass_of(privileged_action_klass)) {
        break;
      }
      last_caller = m;
      vfst.next();
    }
    // if this is called from Class.forName0 and that is called from Class.forName,
    // then print the caller of Class.forName.  If this is Class.loadClass, then print
    // that caller, otherwise keep quiet since this should be picked up elsewhere.
    bool found_it = false;
    if (!vfst.at_end() &&
        vfst.method()->method_holder()->name() == vmSymbols::java_lang_Class() &&
        vfst.method()->name() == vmSymbols::forName0_name()) {
      vfst.next();
      if (!vfst.at_end() &&
          vfst.method()->method_holder()->name() == vmSymbols::java_lang_Class() &&
          vfst.method()->name() == vmSymbols::forName_name()) {
        vfst.next();
        found_it = true;
      }
    } else if (last_caller != nullptr &&
               last_caller->method_holder()->name() ==
                 vmSymbols::java_lang_ClassLoader() &&
               last_caller->name() == vmSymbols::loadClass_name()) {
      found_it = true;
    } else if (!vfst.at_end()) {
      if (vfst.method()->is_native()) {
        // JNI call
        found_it = true;
      }
    }
    if (found_it && !vfst.at_end()) {
      // found the caller
      caller = vfst.method()->method_holder();
      line_number = vfst.method()->line_number_from_bci(vfst.bci());
      if (line_number == -1) {
        // show method name if it's a native method
        trace = vfst.method()->name_and_sig_as_C_string();
      }
      Symbol* s = caller->source_file_name();
      if (s != nullptr) {
        source_file = s->as_C_string();
      }
    }
  }
  if (caller != nullptr) {
    if (to_class != caller) {
      const char * from = caller->external_name();
      const char * to = to_class->external_name();
      // print in a single call to reduce interleaving between threads
      if (source_file != nullptr) {
        log_debug(class, resolve)("%s %s %s:%d (%s)", from, to, source_file, line_number, trace);
      } else {
        log_debug(class, resolve)("%s %s (%s)", from, to, trace);
      }
    }
  }
}

void trace_class_resolution(Klass* to_class) {
  EXCEPTION_MARK;
  trace_class_resolution_impl(to_class, THREAD);
  if (HAS_PENDING_EXCEPTION) {
    CLEAR_PENDING_EXCEPTION;
  }
}

// java.lang.System //////////////////////////////////////////////////////////////////////


JVM_LEAF(jlong, JVM_CurrentTimeMillis(JNIEnv *env, jclass ignored))
  return os::javaTimeMillis();
JVM_END

JVM_LEAF(jlong, JVM_NanoTime(JNIEnv *env, jclass ignored))
  return os::javaTimeNanos();
JVM_END

// The function below is actually exposed by jdk.internal.misc.VM and not
// java.lang.System, but we choose to keep it here so that it stays next
// to JVM_CurrentTimeMillis and JVM_NanoTime

const jlong MAX_DIFF_SECS = CONST64(0x0100000000); //  2^32
const jlong MIN_DIFF_SECS = -MAX_DIFF_SECS; // -2^32

JVM_LEAF(jlong, JVM_GetNanoTimeAdjustment(JNIEnv *env, jclass ignored, jlong offset_secs))
  jlong seconds;
  jlong nanos;

  os::javaTimeSystemUTC(seconds, nanos);

  // We're going to verify that the result can fit in a long.
  // For that we need the difference in seconds between 'seconds'
  // and 'offset_secs' to be such that:
  //     |seconds - offset_secs| < (2^63/10^9)
  // We're going to approximate 10^9 ~< 2^30 (1000^3 ~< 1024^3)
  // which makes |seconds - offset_secs| < 2^33
  // and we will prefer +/- 2^32 as the maximum acceptable diff
  // as 2^32 has a more natural feel than 2^33...
  //
  // So if |seconds - offset_secs| >= 2^32 - we return a special
  // sentinel value (-1) which the caller should take as an
  // exception value indicating that the offset given to us is
  // too far from range of the current time - leading to too big
  // a nano adjustment. The caller is expected to recover by
  // computing a more accurate offset and calling this method
  // again. (For the record 2^32 secs is ~136 years, so that
  // should rarely happen)
  //
  jlong diff = seconds - offset_secs;
  if (diff >= MAX_DIFF_SECS || diff <= MIN_DIFF_SECS) {
     return -1; // sentinel value: the offset is too far off the target
  }

  // return the adjustment. If you compute a time by adding
  // this number of nanoseconds along with the number of seconds
  // in the offset you should get the current UTC time.
  return (diff * (jlong)1000000000) + nanos;
JVM_END

JVM_ENTRY(void, JVM_ArrayCopy(JNIEnv *env, jclass ignored, jobject src, jint src_pos,
                               jobject dst, jint dst_pos, jint length))
  // Check if we have null pointers
  if (src == nullptr || dst == nullptr) {
    THROW(vmSymbols::java_lang_NullPointerException());
  }
  arrayOop s = arrayOop(JNIHandles::resolve_non_null(src));
  arrayOop d = arrayOop(JNIHandles::resolve_non_null(dst));
  assert(oopDesc::is_oop(s), "JVM_ArrayCopy: src not an oop");
  assert(oopDesc::is_oop(d), "JVM_ArrayCopy: dst not an oop");
  // Do copy
  s->klass()->copy_array(s, src_pos, d, dst_pos, length, thread);
JVM_END


static void set_property(Handle props, const char* key, const char* value, TRAPS) {
  JavaValue r(T_OBJECT);
  // public synchronized Object put(Object key, Object value);
  HandleMark hm(THREAD);
  Handle key_str    = java_lang_String::create_from_platform_dependent_str(key, CHECK);
  Handle value_str  = java_lang_String::create_from_platform_dependent_str((value != nullptr ? value : ""), CHECK);
  JavaCalls::call_virtual(&r,
                          props,
                          vmClasses::Properties_klass(),
                          vmSymbols::put_name(),
                          vmSymbols::object_object_object_signature(),
                          key_str,
                          value_str,
                          THREAD);
}


#define PUTPROP(props, name, value) set_property((props), (name), (value), CHECK_(properties));

/*
 * Return all of the system properties in a Java String array with alternating
 * names and values from the jvm SystemProperty.
 * Which includes some internal and all commandline -D defined properties.
 */
JVM_ENTRY(jobjectArray, JVM_GetProperties(JNIEnv *env))
  ResourceMark rm(THREAD);
  HandleMark hm(THREAD);
  int ndx = 0;
  int fixedCount = 2;

  SystemProperty* p = Arguments::system_properties();
  int count = Arguments::PropertyList_count(p);

  // Allocate result String array
  InstanceKlass* ik = vmClasses::String_klass();
  objArrayOop r = oopFactory::new_objArray(ik, (count + fixedCount) * 2, CHECK_NULL);
  objArrayHandle result_h(THREAD, r);

  while (p != nullptr) {
    const char * key = p->key();
    if (strcmp(key, "sun.nio.MaxDirectMemorySize") != 0) {
        const char * value = p->value();
        Handle key_str    = java_lang_String::create_from_platform_dependent_str(key, CHECK_NULL);
        Handle value_str  = java_lang_String::create_from_platform_dependent_str((value != nullptr ? value : ""), CHECK_NULL);
        result_h->obj_at_put(ndx * 2,  key_str());
        result_h->obj_at_put(ndx * 2 + 1, value_str());
        ndx++;
    }
    p = p->next();
  }

  // Convert the -XX:MaxDirectMemorySize= command line flag
  // to the sun.nio.MaxDirectMemorySize property.
  // Do this after setting user properties to prevent people
  // from setting the value with a -D option, as requested.
  // Leave empty if not supplied
  if (!FLAG_IS_DEFAULT(MaxDirectMemorySize)) {
    char as_chars[256];
    jio_snprintf(as_chars, sizeof(as_chars), JULONG_FORMAT, MaxDirectMemorySize);
    Handle key_str = java_lang_String::create_from_platform_dependent_str("sun.nio.MaxDirectMemorySize", CHECK_NULL);
    Handle value_str  = java_lang_String::create_from_platform_dependent_str(as_chars, CHECK_NULL);
    result_h->obj_at_put(ndx * 2,  key_str());
    result_h->obj_at_put(ndx * 2 + 1, value_str());
    ndx++;
  }

  // JVM monitoring and management support
  // Add the sun.management.compiler property for the compiler's name
  {
#undef CSIZE
#if defined(_LP64) || defined(_WIN64)
  #define CSIZE "64-Bit "
#else
  #define CSIZE
#endif // 64bit

#if COMPILER1_AND_COMPILER2
    const char* compiler_name = "HotSpot " CSIZE "Tiered Compilers";
#else
#if defined(COMPILER1)
    const char* compiler_name = "HotSpot " CSIZE "Client Compiler";
#elif defined(COMPILER2)
    const char* compiler_name = "HotSpot " CSIZE "Server Compiler";
#elif INCLUDE_JVMCI
    #error "INCLUDE_JVMCI should imply COMPILER1_OR_COMPILER2"
#else
    const char* compiler_name = "";
#endif // compilers
#endif // COMPILER1_AND_COMPILER2

    if (*compiler_name != '\0' &&
        (Arguments::mode() != Arguments::_int)) {
      Handle key_str = java_lang_String::create_from_platform_dependent_str("sun.management.compiler", CHECK_NULL);
      Handle value_str  = java_lang_String::create_from_platform_dependent_str(compiler_name, CHECK_NULL);
      result_h->obj_at_put(ndx * 2,  key_str());
      result_h->obj_at_put(ndx * 2 + 1, value_str());
      ndx++;
    }
  }

  return (jobjectArray) JNIHandles::make_local(THREAD, result_h());
JVM_END


/*
 * Return the temporary directory that the VM uses for the attach
 * and perf data files.
 *
 * It is important that this directory is well-known and the
 * same for all VM instances. It cannot be affected by configuration
 * variables such as java.io.tmpdir.
 */
JVM_ENTRY(jstring, JVM_GetTemporaryDirectory(JNIEnv *env))
  HandleMark hm(THREAD);
  const char* temp_dir = os::get_temp_directory();
  Handle h = java_lang_String::create_from_platform_dependent_str(temp_dir, CHECK_NULL);
  return (jstring) JNIHandles::make_local(THREAD, h());
JVM_END


// java.lang.Runtime /////////////////////////////////////////////////////////////////////////

extern volatile jint vm_created;

JVM_ENTRY_NO_ENV(void, JVM_BeforeHalt())
  EventShutdown event;
  if (event.should_commit()) {
    event.set_reason("Shutdown requested from Java");
    event.commit();
  }
JVM_END


JVM_ENTRY_NO_ENV(void, JVM_Halt(jint code))
  before_exit(thread, true);
  vm_exit(code);
JVM_END


JVM_ENTRY_NO_ENV(void, JVM_GC(void))
  if (!DisableExplicitGC) {
    EventSystemGC event;
    event.set_invokedConcurrent(ExplicitGCInvokesConcurrent);
    Universe::heap()->collect(GCCause::_java_lang_system_gc);
    event.commit();
  }
JVM_END


JVM_LEAF(jlong, JVM_MaxObjectInspectionAge(void))
  return Universe::heap()->millis_since_last_whole_heap_examined();
JVM_END


static inline jlong convert_size_t_to_jlong(size_t val) {
  // In the 64-bit vm, a size_t can overflow a jlong (which is signed).
  NOT_LP64 (return (jlong)val;)
  LP64_ONLY(return (jlong)MIN2(val, (size_t)max_jlong);)
}

JVM_ENTRY_NO_ENV(jlong, JVM_TotalMemory(void))
  size_t n = Universe::heap()->capacity();
  return convert_size_t_to_jlong(n);
JVM_END


JVM_ENTRY_NO_ENV(jlong, JVM_FreeMemory(void))
  size_t n = Universe::heap()->unused();
  return convert_size_t_to_jlong(n);
JVM_END


JVM_ENTRY_NO_ENV(jlong, JVM_MaxMemory(void))
  size_t n = Universe::heap()->max_capacity();
  return convert_size_t_to_jlong(n);
JVM_END


JVM_ENTRY_NO_ENV(jint, JVM_ActiveProcessorCount(void))
  return os::active_processor_count();
JVM_END

JVM_LEAF(jboolean, JVM_IsUseContainerSupport(void))
#ifdef LINUX
  if (UseContainerSupport) {
    return JNI_TRUE;
  }
#endif
  return JNI_FALSE;
JVM_END

// java.lang.Throwable //////////////////////////////////////////////////////

JVM_ENTRY(void, JVM_FillInStackTrace(JNIEnv *env, jobject receiver))
  Handle exception(thread, JNIHandles::resolve_non_null(receiver));
  java_lang_Throwable::fill_in_stack_trace(exception);
JVM_END

// java.lang.NullPointerException ///////////////////////////////////////////

JVM_ENTRY(jstring, JVM_GetExtendedNPEMessage(JNIEnv *env, jthrowable throwable))
  if (!ShowCodeDetailsInExceptionMessages) return nullptr;

  oop exc = JNIHandles::resolve_non_null(throwable);

  Method* method;
  int bci;
  if (!java_lang_Throwable::get_top_method_and_bci(exc, &method, &bci)) {
    return nullptr;
  }
  if (method->is_native()) {
    return nullptr;
  }

  stringStream ss;
  bool ok = BytecodeUtils::get_NPE_message_at(&ss, method, bci);
  if (ok) {
    oop result = java_lang_String::create_oop_from_str(ss.base(), CHECK_NULL);
    return (jstring) JNIHandles::make_local(THREAD, result);
  } else {
    return nullptr;
  }
JVM_END

// java.lang.StackTraceElement //////////////////////////////////////////////


JVM_ENTRY(void, JVM_InitStackTraceElementArray(JNIEnv *env, jobjectArray elements, jobject backtrace, jint depth))
  Handle backtraceh(THREAD, JNIHandles::resolve(backtrace));
  objArrayOop st = objArrayOop(JNIHandles::resolve(elements));
  objArrayHandle stack_trace(THREAD, st);
  // Fill in the allocated stack trace
  java_lang_Throwable::get_stack_trace_elements(depth, backtraceh, stack_trace, CHECK);
JVM_END


JVM_ENTRY(void, JVM_InitStackTraceElement(JNIEnv* env, jobject element, jobject stackFrameInfo))
  Handle stack_frame_info(THREAD, JNIHandles::resolve_non_null(stackFrameInfo));
  Handle stack_trace_element(THREAD, JNIHandles::resolve_non_null(element));
  java_lang_StackFrameInfo::to_stack_trace_element(stack_frame_info, stack_trace_element, THREAD);
JVM_END


// java.lang.StackWalker //////////////////////////////////////////////////////


JVM_ENTRY(jobject, JVM_CallStackWalk(JNIEnv *env, jobject stackStream, jlong mode,
                                     jint skip_frames, jobject contScope, jobject cont,
                                     jint frame_count, jint start_index, jobjectArray frames))
  if (!thread->has_last_Java_frame()) {
    THROW_MSG_(vmSymbols::java_lang_InternalError(), "doStackWalk: no stack trace", nullptr);
  }

  Handle stackStream_h(THREAD, JNIHandles::resolve_non_null(stackStream));
  Handle contScope_h(THREAD, JNIHandles::resolve(contScope));
  Handle cont_h(THREAD, JNIHandles::resolve(cont));
  // frames array is a Class<?>[] array when only getting caller reference,
  // and a StackFrameInfo[] array (or derivative) otherwise. It should never
  // be null.
  objArrayOop fa = objArrayOop(JNIHandles::resolve_non_null(frames));
  objArrayHandle frames_array_h(THREAD, fa);

  int limit = start_index + frame_count;
  if (frames_array_h->length() < limit) {
    THROW_MSG_(vmSymbols::java_lang_IllegalArgumentException(), "not enough space in buffers", nullptr);
  }

  oop result = StackWalk::walk(stackStream_h, mode, skip_frames, contScope_h, cont_h,
                               frame_count, start_index, frames_array_h, CHECK_NULL);
  return JNIHandles::make_local(THREAD, result);
JVM_END


JVM_ENTRY(jint, JVM_MoreStackWalk(JNIEnv *env, jobject stackStream, jlong mode, jlong anchor,
                                  jint frame_count, jint start_index,
                                  jobjectArray frames))
  // frames array is a Class<?>[] array when only getting caller reference,
  // and a StackFrameInfo[] array (or derivative) otherwise. It should never
  // be null.
  objArrayOop fa = objArrayOop(JNIHandles::resolve_non_null(frames));
  objArrayHandle frames_array_h(THREAD, fa);

  int limit = start_index+frame_count;
  if (frames_array_h->length() < limit) {
    THROW_MSG_0(vmSymbols::java_lang_IllegalArgumentException(), "not enough space in buffers");
  }

  Handle stackStream_h(THREAD, JNIHandles::resolve_non_null(stackStream));
  return StackWalk::fetchNextBatch(stackStream_h, mode, anchor, frame_count,
                                  start_index, frames_array_h, THREAD);
JVM_END

JVM_ENTRY(void, JVM_SetStackWalkContinuation(JNIEnv *env, jobject stackStream, jlong anchor, jobjectArray frames, jobject cont))
  objArrayOop fa = objArrayOop(JNIHandles::resolve_non_null(frames));
  objArrayHandle frames_array_h(THREAD, fa);
  Handle stackStream_h(THREAD, JNIHandles::resolve_non_null(stackStream));
  Handle cont_h(THREAD, JNIHandles::resolve_non_null(cont));

  StackWalk::setContinuation(stackStream_h, anchor, frames_array_h, cont_h, THREAD);
JVM_END

// java.lang.Object ///////////////////////////////////////////////


JVM_ENTRY(jint, JVM_IHashCode(JNIEnv* env, jobject handle))
  // as implemented in the classic virtual machine; return 0 if object is null
  return handle == nullptr ? 0 : ObjectSynchronizer::FastHashCode (THREAD, JNIHandles::resolve_non_null(handle)) ;
JVM_END


JVM_ENTRY(void, JVM_MonitorWait(JNIEnv* env, jobject handle, jlong ms))
  Handle obj(THREAD, JNIHandles::resolve_non_null(handle));
  JavaThreadInObjectWaitState jtiows(thread, ms != 0);
  if (JvmtiExport::should_post_monitor_wait()) {
    JvmtiExport::post_monitor_wait(thread, obj(), ms);

    // The current thread already owns the monitor and it has not yet
    // been added to the wait queue so the current thread cannot be
    // made the successor. This means that the JVMTI_EVENT_MONITOR_WAIT
    // event handler cannot accidentally consume an unpark() meant for
    // the ParkEvent associated with this ObjectMonitor.
  }
  ObjectSynchronizer::wait(obj, ms, CHECK);
JVM_END


JVM_ENTRY(void, JVM_MonitorNotify(JNIEnv* env, jobject handle))
  Handle obj(THREAD, JNIHandles::resolve_non_null(handle));
  ObjectSynchronizer::notify(obj, CHECK);
JVM_END


JVM_ENTRY(void, JVM_MonitorNotifyAll(JNIEnv* env, jobject handle))
  Handle obj(THREAD, JNIHandles::resolve_non_null(handle));
  ObjectSynchronizer::notifyall(obj, CHECK);
JVM_END


JVM_ENTRY(jobject, JVM_Clone(JNIEnv* env, jobject handle))
  Handle obj(THREAD, JNIHandles::resolve_non_null(handle));
  Klass* klass = obj->klass();
  JvmtiVMObjectAllocEventCollector oam;

#ifdef ASSERT
  // Just checking that the cloneable flag is set correct
  if (obj->is_array()) {
    guarantee(klass->is_cloneable(), "all arrays are cloneable");
  } else {
    guarantee(obj->is_instance(), "should be instanceOop");
    bool cloneable = klass->is_subtype_of(vmClasses::Cloneable_klass());
    guarantee(cloneable == klass->is_cloneable(), "incorrect cloneable flag");
  }
#endif

  // Check if class of obj supports the Cloneable interface.
  // All arrays are considered to be cloneable (See JLS 20.1.5).
  // All j.l.r.Reference classes are considered non-cloneable.
  if (!klass->is_cloneable() ||
      (klass->is_instance_klass() &&
       InstanceKlass::cast(klass)->reference_type() != REF_NONE)) {
    ResourceMark rm(THREAD);
    THROW_MSG_0(vmSymbols::java_lang_CloneNotSupportedException(), klass->external_name());
  }

  // Make shallow object copy
  const size_t size = obj->size();
  oop new_obj_oop = nullptr;
  if (obj->is_array()) {
    const int length = ((arrayOop)obj())->length();
    new_obj_oop = Universe::heap()->array_allocate(klass, size, length,
                                                   /* do_zero */ true, CHECK_NULL);
  } else {
    new_obj_oop = Universe::heap()->obj_allocate(klass, size, CHECK_NULL);
  }

  HeapAccess<>::clone(obj(), new_obj_oop, size);

  Handle new_obj(THREAD, new_obj_oop);
  // Caution: this involves a java upcall, so the clone should be
  // "gc-robust" by this stage.
  if (klass->has_finalizer()) {
    assert(obj->is_instance(), "should be instanceOop");
    new_obj_oop = InstanceKlass::register_finalizer(instanceOop(new_obj()), CHECK_NULL);
    new_obj = Handle(THREAD, new_obj_oop);
  }

  return JNIHandles::make_local(THREAD, new_obj());
JVM_END

// java.lang.ref.Finalizer ////////////////////////////////////////////////////

JVM_ENTRY(void, JVM_ReportFinalizationComplete(JNIEnv * env, jobject finalizee))
  MANAGEMENT_ONLY(FinalizerService::on_complete(JNIHandles::resolve_non_null(finalizee), THREAD);)
JVM_END

JVM_LEAF(jboolean, JVM_IsFinalizationEnabled(JNIEnv * env))
  return InstanceKlass::is_finalization_enabled();
JVM_END

// jdk.internal.vm.Continuation /////////////////////////////////////////////////////

JVM_ENTRY(void, JVM_RegisterContinuationMethods(JNIEnv *env, jclass cls))
  CONT_RegisterNativeMethods(env, cls);
JVM_END

// java.io.File ///////////////////////////////////////////////////////////////

JVM_LEAF(char*, JVM_NativePath(char* path))
  return os::native_path(path);
JVM_END


// Misc. class handling ///////////////////////////////////////////////////////////


JVM_ENTRY(jclass, JVM_GetCallerClass(JNIEnv* env))
  // Getting the class of the caller frame.
  //
  // The call stack at this point looks something like this:
  //
  // [0] [ @CallerSensitive public sun.reflect.Reflection.getCallerClass ]
  // [1] [ @CallerSensitive API.method                                   ]
  // [.] [ (skipped intermediate frames)                                 ]
  // [n] [ caller                                                        ]
  vframeStream vfst(thread);
  // Cf. LibraryCallKit::inline_native_Reflection_getCallerClass
  for (int n = 0; !vfst.at_end(); vfst.security_next(), n++) {
    Method* m = vfst.method();
    assert(m != nullptr, "sanity");
    switch (n) {
    case 0:
      // This must only be called from Reflection.getCallerClass
      if (m->intrinsic_id() != vmIntrinsics::_getCallerClass) {
        THROW_MSG_NULL(vmSymbols::java_lang_InternalError(), "JVM_GetCallerClass must only be called from Reflection.getCallerClass");
      }
      // fall-through
    case 1:
      // Frame 0 and 1 must be caller sensitive.
      if (!m->caller_sensitive()) {
        THROW_MSG_NULL(vmSymbols::java_lang_InternalError(), err_msg("CallerSensitive annotation expected at frame %d", n));
      }
      break;
    default:
      if (!m->is_ignored_by_security_stack_walk()) {
        // We have reached the desired frame; return the holder class.
        return (jclass) JNIHandles::make_local(THREAD, m->method_holder()->java_mirror());
      }
      break;
    }
  }
  return nullptr;
JVM_END


JVM_ENTRY(jclass, JVM_FindPrimitiveClass(JNIEnv* env, const char* utf))
  oop mirror = nullptr;
  BasicType t = name2type(utf);
  if (t != T_ILLEGAL && !is_reference_type(t)) {
    mirror = Universe::java_mirror(t);
  }
  if (mirror == nullptr) {
    THROW_MSG_0(vmSymbols::java_lang_ClassNotFoundException(), (char*) utf);
  } else {
    return (jclass) JNIHandles::make_local(THREAD, mirror);
  }
JVM_END


// Returns a class loaded by the bootstrap class loader; or null
// if not found.  ClassNotFoundException is not thrown.
// FindClassFromBootLoader is exported to the launcher for windows.
JVM_ENTRY(jclass, JVM_FindClassFromBootLoader(JNIEnv* env,
                                              const char* name))
  // Java libraries should ensure that name is never null or illegal.
  if (name == nullptr || (int)strlen(name) > Symbol::max_length()) {
    // It's impossible to create this class;  the name cannot fit
    // into the constant pool.
    return nullptr;
  }
  assert(UTF8::is_legal_utf8((const unsigned char*)name, (int)strlen(name), false), "illegal UTF name");

  TempNewSymbol h_name = SymbolTable::new_symbol(name);
  Klass* k = SystemDictionary::resolve_or_null(h_name, CHECK_NULL);
  if (k == nullptr) {
    return nullptr;
  }

  if (log_is_enabled(Debug, class, resolve)) {
    trace_class_resolution(k);
  }
  return (jclass) JNIHandles::make_local(THREAD, k->java_mirror());
JVM_END

// Find a class with this name in this loader, using the caller's protection domain.
JVM_ENTRY(jclass, JVM_FindClassFromCaller(JNIEnv* env, const char* name,
                                          jboolean init, jobject loader,
                                          jclass caller))
  TempNewSymbol h_name =
       SystemDictionary::class_name_symbol(name, vmSymbols::java_lang_ClassNotFoundException(),
                                           CHECK_NULL);

  oop loader_oop = JNIHandles::resolve(loader);
  oop from_class = JNIHandles::resolve(caller);
  oop protection_domain = nullptr;
  // If loader is null, shouldn't call ClassLoader.checkPackageAccess; otherwise get
  // NPE. Put it in another way, the bootstrap class loader has all permission and
  // thus no checkPackageAccess equivalence in the VM class loader.
  // The caller is also passed as null by the java code if there is no security
  // manager to avoid the performance cost of getting the calling class.
  if (from_class != nullptr && loader_oop != nullptr) {
    protection_domain = java_lang_Class::as_Klass(from_class)->protection_domain();
  }

  Handle h_loader(THREAD, loader_oop);
  Handle h_prot(THREAD, protection_domain);
  jclass result = find_class_from_class_loader(env, h_name, init, h_loader,
                                               h_prot, false, THREAD);

  if (log_is_enabled(Debug, class, resolve) && result != nullptr) {
    trace_class_resolution(java_lang_Class::as_Klass(JNIHandles::resolve_non_null(result)));
  }
  return result;
JVM_END

// Currently only called from the old verifier.
JVM_ENTRY(jclass, JVM_FindClassFromClass(JNIEnv *env, const char *name,
                                         jboolean init, jclass from))
  TempNewSymbol h_name =
       SystemDictionary::class_name_symbol(name, vmSymbols::java_lang_ClassNotFoundException(),
                                           CHECK_NULL);
  oop from_class_oop = JNIHandles::resolve(from);
  Klass* from_class = (from_class_oop == nullptr)
                           ? (Klass*)nullptr
                           : java_lang_Class::as_Klass(from_class_oop);
  oop class_loader = nullptr;
  oop protection_domain = nullptr;
  if (from_class != nullptr) {
    class_loader = from_class->class_loader();
    protection_domain = from_class->protection_domain();
  }
  Handle h_loader(THREAD, class_loader);
  Handle h_prot  (THREAD, protection_domain);
  jclass result = find_class_from_class_loader(env, h_name, init, h_loader,
                                               h_prot, true, thread);

  if (log_is_enabled(Debug, class, resolve) && result != nullptr) {
    // this function is generally only used for class loading during verification.
    ResourceMark rm;
    oop from_mirror = JNIHandles::resolve_non_null(from);
    Klass* from_class = java_lang_Class::as_Klass(from_mirror);
    const char * from_name = from_class->external_name();

    oop mirror = JNIHandles::resolve_non_null(result);
    Klass* to_class = java_lang_Class::as_Klass(mirror);
    const char * to = to_class->external_name();
    log_debug(class, resolve)("%s %s (verification)", from_name, to);
  }

  return result;
JVM_END

// common code for JVM_DefineClass() and JVM_DefineClassWithSource()
static jclass jvm_define_class_common(const char *name,
                                      jobject loader, const jbyte *buf,
                                      jsize len, jobject pd, const char *source,
                                      TRAPS) {
  if (source == nullptr)  source = "__JVM_DefineClass__";

  JavaThread* jt = THREAD;

  PerfClassTraceTime vmtimer(ClassLoader::perf_define_appclass_time(),
                             ClassLoader::perf_define_appclass_selftime(),
                             ClassLoader::perf_define_appclasses(),
                             jt->get_thread_stat()->perf_recursion_counts_addr(),
                             jt->get_thread_stat()->perf_timers_addr(),
                             PerfClassTraceTime::DEFINE_CLASS);

  if (UsePerfData) {
    ClassLoader::perf_app_classfile_bytes_read()->inc(len);
  }

  // Class resolution will get the class name from the .class stream if the name is null.
  TempNewSymbol class_name = name == nullptr ? nullptr :
       SystemDictionary::class_name_symbol(name, vmSymbols::java_lang_NoClassDefFoundError(),
                                           CHECK_NULL);

  ResourceMark rm(THREAD);
  ClassFileStream st((u1*)buf, len, source, ClassFileStream::verify);
  Handle class_loader (THREAD, JNIHandles::resolve(loader));
  Handle protection_domain (THREAD, JNIHandles::resolve(pd));
  ClassLoadInfo cl_info(protection_domain);
  Klass* k = SystemDictionary::resolve_from_stream(&st, class_name,
                                                   class_loader,
                                                   cl_info,
                                                   CHECK_NULL);

  if (log_is_enabled(Debug, class, resolve)) {
    trace_class_resolution(k);
  }

  return (jclass) JNIHandles::make_local(THREAD, k->java_mirror());
}

enum {
  NESTMATE              = java_lang_invoke_MemberName::MN_NESTMATE_CLASS,
  HIDDEN_CLASS          = java_lang_invoke_MemberName::MN_HIDDEN_CLASS,
  STRONG_LOADER_LINK    = java_lang_invoke_MemberName::MN_STRONG_LOADER_LINK,
  ACCESS_VM_ANNOTATIONS = java_lang_invoke_MemberName::MN_ACCESS_VM_ANNOTATIONS
};

/*
 * Define a class with the specified flags that indicates if it's a nestmate,
 * hidden, or strongly referenced from class loader.
 */
static jclass jvm_lookup_define_class(jclass lookup, const char *name,
                                      const jbyte *buf, jsize len, jobject pd,
                                      jboolean init, int flags, jobject classData, TRAPS) {
  ResourceMark rm(THREAD);

  Klass* lookup_k = java_lang_Class::as_Klass(JNIHandles::resolve_non_null(lookup));
  // Lookup class must be a non-null instance
  if (lookup_k == nullptr) {
    THROW_MSG_0(vmSymbols::java_lang_IllegalArgumentException(), "Lookup class is null");
  }
  assert(lookup_k->is_instance_klass(), "Lookup class must be an instance klass");

  Handle class_loader (THREAD, lookup_k->class_loader());

  bool is_nestmate = (flags & NESTMATE) == NESTMATE;
  bool is_hidden = (flags & HIDDEN_CLASS) == HIDDEN_CLASS;
  bool is_strong = (flags & STRONG_LOADER_LINK) == STRONG_LOADER_LINK;
  bool vm_annotations = (flags & ACCESS_VM_ANNOTATIONS) == ACCESS_VM_ANNOTATIONS;

  InstanceKlass* host_class = nullptr;
  if (is_nestmate) {
    host_class = InstanceKlass::cast(lookup_k)->nest_host(CHECK_NULL);
  }

  log_info(class, nestmates)("LookupDefineClass: %s - %s%s, %s, %s, %s",
                             name,
                             is_nestmate ? "with dynamic nest-host " : "non-nestmate",
                             is_nestmate ? host_class->external_name() : "",
                             is_hidden ? "hidden" : "not hidden",
                             is_strong ? "strong" : "weak",
                             vm_annotations ? "with vm annotations" : "without vm annotation");

  if (!is_hidden) {
    // classData is only applicable for hidden classes
    if (classData != nullptr) {
      THROW_MSG_0(vmSymbols::java_lang_IllegalArgumentException(), "classData is only applicable for hidden classes");
    }
    if (is_nestmate) {
      THROW_MSG_0(vmSymbols::java_lang_IllegalArgumentException(), "dynamic nestmate is only applicable for hidden classes");
    }
    if (!is_strong) {
      THROW_MSG_0(vmSymbols::java_lang_IllegalArgumentException(), "an ordinary class must be strongly referenced by its defining loader");
    }
    if (vm_annotations) {
      THROW_MSG_0(vmSymbols::java_lang_IllegalArgumentException(), "vm annotations only allowed for hidden classes");
    }
    if (flags != STRONG_LOADER_LINK) {
      THROW_MSG_0(vmSymbols::java_lang_IllegalArgumentException(),
                  err_msg("invalid flag 0x%x", flags));
    }
  }

  // Class resolution will get the class name from the .class stream if the name is null.
  TempNewSymbol class_name = name == nullptr ? nullptr :
       SystemDictionary::class_name_symbol(name, vmSymbols::java_lang_NoClassDefFoundError(),
                                           CHECK_NULL);

  Handle protection_domain (THREAD, JNIHandles::resolve(pd));
  const char* source = is_nestmate ? host_class->external_name() : "__JVM_LookupDefineClass__";
  ClassFileStream st((u1*)buf, len, source, ClassFileStream::verify);

  InstanceKlass* ik = nullptr;
  if (!is_hidden) {
    ClassLoadInfo cl_info(protection_domain);
    ik = SystemDictionary::resolve_from_stream(&st, class_name,
                                               class_loader,
                                               cl_info,
                                               CHECK_NULL);

    if (log_is_enabled(Debug, class, resolve)) {
      trace_class_resolution(ik);
    }
  } else { // hidden
    Handle classData_h(THREAD, JNIHandles::resolve(classData));
    ClassLoadInfo cl_info(protection_domain,
                          host_class,
                          classData_h,
                          is_hidden,
                          is_strong,
                          vm_annotations);
    ik = SystemDictionary::resolve_from_stream(&st, class_name,
                                               class_loader,
                                               cl_info,
                                               CHECK_NULL);

    // The hidden class loader data has been artificially been kept alive to
    // this point. The mirror and any instances of this class have to keep
    // it alive afterwards.
    ik->class_loader_data()->dec_keep_alive();

    if (is_nestmate && log_is_enabled(Debug, class, nestmates)) {
      ModuleEntry* module = ik->module();
      const char * module_name = module->is_named() ? module->name()->as_C_string() : UNNAMED_MODULE;
      log_debug(class, nestmates)("Dynamic nestmate: %s/%s, nest_host %s, %s",
                                  module_name,
                                  ik->external_name(),
                                  host_class->external_name(),
                                  ik->is_hidden() ? "is hidden" : "is not hidden");
    }
  }
  assert(Reflection::is_same_class_package(lookup_k, ik),
         "lookup class and defined class are in different packages");

  if (init) {
    ik->initialize(CHECK_NULL);
  } else {
    ik->link_class(CHECK_NULL);
  }

  return (jclass) JNIHandles::make_local(THREAD, ik->java_mirror());
}

JVM_ENTRY(jclass, JVM_DefineClass(JNIEnv *env, const char *name, jobject loader, const jbyte *buf, jsize len, jobject pd))
  return jvm_define_class_common(name, loader, buf, len, pd, nullptr, THREAD);
JVM_END

/*
 * Define a class with the specified lookup class.
 *  lookup:  Lookup class
 *  name:    the name of the class
 *  buf:     class bytes
 *  len:     length of class bytes
 *  pd:      protection domain
 *  init:    initialize the class
 *  flags:   properties of the class
 *  classData: private static pre-initialized field
 */
JVM_ENTRY(jclass, JVM_LookupDefineClass(JNIEnv *env, jclass lookup, const char *name, const jbyte *buf,
          jsize len, jobject pd, jboolean initialize, int flags, jobject classData))

  if (lookup == nullptr) {
    THROW_MSG_0(vmSymbols::java_lang_IllegalArgumentException(), "Lookup class is null");
  }

  assert(buf != nullptr, "buf must not be null");

  return jvm_lookup_define_class(lookup, name, buf, len, pd, initialize, flags, classData, THREAD);
JVM_END

JVM_ENTRY(jclass, JVM_DefineClassWithSource(JNIEnv *env, const char *name, jobject loader, const jbyte *buf, jsize len, jobject pd, const char *source))

  return jvm_define_class_common(name, loader, buf, len, pd, source, THREAD);
JVM_END

JVM_ENTRY(jclass, JVM_FindLoadedClass(JNIEnv *env, jobject loader, jstring name))
  ResourceMark rm(THREAD);

  Handle h_name (THREAD, JNIHandles::resolve_non_null(name));
  char* str = java_lang_String::as_utf8_string(h_name());

  // Sanity check, don't expect null
  if (str == nullptr) return nullptr;

  // Internalize the string, converting '.' to '/' in string.
  char* p = (char*)str;
  while (*p != '\0') {
    if (*p == '.') {
      *p = '/';
    }
    p++;
  }

  const int str_len = (int)(p - str);
  if (str_len > Symbol::max_length()) {
    // It's impossible to create this class;  the name cannot fit
    // into the constant pool.
    return nullptr;
  }
  TempNewSymbol klass_name = SymbolTable::new_symbol(str, str_len);

  // Security Note:
  //   The Java level wrapper will perform the necessary security check allowing
  //   us to pass the null as the initiating class loader.
  Handle h_loader(THREAD, JNIHandles::resolve(loader));
  Klass* k = SystemDictionary::find_instance_or_array_klass(THREAD, klass_name,
                                                            h_loader,
                                                            Handle());
#if INCLUDE_CDS
  if (k == nullptr) {
    // If the class is not already loaded, try to see if it's in the shared
    // archive for the current classloader (h_loader).
    k = SystemDictionaryShared::find_or_load_shared_class(klass_name, h_loader, CHECK_NULL);
  }
#endif
  return (k == nullptr) ? nullptr :
            (jclass) JNIHandles::make_local(THREAD, k->java_mirror());
JVM_END

// Module support //////////////////////////////////////////////////////////////////////////////

JVM_ENTRY(void, JVM_DefineModule(JNIEnv *env, jobject module, jboolean is_open, jstring version,
                                 jstring location, jobjectArray packages))
  Handle h_module (THREAD, JNIHandles::resolve(module));
  Modules::define_module(h_module, is_open, version, location, packages, CHECK);
JVM_END

JVM_ENTRY(void, JVM_SetBootLoaderUnnamedModule(JNIEnv *env, jobject module))
  Handle h_module (THREAD, JNIHandles::resolve(module));
  Modules::set_bootloader_unnamed_module(h_module, CHECK);
JVM_END

JVM_ENTRY(void, JVM_AddModuleExports(JNIEnv *env, jobject from_module, jstring package, jobject to_module))
  Handle h_from_module (THREAD, JNIHandles::resolve(from_module));
  Handle h_to_module (THREAD, JNIHandles::resolve(to_module));
  Modules::add_module_exports_qualified(h_from_module, package, h_to_module, CHECK);
JVM_END

JVM_ENTRY(void, JVM_AddModuleExportsToAllUnnamed(JNIEnv *env, jobject from_module, jstring package))
  Handle h_from_module (THREAD, JNIHandles::resolve(from_module));
  Modules::add_module_exports_to_all_unnamed(h_from_module, package, CHECK);
JVM_END

JVM_ENTRY(void, JVM_AddModuleExportsToAll(JNIEnv *env, jobject from_module, jstring package))
  Handle h_from_module (THREAD, JNIHandles::resolve(from_module));
  Modules::add_module_exports(h_from_module, package, Handle(), CHECK);
JVM_END

JVM_ENTRY (void, JVM_AddReadsModule(JNIEnv *env, jobject from_module, jobject source_module))
  Handle h_from_module (THREAD, JNIHandles::resolve(from_module));
  Handle h_source_module (THREAD, JNIHandles::resolve(source_module));
  Modules::add_reads_module(h_from_module, h_source_module, CHECK);
JVM_END

JVM_ENTRY(void, JVM_DefineArchivedModules(JNIEnv *env, jobject platform_loader, jobject system_loader))
  Handle h_platform_loader (THREAD, JNIHandles::resolve(platform_loader));
  Handle h_system_loader (THREAD, JNIHandles::resolve(system_loader));
  Modules::define_archived_modules(h_platform_loader, h_system_loader, CHECK);
JVM_END

// Reflection support //////////////////////////////////////////////////////////////////////////////

JVM_ENTRY(jstring, JVM_InitClassName(JNIEnv *env, jclass cls))
  assert (cls != nullptr, "illegal class");
  JvmtiVMObjectAllocEventCollector oam;
  ResourceMark rm(THREAD);
  HandleMark hm(THREAD);
  Handle java_class(THREAD, JNIHandles::resolve(cls));
  oop result = java_lang_Class::name(java_class, CHECK_NULL);
  return (jstring) JNIHandles::make_local(THREAD, result);
JVM_END


JVM_ENTRY(jobjectArray, JVM_GetClassInterfaces(JNIEnv *env, jclass cls))
  JvmtiVMObjectAllocEventCollector oam;
  oop mirror = JNIHandles::resolve_non_null(cls);

  // Special handling for primitive objects
  if (java_lang_Class::is_primitive(mirror)) {
    // Primitive objects does not have any interfaces
    objArrayOop r = oopFactory::new_objArray(vmClasses::Class_klass(), 0, CHECK_NULL);
    return (jobjectArray) JNIHandles::make_local(THREAD, r);
  }

  Klass* klass = java_lang_Class::as_Klass(mirror);
  // Figure size of result array
  int size;
  if (klass->is_instance_klass()) {
    size = InstanceKlass::cast(klass)->local_interfaces()->length();
  } else {
    assert(klass->is_objArray_klass() || klass->is_typeArray_klass(), "Illegal mirror klass");
    size = 2;
  }

  // Allocate result array
  objArrayOop r = oopFactory::new_objArray(vmClasses::Class_klass(), size, CHECK_NULL);
  objArrayHandle result (THREAD, r);
  // Fill in result
  if (klass->is_instance_klass()) {
    // Regular instance klass, fill in all local interfaces
    for (int index = 0; index < size; index++) {
      Klass* k = InstanceKlass::cast(klass)->local_interfaces()->at(index);
      result->obj_at_put(index, k->java_mirror());
    }
  } else {
    // All arrays implement java.lang.Cloneable and java.io.Serializable
    result->obj_at_put(0, vmClasses::Cloneable_klass()->java_mirror());
    result->obj_at_put(1, vmClasses::Serializable_klass()->java_mirror());
  }
  return (jobjectArray) JNIHandles::make_local(THREAD, result());
JVM_END


JVM_ENTRY(jboolean, JVM_IsInterface(JNIEnv *env, jclass cls))
  oop mirror = JNIHandles::resolve_non_null(cls);
  if (java_lang_Class::is_primitive(mirror)) {
    return JNI_FALSE;
  }
  Klass* k = java_lang_Class::as_Klass(mirror);
  jboolean result = k->is_interface();
  assert(!result || k->is_instance_klass(),
         "all interfaces are instance types");
  // The compiler intrinsic for isInterface tests the
  // Klass::_access_flags bits in the same way.
  return result;
JVM_END

JVM_ENTRY(jboolean, JVM_IsHiddenClass(JNIEnv *env, jclass cls))
  oop mirror = JNIHandles::resolve_non_null(cls);
  if (java_lang_Class::is_primitive(mirror)) {
    return JNI_FALSE;
  }
  Klass* k = java_lang_Class::as_Klass(mirror);
  return k->is_hidden();
JVM_END

JVM_ENTRY(jobjectArray, JVM_GetClassSigners(JNIEnv *env, jclass cls))
  JvmtiVMObjectAllocEventCollector oam;
  oop mirror = JNIHandles::resolve_non_null(cls);
  if (java_lang_Class::is_primitive(mirror)) {
    // There are no signers for primitive types
    return nullptr;
  }

  objArrayHandle signers(THREAD, java_lang_Class::signers(mirror));

  // If there are no signers set in the class, or if the class
  // is an array, return null.
  if (signers == nullptr) return nullptr;

  // copy of the signers array
  Klass* element = ObjArrayKlass::cast(signers->klass())->element_klass();
  objArrayOop signers_copy = oopFactory::new_objArray(element, signers->length(), CHECK_NULL);
  for (int index = 0; index < signers->length(); index++) {
    signers_copy->obj_at_put(index, signers->obj_at(index));
  }

  // return the copy
  return (jobjectArray) JNIHandles::make_local(THREAD, signers_copy);
JVM_END


JVM_ENTRY(void, JVM_SetClassSigners(JNIEnv *env, jclass cls, jobjectArray signers))
  oop mirror = JNIHandles::resolve_non_null(cls);
  if (!java_lang_Class::is_primitive(mirror)) {
    // This call is ignored for primitive types and arrays.
    // Signers are only set once, ClassLoader.java, and thus shouldn't
    // be called with an array.  Only the bootstrap loader creates arrays.
    Klass* k = java_lang_Class::as_Klass(mirror);
    if (k->is_instance_klass()) {
      java_lang_Class::set_signers(k->java_mirror(), objArrayOop(JNIHandles::resolve(signers)));
    }
  }
JVM_END


JVM_ENTRY(jobject, JVM_GetProtectionDomain(JNIEnv *env, jclass cls))
  oop mirror = JNIHandles::resolve_non_null(cls);
  if (mirror == nullptr) {
    THROW_(vmSymbols::java_lang_NullPointerException(), nullptr);
  }

  if (java_lang_Class::is_primitive(mirror)) {
    // Primitive types does not have a protection domain.
    return nullptr;
  }

  oop pd = java_lang_Class::protection_domain(mirror);
  return (jobject) JNIHandles::make_local(THREAD, pd);
JVM_END


// Returns the inherited_access_control_context field of the running thread.
JVM_ENTRY(jobject, JVM_GetInheritedAccessControlContext(JNIEnv *env, jclass cls))
  oop result = java_lang_Thread::inherited_access_control_context(thread->threadObj());
  return JNIHandles::make_local(THREAD, result);
JVM_END

JVM_ENTRY(jobject, JVM_GetStackAccessControlContext(JNIEnv *env, jclass cls))
  if (!UsePrivilegedStack) return nullptr;

  ResourceMark rm(THREAD);
  GrowableArray<Handle>* local_array = new GrowableArray<Handle>(12);
  JvmtiVMObjectAllocEventCollector oam;

  // count the protection domains on the execution stack. We collapse
  // duplicate consecutive protection domains into a single one, as
  // well as stopping when we hit a privileged frame.

  oop previous_protection_domain = nullptr;
  Handle privileged_context(thread, nullptr);
  bool is_privileged = false;
  oop protection_domain = nullptr;

  // Iterate through Java frames
  vframeStream vfst(thread);
  for(; !vfst.at_end(); vfst.next()) {
    // get method of frame
    Method* method = vfst.method();

    // stop at the first privileged frame
    if (method->method_holder() == vmClasses::AccessController_klass() &&
      method->name() == vmSymbols::executePrivileged_name())
    {
      // this frame is privileged
      is_privileged = true;

      javaVFrame *priv = vfst.asJavaVFrame();       // executePrivileged

      StackValueCollection* locals = priv->locals();
      StackValue* ctx_sv = locals->at(1); // AccessControlContext context
      StackValue* clr_sv = locals->at(2); // Class<?> caller
      assert(!ctx_sv->obj_is_scalar_replaced(), "found scalar-replaced object");
      assert(!clr_sv->obj_is_scalar_replaced(), "found scalar-replaced object");
      privileged_context    = ctx_sv->get_obj();
      Handle caller         = clr_sv->get_obj();

      Klass *caller_klass = java_lang_Class::as_Klass(caller());
      protection_domain  = caller_klass->protection_domain();
    } else {
      protection_domain = method->method_holder()->protection_domain();
    }

    if ((previous_protection_domain != protection_domain) && (protection_domain != nullptr)) {
      local_array->push(Handle(thread, protection_domain));
      previous_protection_domain = protection_domain;
    }

    if (is_privileged) break;
  }


  // either all the domains on the stack were system domains, or
  // we had a privileged system domain
  if (local_array->is_empty()) {
    if (is_privileged && privileged_context.is_null()) return nullptr;

    oop result = java_security_AccessControlContext::create(objArrayHandle(), is_privileged, privileged_context, CHECK_NULL);
    return JNIHandles::make_local(THREAD, result);
  }

  objArrayOop context = oopFactory::new_objArray(vmClasses::ProtectionDomain_klass(),
                                                 local_array->length(), CHECK_NULL);
  objArrayHandle h_context(thread, context);
  for (int index = 0; index < local_array->length(); index++) {
    h_context->obj_at_put(index, local_array->at(index)());
  }

  oop result = java_security_AccessControlContext::create(h_context, is_privileged, privileged_context, CHECK_NULL);

  return JNIHandles::make_local(THREAD, result);
JVM_END

class ScopedValueBindingsResolver {
public:
  InstanceKlass* Carrier_klass;
  ScopedValueBindingsResolver(JavaThread* THREAD) {
    Klass *k = SystemDictionary::resolve_or_fail(vmSymbols::java_lang_ScopedValue_Carrier(), true, THREAD);
    Carrier_klass = InstanceKlass::cast(k);
  }
};

JVM_ENTRY(jobject, JVM_FindScopedValueBindings(JNIEnv *env, jclass cls))
  ResourceMark rm(THREAD);
  GrowableArray<Handle>* local_array = new GrowableArray<Handle>(12);
  JvmtiVMObjectAllocEventCollector oam;

  static ScopedValueBindingsResolver resolver(THREAD);

  // Iterate through Java frames
  vframeStream vfst(thread);
  for(; !vfst.at_end(); vfst.next()) {
    int loc = -1;
    // get method of frame
    Method* method = vfst.method();

    Symbol *name = method->name();

    InstanceKlass* holder = method->method_holder();
    if (name == vmSymbols::runWith_method_name()) {
      if ((holder == resolver.Carrier_klass
           || holder == vmClasses::VirtualThread_klass()
           || holder == vmClasses::Thread_klass())) {
        loc = 1;
      }
    }

    if (loc != -1) {
      javaVFrame *frame = vfst.asJavaVFrame();
      StackValueCollection* locals = frame->locals();
      StackValue* head_sv = locals->at(loc); // java/lang/ScopedValue$Snapshot
      Handle result = head_sv->get_obj();
      assert(!head_sv->obj_is_scalar_replaced(), "found scalar-replaced object");
      if (result() != nullptr) {
        return JNIHandles::make_local(THREAD, result());
      }
    }
  }

  return nullptr;
JVM_END

JVM_ENTRY(jboolean, JVM_IsArrayClass(JNIEnv *env, jclass cls))
  Klass* k = java_lang_Class::as_Klass(JNIHandles::resolve_non_null(cls));
  return (k != nullptr) && k->is_array_klass() ? true : false;
JVM_END


JVM_ENTRY(jboolean, JVM_IsPrimitiveClass(JNIEnv *env, jclass cls))
  oop mirror = JNIHandles::resolve_non_null(cls);
  return (jboolean) java_lang_Class::is_primitive(mirror);
JVM_END


JVM_ENTRY(jint, JVM_GetClassModifiers(JNIEnv *env, jclass cls))
  oop mirror = JNIHandles::resolve_non_null(cls);
  if (java_lang_Class::is_primitive(mirror)) {
    // Primitive type
    return JVM_ACC_ABSTRACT | JVM_ACC_FINAL | JVM_ACC_PUBLIC;
  }

  Klass* k = java_lang_Class::as_Klass(mirror);
  debug_only(int computed_modifiers = k->compute_modifier_flags());
  assert(k->modifier_flags() == computed_modifiers, "modifiers cache is OK");
  return k->modifier_flags();
JVM_END


// Inner class reflection ///////////////////////////////////////////////////////////////////////////////

JVM_ENTRY(jobjectArray, JVM_GetDeclaredClasses(JNIEnv *env, jclass ofClass))
  JvmtiVMObjectAllocEventCollector oam;
  // ofClass is a reference to a java_lang_Class object. The mirror object
  // of an InstanceKlass
  oop ofMirror = JNIHandles::resolve_non_null(ofClass);
  if (java_lang_Class::is_primitive(ofMirror) ||
      ! java_lang_Class::as_Klass(ofMirror)->is_instance_klass()) {
    oop result = oopFactory::new_objArray(vmClasses::Class_klass(), 0, CHECK_NULL);
    return (jobjectArray)JNIHandles::make_local(THREAD, result);
  }

  InstanceKlass* k = InstanceKlass::cast(java_lang_Class::as_Klass(ofMirror));
  InnerClassesIterator iter(k);

  if (iter.length() == 0) {
    // Neither an inner nor outer class
    oop result = oopFactory::new_objArray(vmClasses::Class_klass(), 0, CHECK_NULL);
    return (jobjectArray)JNIHandles::make_local(THREAD, result);
  }

  // find inner class info
  constantPoolHandle cp(thread, k->constants());
  int length = iter.length();

  // Allocate temp. result array
  objArrayOop r = oopFactory::new_objArray(vmClasses::Class_klass(), length/4, CHECK_NULL);
  objArrayHandle result (THREAD, r);
  int members = 0;

  for (; !iter.done(); iter.next()) {
    int ioff = iter.inner_class_info_index();
    int ooff = iter.outer_class_info_index();

    if (ioff != 0 && ooff != 0) {
      // Check to see if the name matches the class we're looking for
      // before attempting to find the class.
      if (cp->klass_name_at_matches(k, ooff)) {
        Klass* outer_klass = cp->klass_at(ooff, CHECK_NULL);
        if (outer_klass == k) {
           Klass* ik = cp->klass_at(ioff, CHECK_NULL);
           InstanceKlass* inner_klass = InstanceKlass::cast(ik);

           // Throws an exception if outer klass has not declared k as
           // an inner klass
           Reflection::check_for_inner_class(k, inner_klass, true, CHECK_NULL);

           result->obj_at_put(members, inner_klass->java_mirror());
           members++;
        }
      }
    }
  }

  if (members != length) {
    // Return array of right length
    objArrayOop res = oopFactory::new_objArray(vmClasses::Class_klass(), members, CHECK_NULL);
    for(int i = 0; i < members; i++) {
      res->obj_at_put(i, result->obj_at(i));
    }
    return (jobjectArray)JNIHandles::make_local(THREAD, res);
  }

  return (jobjectArray)JNIHandles::make_local(THREAD, result());
JVM_END


JVM_ENTRY(jclass, JVM_GetDeclaringClass(JNIEnv *env, jclass ofClass))
{
  // ofClass is a reference to a java_lang_Class object.
  oop ofMirror = JNIHandles::resolve_non_null(ofClass);
  if (java_lang_Class::is_primitive(ofMirror)) {
    return nullptr;
  }
  Klass* klass = java_lang_Class::as_Klass(ofMirror);
  if (!klass->is_instance_klass()) {
    return nullptr;
  }

  bool inner_is_member = false;
  Klass* outer_klass
    = InstanceKlass::cast(klass)->compute_enclosing_class(&inner_is_member, CHECK_NULL);
  if (outer_klass == nullptr)  return nullptr;  // already a top-level class
  if (!inner_is_member)  return nullptr;     // a hidden class (inside a method)
  return (jclass) JNIHandles::make_local(THREAD, outer_klass->java_mirror());
}
JVM_END

JVM_ENTRY(jstring, JVM_GetSimpleBinaryName(JNIEnv *env, jclass cls))
{
  oop mirror = JNIHandles::resolve_non_null(cls);
  if (java_lang_Class::is_primitive(mirror)) {
    return nullptr;
  }
  Klass* klass = java_lang_Class::as_Klass(mirror);
  if (!klass->is_instance_klass()) {
    return nullptr;
  }
  InstanceKlass* k = InstanceKlass::cast(klass);
  int ooff = 0, noff = 0;
  if (k->find_inner_classes_attr(&ooff, &noff, THREAD)) {
    if (noff != 0) {
      constantPoolHandle i_cp(thread, k->constants());
      Symbol* name = i_cp->symbol_at(noff);
      Handle str = java_lang_String::create_from_symbol(name, CHECK_NULL);
      return (jstring) JNIHandles::make_local(THREAD, str());
    }
  }
  return nullptr;
}
JVM_END

JVM_ENTRY(jstring, JVM_GetClassSignature(JNIEnv *env, jclass cls))
  assert (cls != nullptr, "illegal class");
  JvmtiVMObjectAllocEventCollector oam;
  ResourceMark rm(THREAD);
  oop mirror = JNIHandles::resolve_non_null(cls);
  // Return null for arrays and primitives
  if (!java_lang_Class::is_primitive(mirror)) {
    Klass* k = java_lang_Class::as_Klass(mirror);
    if (k->is_instance_klass()) {
      Symbol* sym = InstanceKlass::cast(k)->generic_signature();
      if (sym == nullptr) return nullptr;
      Handle str = java_lang_String::create_from_symbol(sym, CHECK_NULL);
      return (jstring) JNIHandles::make_local(THREAD, str());
    }
  }
  return nullptr;
JVM_END


JVM_ENTRY(jbyteArray, JVM_GetClassAnnotations(JNIEnv *env, jclass cls))
  assert (cls != nullptr, "illegal class");
  oop mirror = JNIHandles::resolve_non_null(cls);
  // Return null for arrays and primitives
  if (!java_lang_Class::is_primitive(mirror)) {
    Klass* k = java_lang_Class::as_Klass(mirror);
    if (k->is_instance_klass()) {
      typeArrayOop a = Annotations::make_java_array(InstanceKlass::cast(k)->class_annotations(), CHECK_NULL);
      return (jbyteArray) JNIHandles::make_local(THREAD, a);
    }
  }
  return nullptr;
JVM_END


static bool jvm_get_field_common(jobject field, fieldDescriptor& fd) {
  // some of this code was adapted from from jni_FromReflectedField

  oop reflected = JNIHandles::resolve_non_null(field);
  oop mirror    = java_lang_reflect_Field::clazz(reflected);
  Klass* k    = java_lang_Class::as_Klass(mirror);
  int slot      = java_lang_reflect_Field::slot(reflected);
  int modifiers = java_lang_reflect_Field::modifiers(reflected);

  InstanceKlass* ik = InstanceKlass::cast(k);
  intptr_t offset = ik->field_offset(slot);

  if (modifiers & JVM_ACC_STATIC) {
    // for static fields we only look in the current class
    if (!ik->find_local_field_from_offset(offset, true, &fd)) {
      assert(false, "cannot find static field");
      return false;
    }
  } else {
    // for instance fields we start with the current class and work
    // our way up through the superclass chain
    if (!ik->find_field_from_offset(offset, false, &fd)) {
      assert(false, "cannot find instance field");
      return false;
    }
  }
  return true;
}

static Method* jvm_get_method_common(jobject method) {
  // some of this code was adapted from from jni_FromReflectedMethod

  oop reflected = JNIHandles::resolve_non_null(method);
  oop mirror    = nullptr;
  int slot      = 0;

  if (reflected->klass() == vmClasses::reflect_Constructor_klass()) {
    mirror = java_lang_reflect_Constructor::clazz(reflected);
    slot   = java_lang_reflect_Constructor::slot(reflected);
  } else {
    assert(reflected->klass() == vmClasses::reflect_Method_klass(),
           "wrong type");
    mirror = java_lang_reflect_Method::clazz(reflected);
    slot   = java_lang_reflect_Method::slot(reflected);
  }
  Klass* k = java_lang_Class::as_Klass(mirror);

  Method* m = InstanceKlass::cast(k)->method_with_idnum(slot);
  assert(m != nullptr, "cannot find method");
  return m;  // caller has to deal with null in product mode
}

/* Type use annotations support (JDK 1.8) */

JVM_ENTRY(jbyteArray, JVM_GetClassTypeAnnotations(JNIEnv *env, jclass cls))
  assert (cls != nullptr, "illegal class");
  ResourceMark rm(THREAD);
  // Return null for arrays and primitives
  if (!java_lang_Class::is_primitive(JNIHandles::resolve(cls))) {
    Klass* k = java_lang_Class::as_Klass(JNIHandles::resolve(cls));
    if (k->is_instance_klass()) {
      AnnotationArray* type_annotations = InstanceKlass::cast(k)->class_type_annotations();
      if (type_annotations != nullptr) {
        typeArrayOop a = Annotations::make_java_array(type_annotations, CHECK_NULL);
        return (jbyteArray) JNIHandles::make_local(THREAD, a);
      }
    }
  }
  return nullptr;
JVM_END

JVM_ENTRY(jbyteArray, JVM_GetMethodTypeAnnotations(JNIEnv *env, jobject method))
  assert (method != nullptr, "illegal method");
  // method is a handle to a java.lang.reflect.Method object
  Method* m = jvm_get_method_common(method);
  if (m == nullptr) {
    return nullptr;
  }

  AnnotationArray* type_annotations = m->type_annotations();
  if (type_annotations != nullptr) {
    typeArrayOop a = Annotations::make_java_array(type_annotations, CHECK_NULL);
    return (jbyteArray) JNIHandles::make_local(THREAD, a);
  }

  return nullptr;
JVM_END

JVM_ENTRY(jbyteArray, JVM_GetFieldTypeAnnotations(JNIEnv *env, jobject field))
  assert (field != nullptr, "illegal field");
  fieldDescriptor fd;
  bool gotFd = jvm_get_field_common(field, fd);
  if (!gotFd) {
    return nullptr;
  }

  return (jbyteArray) JNIHandles::make_local(THREAD, Annotations::make_java_array(fd.type_annotations(), THREAD));
JVM_END

static void bounds_check(const constantPoolHandle& cp, jint index, TRAPS) {
  if (!cp->is_within_bounds(index)) {
    THROW_MSG(vmSymbols::java_lang_IllegalArgumentException(), "Constant pool index out of bounds");
  }
}

JVM_ENTRY(jobjectArray, JVM_GetMethodParameters(JNIEnv *env, jobject method))
{
  // method is a handle to a java.lang.reflect.Method object
  Method* method_ptr = jvm_get_method_common(method);
  methodHandle mh (THREAD, method_ptr);
  Handle reflected_method (THREAD, JNIHandles::resolve_non_null(method));
  const int num_params = mh->method_parameters_length();

  if (num_params < 0) {
    // A -1 return value from method_parameters_length means there is no
    // parameter data.  Return null to indicate this to the reflection
    // API.
    assert(num_params == -1, "num_params should be -1 if it is less than zero");
    return (jobjectArray)nullptr;
  } else {
    // Otherwise, we return something up to reflection, even if it is
    // a zero-length array.  Why?  Because in some cases this can
    // trigger a MalformedParametersException.

    // make sure all the symbols are properly formatted
    for (int i = 0; i < num_params; i++) {
      MethodParametersElement* params = mh->method_parameters_start();
      int index = params[i].name_cp_index;
      constantPoolHandle cp(THREAD, mh->constants());
      bounds_check(cp, index, CHECK_NULL);

      if (0 != index && !mh->constants()->tag_at(index).is_utf8()) {
        THROW_MSG_0(vmSymbols::java_lang_IllegalArgumentException(),
                    "Wrong type at constant pool index");
      }

    }

    objArrayOop result_oop = oopFactory::new_objArray(vmClasses::reflect_Parameter_klass(), num_params, CHECK_NULL);
    objArrayHandle result (THREAD, result_oop);

    for (int i = 0; i < num_params; i++) {
      MethodParametersElement* params = mh->method_parameters_start();
      // For a 0 index, give a null symbol
      Symbol* sym = 0 != params[i].name_cp_index ?
        mh->constants()->symbol_at(params[i].name_cp_index) : nullptr;
      int flags = params[i].flags;
      oop param = Reflection::new_parameter(reflected_method, i, sym,
                                            flags, CHECK_NULL);
      result->obj_at_put(i, param);
    }
    return (jobjectArray)JNIHandles::make_local(THREAD, result());
  }
}
JVM_END

// New (JDK 1.4) reflection implementation /////////////////////////////////////

JVM_ENTRY(jobjectArray, JVM_GetClassDeclaredFields(JNIEnv *env, jclass ofClass, jboolean publicOnly))
{
  JvmtiVMObjectAllocEventCollector oam;

  oop ofMirror = JNIHandles::resolve_non_null(ofClass);
  // Exclude primitive types and array types
  if (java_lang_Class::is_primitive(ofMirror) ||
      java_lang_Class::as_Klass(ofMirror)->is_array_klass()) {
    // Return empty array
    oop res = oopFactory::new_objArray(vmClasses::reflect_Field_klass(), 0, CHECK_NULL);
    return (jobjectArray) JNIHandles::make_local(THREAD, res);
  }

  InstanceKlass* k = InstanceKlass::cast(java_lang_Class::as_Klass(ofMirror));
  constantPoolHandle cp(THREAD, k->constants());

  // Ensure class is linked
  k->link_class(CHECK_NULL);

  // Allocate result
  int num_fields;

  if (publicOnly) {
    num_fields = 0;
    for (JavaFieldStream fs(k); !fs.done(); fs.next()) {
      if (fs.access_flags().is_public()) ++num_fields;
    }
  } else {
    num_fields = k->java_fields_count();
  }

  objArrayOop r = oopFactory::new_objArray(vmClasses::reflect_Field_klass(), num_fields, CHECK_NULL);
  objArrayHandle result (THREAD, r);

  int out_idx = 0;
  fieldDescriptor fd;
  for (JavaFieldStream fs(k); !fs.done(); fs.next()) {
    if (!publicOnly || fs.access_flags().is_public()) {
      fd.reinitialize(k, fs.index());
      oop field = Reflection::new_field(&fd, CHECK_NULL);
      result->obj_at_put(out_idx, field);
      ++out_idx;
    }
  }
  assert(out_idx == num_fields, "just checking");
  return (jobjectArray) JNIHandles::make_local(THREAD, result());
}
JVM_END

// A class is a record if and only if it is final and a direct subclass of
// java.lang.Record and has a Record attribute; otherwise, it is not a record.
JVM_ENTRY(jboolean, JVM_IsRecord(JNIEnv *env, jclass cls))
{
  Klass* k = java_lang_Class::as_Klass(JNIHandles::resolve_non_null(cls));
  if (k != nullptr && k->is_instance_klass()) {
    InstanceKlass* ik = InstanceKlass::cast(k);
    return ik->is_record();
  } else {
    return false;
  }
}
JVM_END

// Returns an array containing the components of the Record attribute,
// or null if the attribute is not present.
//
// Note that this function returns the components of the Record attribute
// even if the class is not a record.
JVM_ENTRY(jobjectArray, JVM_GetRecordComponents(JNIEnv* env, jclass ofClass))
{
  Klass* c = java_lang_Class::as_Klass(JNIHandles::resolve_non_null(ofClass));
  assert(c->is_instance_klass(), "must be");
  InstanceKlass* ik = InstanceKlass::cast(c);

  Array<RecordComponent*>* components = ik->record_components();
  if (components != nullptr) {
    JvmtiVMObjectAllocEventCollector oam;
    constantPoolHandle cp(THREAD, ik->constants());
    int length = components->length();
    assert(length >= 0, "unexpected record_components length");
    objArrayOop record_components =
      oopFactory::new_objArray(vmClasses::RecordComponent_klass(), length, CHECK_NULL);
    objArrayHandle components_h (THREAD, record_components);

    for (int x = 0; x < length; x++) {
      RecordComponent* component = components->at(x);
      assert(component != nullptr, "unexpected null record component");
      oop component_oop = java_lang_reflect_RecordComponent::create(ik, component, CHECK_NULL);
      components_h->obj_at_put(x, component_oop);
    }
    return (jobjectArray)JNIHandles::make_local(THREAD, components_h());
  }

  return nullptr;
}
JVM_END

static bool select_method(const methodHandle& method, bool want_constructor) {
  if (want_constructor) {
    return (method->is_initializer() && !method->is_static());
  } else {
    return  (!method->is_initializer() && !method->is_overpass());
  }
}

static jobjectArray get_class_declared_methods_helper(
                                  JNIEnv *env,
                                  jclass ofClass, jboolean publicOnly,
                                  bool want_constructor,
                                  Klass* klass, TRAPS) {

  JvmtiVMObjectAllocEventCollector oam;

  oop ofMirror = JNIHandles::resolve_non_null(ofClass);
  // Exclude primitive types and array types
  if (java_lang_Class::is_primitive(ofMirror)
      || java_lang_Class::as_Klass(ofMirror)->is_array_klass()) {
    // Return empty array
    oop res = oopFactory::new_objArray(klass, 0, CHECK_NULL);
    return (jobjectArray) JNIHandles::make_local(THREAD, res);
  }

  InstanceKlass* k = InstanceKlass::cast(java_lang_Class::as_Klass(ofMirror));

  // Ensure class is linked
  k->link_class(CHECK_NULL);

  Array<Method*>* methods = k->methods();
  int methods_length = methods->length();

  // Save original method_idnum in case of redefinition, which can change
  // the idnum of obsolete methods.  The new method will have the same idnum
  // but if we refresh the methods array, the counts will be wrong.
  ResourceMark rm(THREAD);
  GrowableArray<int>* idnums = new GrowableArray<int>(methods_length);
  int num_methods = 0;

  for (int i = 0; i < methods_length; i++) {
    methodHandle method(THREAD, methods->at(i));
    if (select_method(method, want_constructor)) {
      if (!publicOnly || method->is_public()) {
        idnums->push(method->method_idnum());
        ++num_methods;
      }
    }
  }

  // Allocate result
  objArrayOop r = oopFactory::new_objArray(klass, num_methods, CHECK_NULL);
  objArrayHandle result (THREAD, r);

  // Now just put the methods that we selected above, but go by their idnum
  // in case of redefinition.  The methods can be redefined at any safepoint,
  // so above when allocating the oop array and below when creating reflect
  // objects.
  for (int i = 0; i < num_methods; i++) {
    methodHandle method(THREAD, k->method_with_idnum(idnums->at(i)));
    if (method.is_null()) {
      // Method may have been deleted and seems this API can handle null
      // Otherwise should probably put a method that throws NSME
      result->obj_at_put(i, nullptr);
    } else {
      oop m;
      if (want_constructor) {
        m = Reflection::new_constructor(method, CHECK_NULL);
      } else {
        m = Reflection::new_method(method, false, CHECK_NULL);
      }
      result->obj_at_put(i, m);
    }
  }

  return (jobjectArray) JNIHandles::make_local(THREAD, result());
}

JVM_ENTRY(jobjectArray, JVM_GetClassDeclaredMethods(JNIEnv *env, jclass ofClass, jboolean publicOnly))
{
  return get_class_declared_methods_helper(env, ofClass, publicOnly,
                                           /*want_constructor*/ false,
                                           vmClasses::reflect_Method_klass(), THREAD);
}
JVM_END

JVM_ENTRY(jobjectArray, JVM_GetClassDeclaredConstructors(JNIEnv *env, jclass ofClass, jboolean publicOnly))
{
  return get_class_declared_methods_helper(env, ofClass, publicOnly,
                                           /*want_constructor*/ true,
                                           vmClasses::reflect_Constructor_klass(), THREAD);
}
JVM_END

JVM_ENTRY(jint, JVM_GetClassAccessFlags(JNIEnv *env, jclass cls))
{
  oop mirror = JNIHandles::resolve_non_null(cls);
  if (java_lang_Class::is_primitive(mirror)) {
    // Primitive type
    return JVM_ACC_ABSTRACT | JVM_ACC_FINAL | JVM_ACC_PUBLIC;
  }

  Klass* k = java_lang_Class::as_Klass(mirror);
  return k->access_flags().as_int() & JVM_ACC_WRITTEN_FLAGS;
}
JVM_END

JVM_ENTRY(jboolean, JVM_AreNestMates(JNIEnv *env, jclass current, jclass member))
{
  Klass* c = java_lang_Class::as_Klass(JNIHandles::resolve_non_null(current));
  assert(c->is_instance_klass(), "must be");
  InstanceKlass* ck = InstanceKlass::cast(c);
  Klass* m = java_lang_Class::as_Klass(JNIHandles::resolve_non_null(member));
  assert(m->is_instance_klass(), "must be");
  InstanceKlass* mk = InstanceKlass::cast(m);
  return ck->has_nestmate_access_to(mk, THREAD);
}
JVM_END

JVM_ENTRY(jclass, JVM_GetNestHost(JNIEnv* env, jclass current))
{
  // current is not a primitive or array class
  Klass* c = java_lang_Class::as_Klass(JNIHandles::resolve_non_null(current));
  assert(c->is_instance_klass(), "must be");
  InstanceKlass* ck = InstanceKlass::cast(c);
  InstanceKlass* host = ck->nest_host(THREAD);
  return (jclass) (host == nullptr ? nullptr :
                   JNIHandles::make_local(THREAD, host->java_mirror()));
}
JVM_END

JVM_ENTRY(jobjectArray, JVM_GetNestMembers(JNIEnv* env, jclass current))
{
  // current is not a primitive or array class
  ResourceMark rm(THREAD);
  Klass* c = java_lang_Class::as_Klass(JNIHandles::resolve_non_null(current));
  assert(c->is_instance_klass(), "must be");
  InstanceKlass* ck = InstanceKlass::cast(c);
  InstanceKlass* host = ck->nest_host(THREAD);

  log_trace(class, nestmates)("Calling GetNestMembers for type %s with nest-host %s",
                              ck->external_name(), host->external_name());
  {
    JvmtiVMObjectAllocEventCollector oam;
    Array<u2>* members = host->nest_members();
    int length = members == nullptr ? 0 : members->length();

    log_trace(class, nestmates)(" - host has %d listed nest members", length);

    // nest host is first in the array so make it one bigger
    objArrayOop r = oopFactory::new_objArray(vmClasses::Class_klass(),
                                             length + 1, CHECK_NULL);
    objArrayHandle result(THREAD, r);
    result->obj_at_put(0, host->java_mirror());
    if (length != 0) {
      int count = 0;
      for (int i = 0; i < length; i++) {
        int cp_index = members->at(i);
        Klass* k = host->constants()->klass_at(cp_index, THREAD);
        if (HAS_PENDING_EXCEPTION) {
          if (PENDING_EXCEPTION->is_a(vmClasses::VirtualMachineError_klass())) {
            return nullptr; // propagate VMEs
          }
          if (log_is_enabled(Trace, class, nestmates)) {
            stringStream ss;
            char* target_member_class = host->constants()->klass_name_at(cp_index)->as_C_string();
            ss.print(" - resolution of nest member %s failed: ", target_member_class);
            java_lang_Throwable::print(PENDING_EXCEPTION, &ss);
            log_trace(class, nestmates)("%s", ss.as_string());
          }
          CLEAR_PENDING_EXCEPTION;
          continue;
        }
        if (k->is_instance_klass()) {
          InstanceKlass* ik = InstanceKlass::cast(k);
          InstanceKlass* nest_host_k = ik->nest_host(CHECK_NULL);
          if (nest_host_k == host) {
            result->obj_at_put(count+1, k->java_mirror());
            count++;
            log_trace(class, nestmates)(" - [%d] = %s", count, ik->external_name());
          } else {
            log_trace(class, nestmates)(" - skipping member %s with different host %s",
                                        ik->external_name(), nest_host_k->external_name());
          }
        } else {
          log_trace(class, nestmates)(" - skipping member %s that is not an instance class",
                                      k->external_name());
        }
      }
      if (count < length) {
        // we had invalid entries so we need to compact the array
        log_trace(class, nestmates)(" - compacting array from length %d to %d",
                                    length + 1, count + 1);

        objArrayOop r2 = oopFactory::new_objArray(vmClasses::Class_klass(),
                                                  count + 1, CHECK_NULL);
        objArrayHandle result2(THREAD, r2);
        for (int i = 0; i < count + 1; i++) {
          result2->obj_at_put(i, result->obj_at(i));
        }
        return (jobjectArray)JNIHandles::make_local(THREAD, result2());
      }
    }
    else {
      assert(host == ck || ck->is_hidden(), "must be singleton nest or dynamic nestmate");
    }
    return (jobjectArray)JNIHandles::make_local(THREAD, result());
  }
}
JVM_END

JVM_ENTRY(jobjectArray, JVM_GetPermittedSubclasses(JNIEnv* env, jclass current))
{
  oop mirror = JNIHandles::resolve_non_null(current);
  assert(!java_lang_Class::is_primitive(mirror), "should not be");
  Klass* c = java_lang_Class::as_Klass(mirror);
  assert(c->is_instance_klass(), "must be");
  InstanceKlass* ik = InstanceKlass::cast(c);
  ResourceMark rm(THREAD);
  log_trace(class, sealed)("Calling GetPermittedSubclasses for %s type %s",
                           ik->is_sealed() ? "sealed" : "non-sealed", ik->external_name());
  if (ik->is_sealed()) {
    JvmtiVMObjectAllocEventCollector oam;
    Array<u2>* subclasses = ik->permitted_subclasses();
    int length = subclasses->length();

    log_trace(class, sealed)(" - sealed class has %d permitted subclasses", length);

    objArrayOop r = oopFactory::new_objArray(vmClasses::Class_klass(),
                                             length, CHECK_NULL);
    objArrayHandle result(THREAD, r);
    int count = 0;
    for (int i = 0; i < length; i++) {
      int cp_index = subclasses->at(i);
      Klass* k = ik->constants()->klass_at(cp_index, THREAD);
      if (HAS_PENDING_EXCEPTION) {
        if (PENDING_EXCEPTION->is_a(vmClasses::VirtualMachineError_klass())) {
          return nullptr; // propagate VMEs
        }
        if (log_is_enabled(Trace, class, sealed)) {
          stringStream ss;
          char* permitted_subclass = ik->constants()->klass_name_at(cp_index)->as_C_string();
          ss.print(" - resolution of permitted subclass %s failed: ", permitted_subclass);
          java_lang_Throwable::print(PENDING_EXCEPTION, &ss);
          log_trace(class, sealed)("%s", ss.as_string());
        }

        CLEAR_PENDING_EXCEPTION;
        continue;
      }
      if (k->is_instance_klass()) {
        result->obj_at_put(count++, k->java_mirror());
        log_trace(class, sealed)(" - [%d] = %s", count, k->external_name());
      }
    }
    if (count < length) {
      // we had invalid entries so we need to compact the array
      objArrayOop r2 = oopFactory::new_objArray(vmClasses::Class_klass(),
                                                count, CHECK_NULL);
      objArrayHandle result2(THREAD, r2);
      for (int i = 0; i < count; i++) {
        result2->obj_at_put(i, result->obj_at(i));
      }
      return (jobjectArray)JNIHandles::make_local(THREAD, result2());
    }
    return (jobjectArray)JNIHandles::make_local(THREAD, result());
  } else {
    return nullptr;
  }
}
JVM_END

// Constant pool access //////////////////////////////////////////////////////////

JVM_ENTRY(jobject, JVM_GetClassConstantPool(JNIEnv *env, jclass cls))
{
  JvmtiVMObjectAllocEventCollector oam;
  oop mirror = JNIHandles::resolve_non_null(cls);
  // Return null for primitives and arrays
  if (!java_lang_Class::is_primitive(mirror)) {
    Klass* k = java_lang_Class::as_Klass(mirror);
    if (k->is_instance_klass()) {
      InstanceKlass* k_h = InstanceKlass::cast(k);
      Handle jcp = reflect_ConstantPool::create(CHECK_NULL);
      reflect_ConstantPool::set_cp(jcp(), k_h->constants());
      return JNIHandles::make_local(THREAD, jcp());
    }
  }
  return nullptr;
}
JVM_END


JVM_ENTRY(jint, JVM_ConstantPoolGetSize(JNIEnv *env, jobject obj, jobject unused))
{
  constantPoolHandle cp = constantPoolHandle(THREAD, reflect_ConstantPool::get_cp(JNIHandles::resolve_non_null(obj)));
  return cp->length();
}
JVM_END


JVM_ENTRY(jclass, JVM_ConstantPoolGetClassAt(JNIEnv *env, jobject obj, jobject unused, jint index))
{
  constantPoolHandle cp = constantPoolHandle(THREAD, reflect_ConstantPool::get_cp(JNIHandles::resolve_non_null(obj)));
  bounds_check(cp, index, CHECK_NULL);
  constantTag tag = cp->tag_at(index);
  if (!tag.is_klass() && !tag.is_unresolved_klass()) {
    THROW_MSG_0(vmSymbols::java_lang_IllegalArgumentException(), "Wrong type at constant pool index");
  }
  Klass* k = cp->klass_at(index, CHECK_NULL);
  return (jclass) JNIHandles::make_local(THREAD, k->java_mirror());
}
JVM_END

JVM_ENTRY(jclass, JVM_ConstantPoolGetClassAtIfLoaded(JNIEnv *env, jobject obj, jobject unused, jint index))
{
  constantPoolHandle cp = constantPoolHandle(THREAD, reflect_ConstantPool::get_cp(JNIHandles::resolve_non_null(obj)));
  bounds_check(cp, index, CHECK_NULL);
  constantTag tag = cp->tag_at(index);
  if (!tag.is_klass() && !tag.is_unresolved_klass()) {
    THROW_MSG_0(vmSymbols::java_lang_IllegalArgumentException(), "Wrong type at constant pool index");
  }
  Klass* k = ConstantPool::klass_at_if_loaded(cp, index);
  if (k == nullptr) return nullptr;
  return (jclass) JNIHandles::make_local(THREAD, k->java_mirror());
}
JVM_END

static jobject get_method_at_helper(const constantPoolHandle& cp, jint index, bool force_resolution, TRAPS) {
  constantTag tag = cp->tag_at(index);
  if (!tag.is_method() && !tag.is_interface_method()) {
    THROW_MSG_0(vmSymbols::java_lang_IllegalArgumentException(), "Wrong type at constant pool index");
  }
  int klass_ref  = cp->uncached_klass_ref_index_at(index);
  Klass* k_o;
  if (force_resolution) {
    k_o = cp->klass_at(klass_ref, CHECK_NULL);
  } else {
    k_o = ConstantPool::klass_at_if_loaded(cp, klass_ref);
    if (k_o == nullptr) return nullptr;
  }
  InstanceKlass* k = InstanceKlass::cast(k_o);
  Symbol* name = cp->uncached_name_ref_at(index);
  Symbol* sig  = cp->uncached_signature_ref_at(index);
  methodHandle m (THREAD, k->find_method(name, sig));
  if (m.is_null()) {
    THROW_MSG_0(vmSymbols::java_lang_RuntimeException(), "Unable to look up method in target class");
  }
  oop method;
  if (!m->is_initializer() || m->is_static()) {
    method = Reflection::new_method(m, true, CHECK_NULL);
  } else {
    method = Reflection::new_constructor(m, CHECK_NULL);
  }
  return JNIHandles::make_local(THREAD, method);
}

JVM_ENTRY(jobject, JVM_ConstantPoolGetMethodAt(JNIEnv *env, jobject obj, jobject unused, jint index))
{
  JvmtiVMObjectAllocEventCollector oam;
  constantPoolHandle cp = constantPoolHandle(THREAD, reflect_ConstantPool::get_cp(JNIHandles::resolve_non_null(obj)));
  bounds_check(cp, index, CHECK_NULL);
  jobject res = get_method_at_helper(cp, index, true, CHECK_NULL);
  return res;
}
JVM_END

JVM_ENTRY(jobject, JVM_ConstantPoolGetMethodAtIfLoaded(JNIEnv *env, jobject obj, jobject unused, jint index))
{
  JvmtiVMObjectAllocEventCollector oam;
  constantPoolHandle cp = constantPoolHandle(THREAD, reflect_ConstantPool::get_cp(JNIHandles::resolve_non_null(obj)));
  bounds_check(cp, index, CHECK_NULL);
  jobject res = get_method_at_helper(cp, index, false, CHECK_NULL);
  return res;
}
JVM_END

static jobject get_field_at_helper(constantPoolHandle cp, jint index, bool force_resolution, TRAPS) {
  constantTag tag = cp->tag_at(index);
  if (!tag.is_field()) {
    THROW_MSG_0(vmSymbols::java_lang_IllegalArgumentException(), "Wrong type at constant pool index");
  }
  int klass_ref  = cp->uncached_klass_ref_index_at(index);
  Klass* k_o;
  if (force_resolution) {
    k_o = cp->klass_at(klass_ref, CHECK_NULL);
  } else {
    k_o = ConstantPool::klass_at_if_loaded(cp, klass_ref);
    if (k_o == nullptr) return nullptr;
  }
  InstanceKlass* k = InstanceKlass::cast(k_o);
  Symbol* name = cp->uncached_name_ref_at(index);
  Symbol* sig  = cp->uncached_signature_ref_at(index);
  fieldDescriptor fd;
  Klass* target_klass = k->find_field(name, sig, &fd);
  if (target_klass == nullptr) {
    THROW_MSG_0(vmSymbols::java_lang_RuntimeException(), "Unable to look up field in target class");
  }
  oop field = Reflection::new_field(&fd, CHECK_NULL);
  return JNIHandles::make_local(THREAD, field);
}

JVM_ENTRY(jobject, JVM_ConstantPoolGetFieldAt(JNIEnv *env, jobject obj, jobject unusedl, jint index))
{
  JvmtiVMObjectAllocEventCollector oam;
  constantPoolHandle cp = constantPoolHandle(THREAD, reflect_ConstantPool::get_cp(JNIHandles::resolve_non_null(obj)));
  bounds_check(cp, index, CHECK_NULL);
  jobject res = get_field_at_helper(cp, index, true, CHECK_NULL);
  return res;
}
JVM_END

JVM_ENTRY(jobject, JVM_ConstantPoolGetFieldAtIfLoaded(JNIEnv *env, jobject obj, jobject unused, jint index))
{
  JvmtiVMObjectAllocEventCollector oam;
  constantPoolHandle cp = constantPoolHandle(THREAD, reflect_ConstantPool::get_cp(JNIHandles::resolve_non_null(obj)));
  bounds_check(cp, index, CHECK_NULL);
  jobject res = get_field_at_helper(cp, index, false, CHECK_NULL);
  return res;
}
JVM_END

JVM_ENTRY(jobjectArray, JVM_ConstantPoolGetMemberRefInfoAt(JNIEnv *env, jobject obj, jobject unused, jint index))
{
  JvmtiVMObjectAllocEventCollector oam;
  constantPoolHandle cp = constantPoolHandle(THREAD, reflect_ConstantPool::get_cp(JNIHandles::resolve_non_null(obj)));
  bounds_check(cp, index, CHECK_NULL);
  constantTag tag = cp->tag_at(index);
  if (!tag.is_field_or_method()) {
    THROW_MSG_0(vmSymbols::java_lang_IllegalArgumentException(), "Wrong type at constant pool index");
  }
  int klass_ref = cp->uncached_klass_ref_index_at(index);
  Symbol*  klass_name  = cp->klass_name_at(klass_ref);
  Symbol*  member_name = cp->uncached_name_ref_at(index);
  Symbol*  member_sig  = cp->uncached_signature_ref_at(index);
  objArrayOop  dest_o = oopFactory::new_objArray(vmClasses::String_klass(), 3, CHECK_NULL);
  objArrayHandle dest(THREAD, dest_o);
  Handle str = java_lang_String::create_from_symbol(klass_name, CHECK_NULL);
  dest->obj_at_put(0, str());
  str = java_lang_String::create_from_symbol(member_name, CHECK_NULL);
  dest->obj_at_put(1, str());
  str = java_lang_String::create_from_symbol(member_sig, CHECK_NULL);
  dest->obj_at_put(2, str());
  return (jobjectArray) JNIHandles::make_local(THREAD, dest());
}
JVM_END

JVM_ENTRY(jint, JVM_ConstantPoolGetClassRefIndexAt(JNIEnv *env, jobject obj, jobject unused, jint index))
{
  JvmtiVMObjectAllocEventCollector oam;
  constantPoolHandle cp(THREAD, reflect_ConstantPool::get_cp(JNIHandles::resolve_non_null(obj)));
  bounds_check(cp, index, CHECK_0);
  constantTag tag = cp->tag_at(index);
  if (!tag.is_field_or_method()) {
    THROW_MSG_0(vmSymbols::java_lang_IllegalArgumentException(), "Wrong type at constant pool index");
  }
  return (jint) cp->uncached_klass_ref_index_at(index);
}
JVM_END

JVM_ENTRY(jint, JVM_ConstantPoolGetNameAndTypeRefIndexAt(JNIEnv *env, jobject obj, jobject unused, jint index))
{
  JvmtiVMObjectAllocEventCollector oam;
  constantPoolHandle cp(THREAD, reflect_ConstantPool::get_cp(JNIHandles::resolve_non_null(obj)));
  bounds_check(cp, index, CHECK_0);
  constantTag tag = cp->tag_at(index);
  if (!tag.is_invoke_dynamic() && !tag.is_field_or_method()) {
    THROW_MSG_0(vmSymbols::java_lang_IllegalArgumentException(), "Wrong type at constant pool index");
  }
  return (jint) cp->uncached_name_and_type_ref_index_at(index);
}
JVM_END

JVM_ENTRY(jobjectArray, JVM_ConstantPoolGetNameAndTypeRefInfoAt(JNIEnv *env, jobject obj, jobject unused, jint index))
{
  JvmtiVMObjectAllocEventCollector oam;
  constantPoolHandle cp(THREAD, reflect_ConstantPool::get_cp(JNIHandles::resolve_non_null(obj)));
  bounds_check(cp, index, CHECK_NULL);
  constantTag tag = cp->tag_at(index);
  if (!tag.is_name_and_type()) {
    THROW_MSG_0(vmSymbols::java_lang_IllegalArgumentException(), "Wrong type at constant pool index");
  }
  Symbol* member_name = cp->symbol_at(cp->name_ref_index_at(index));
  Symbol* member_sig = cp->symbol_at(cp->signature_ref_index_at(index));
  objArrayOop dest_o = oopFactory::new_objArray(vmClasses::String_klass(), 2, CHECK_NULL);
  objArrayHandle dest(THREAD, dest_o);
  Handle str = java_lang_String::create_from_symbol(member_name, CHECK_NULL);
  dest->obj_at_put(0, str());
  str = java_lang_String::create_from_symbol(member_sig, CHECK_NULL);
  dest->obj_at_put(1, str());
  return (jobjectArray) JNIHandles::make_local(THREAD, dest());
}
JVM_END

JVM_ENTRY(jint, JVM_ConstantPoolGetIntAt(JNIEnv *env, jobject obj, jobject unused, jint index))
{
  constantPoolHandle cp = constantPoolHandle(THREAD, reflect_ConstantPool::get_cp(JNIHandles::resolve_non_null(obj)));
  bounds_check(cp, index, CHECK_0);
  constantTag tag = cp->tag_at(index);
  if (!tag.is_int()) {
    THROW_MSG_0(vmSymbols::java_lang_IllegalArgumentException(), "Wrong type at constant pool index");
  }
  return cp->int_at(index);
}
JVM_END

JVM_ENTRY(jlong, JVM_ConstantPoolGetLongAt(JNIEnv *env, jobject obj, jobject unused, jint index))
{
  constantPoolHandle cp = constantPoolHandle(THREAD, reflect_ConstantPool::get_cp(JNIHandles::resolve_non_null(obj)));
  bounds_check(cp, index, CHECK_(0L));
  constantTag tag = cp->tag_at(index);
  if (!tag.is_long()) {
    THROW_MSG_0(vmSymbols::java_lang_IllegalArgumentException(), "Wrong type at constant pool index");
  }
  return cp->long_at(index);
}
JVM_END

JVM_ENTRY(jfloat, JVM_ConstantPoolGetFloatAt(JNIEnv *env, jobject obj, jobject unused, jint index))
{
  constantPoolHandle cp = constantPoolHandle(THREAD, reflect_ConstantPool::get_cp(JNIHandles::resolve_non_null(obj)));
  bounds_check(cp, index, CHECK_(0.0f));
  constantTag tag = cp->tag_at(index);
  if (!tag.is_float()) {
    THROW_MSG_0(vmSymbols::java_lang_IllegalArgumentException(), "Wrong type at constant pool index");
  }
  return cp->float_at(index);
}
JVM_END

JVM_ENTRY(jdouble, JVM_ConstantPoolGetDoubleAt(JNIEnv *env, jobject obj, jobject unused, jint index))
{
  constantPoolHandle cp = constantPoolHandle(THREAD, reflect_ConstantPool::get_cp(JNIHandles::resolve_non_null(obj)));
  bounds_check(cp, index, CHECK_(0.0));
  constantTag tag = cp->tag_at(index);
  if (!tag.is_double()) {
    THROW_MSG_0(vmSymbols::java_lang_IllegalArgumentException(), "Wrong type at constant pool index");
  }
  return cp->double_at(index);
}
JVM_END

JVM_ENTRY(jstring, JVM_ConstantPoolGetStringAt(JNIEnv *env, jobject obj, jobject unused, jint index))
{
  constantPoolHandle cp = constantPoolHandle(THREAD, reflect_ConstantPool::get_cp(JNIHandles::resolve_non_null(obj)));
  bounds_check(cp, index, CHECK_NULL);
  constantTag tag = cp->tag_at(index);
  if (!tag.is_string()) {
    THROW_MSG_0(vmSymbols::java_lang_IllegalArgumentException(), "Wrong type at constant pool index");
  }
  oop str = cp->string_at(index, CHECK_NULL);
  return (jstring) JNIHandles::make_local(THREAD, str);
}
JVM_END

JVM_ENTRY(jstring, JVM_ConstantPoolGetUTF8At(JNIEnv *env, jobject obj, jobject unused, jint index))
{
  JvmtiVMObjectAllocEventCollector oam;
  constantPoolHandle cp = constantPoolHandle(THREAD, reflect_ConstantPool::get_cp(JNIHandles::resolve_non_null(obj)));
  bounds_check(cp, index, CHECK_NULL);
  constantTag tag = cp->tag_at(index);
  if (!tag.is_symbol()) {
    THROW_MSG_0(vmSymbols::java_lang_IllegalArgumentException(), "Wrong type at constant pool index");
  }
  Symbol* sym = cp->symbol_at(index);
  Handle str = java_lang_String::create_from_symbol(sym, CHECK_NULL);
  return (jstring) JNIHandles::make_local(THREAD, str());
}
JVM_END

JVM_ENTRY(jbyte, JVM_ConstantPoolGetTagAt(JNIEnv *env, jobject obj, jobject unused, jint index))
{
  constantPoolHandle cp = constantPoolHandle(THREAD, reflect_ConstantPool::get_cp(JNIHandles::resolve_non_null(obj)));
  bounds_check(cp, index, CHECK_0);
  constantTag tag = cp->tag_at(index);
  jbyte result = tag.value();
  // If returned tag values are not from the JVM spec, e.g. tags from 100 to 105,
  // they are changed to the corresponding tags from the JVM spec, so that java code in
  // sun.reflect.ConstantPool will return only tags from the JVM spec, not internal ones.
  if (tag.is_klass_or_reference()) {
      result = JVM_CONSTANT_Class;
  } else if (tag.is_string_index()) {
      result = JVM_CONSTANT_String;
  } else if (tag.is_method_type_in_error()) {
      result = JVM_CONSTANT_MethodType;
  } else if (tag.is_method_handle_in_error()) {
      result = JVM_CONSTANT_MethodHandle;
  } else if (tag.is_dynamic_constant_in_error()) {
      result = JVM_CONSTANT_Dynamic;
  }
  return result;
}
JVM_END

// Assertion support. //////////////////////////////////////////////////////////

JVM_ENTRY(jboolean, JVM_DesiredAssertionStatus(JNIEnv *env, jclass unused, jclass cls))
  assert(cls != nullptr, "bad class");

  oop r = JNIHandles::resolve(cls);
  assert(! java_lang_Class::is_primitive(r), "primitive classes not allowed");
  if (java_lang_Class::is_primitive(r)) return false;

  Klass* k = java_lang_Class::as_Klass(r);
  assert(k->is_instance_klass(), "must be an instance klass");
  if (!k->is_instance_klass()) return false;

  ResourceMark rm(THREAD);
  const char* name = k->name()->as_C_string();
  bool system_class = k->class_loader() == nullptr;
  return JavaAssertions::enabled(name, system_class);

JVM_END


// Return a new AssertionStatusDirectives object with the fields filled in with
// command-line assertion arguments (i.e., -ea, -da).
JVM_ENTRY(jobject, JVM_AssertionStatusDirectives(JNIEnv *env, jclass unused))
  JvmtiVMObjectAllocEventCollector oam;
  oop asd = JavaAssertions::createAssertionStatusDirectives(CHECK_NULL);
  return JNIHandles::make_local(THREAD, asd);
JVM_END

// Verification ////////////////////////////////////////////////////////////////////////////////

// Reflection for the verifier /////////////////////////////////////////////////////////////////

// RedefineClasses support: bug 6214132 caused verification to fail.
// All functions from this section should call the jvmtiThreadSate function:
//   Klass* class_to_verify_considering_redefinition(Klass* klass).
// The function returns a Klass* of the _scratch_class if the verifier
// was invoked in the middle of the class redefinition.
// Otherwise it returns its argument value which is the _the_class Klass*.
// Please, refer to the description in the jvmtiThreadSate.hpp.

JVM_ENTRY(const char*, JVM_GetClassNameUTF(JNIEnv *env, jclass cls))
  Klass* k = java_lang_Class::as_Klass(JNIHandles::resolve_non_null(cls));
  k = JvmtiThreadState::class_to_verify_considering_redefinition(k, thread);
  return k->name()->as_utf8();
JVM_END


JVM_ENTRY(void, JVM_GetClassCPTypes(JNIEnv *env, jclass cls, unsigned char *types))
  Klass* k = java_lang_Class::as_Klass(JNIHandles::resolve_non_null(cls));
  k = JvmtiThreadState::class_to_verify_considering_redefinition(k, thread);
  // types will have length zero if this is not an InstanceKlass
  // (length is determined by call to JVM_GetClassCPEntriesCount)
  if (k->is_instance_klass()) {
    ConstantPool* cp = InstanceKlass::cast(k)->constants();
    for (int index = cp->length() - 1; index >= 0; index--) {
      constantTag tag = cp->tag_at(index);
      types[index] = (tag.is_unresolved_klass()) ? (unsigned char) JVM_CONSTANT_Class : tag.value();
    }
  }
JVM_END


JVM_ENTRY(jint, JVM_GetClassCPEntriesCount(JNIEnv *env, jclass cls))
  Klass* k = java_lang_Class::as_Klass(JNIHandles::resolve_non_null(cls));
  k = JvmtiThreadState::class_to_verify_considering_redefinition(k, thread);
  return (!k->is_instance_klass()) ? 0 : InstanceKlass::cast(k)->constants()->length();
JVM_END


JVM_ENTRY(jint, JVM_GetClassFieldsCount(JNIEnv *env, jclass cls))
  Klass* k = java_lang_Class::as_Klass(JNIHandles::resolve_non_null(cls));
  k = JvmtiThreadState::class_to_verify_considering_redefinition(k, thread);
  return (!k->is_instance_klass()) ? 0 : InstanceKlass::cast(k)->java_fields_count();
JVM_END


JVM_ENTRY(jint, JVM_GetClassMethodsCount(JNIEnv *env, jclass cls))
  Klass* k = java_lang_Class::as_Klass(JNIHandles::resolve_non_null(cls));
  k = JvmtiThreadState::class_to_verify_considering_redefinition(k, thread);
  return (!k->is_instance_klass()) ? 0 : InstanceKlass::cast(k)->methods()->length();
JVM_END


// The following methods, used for the verifier, are never called with
// array klasses, so a direct cast to InstanceKlass is safe.
// Typically, these methods are called in a loop with bounds determined
// by the results of JVM_GetClass{Fields,Methods}Count, which return
// zero for arrays.
JVM_ENTRY(void, JVM_GetMethodIxExceptionIndexes(JNIEnv *env, jclass cls, jint method_index, unsigned short *exceptions))
  Klass* k = java_lang_Class::as_Klass(JNIHandles::resolve_non_null(cls));
  k = JvmtiThreadState::class_to_verify_considering_redefinition(k, thread);
  Method* method = InstanceKlass::cast(k)->methods()->at(method_index);
  int length = method->checked_exceptions_length();
  if (length > 0) {
    CheckedExceptionElement* table= method->checked_exceptions_start();
    for (int i = 0; i < length; i++) {
      exceptions[i] = table[i].class_cp_index;
    }
  }
JVM_END


JVM_ENTRY(jint, JVM_GetMethodIxExceptionsCount(JNIEnv *env, jclass cls, jint method_index))
  Klass* k = java_lang_Class::as_Klass(JNIHandles::resolve_non_null(cls));
  k = JvmtiThreadState::class_to_verify_considering_redefinition(k, thread);
  Method* method = InstanceKlass::cast(k)->methods()->at(method_index);
  return method->checked_exceptions_length();
JVM_END


JVM_ENTRY(void, JVM_GetMethodIxByteCode(JNIEnv *env, jclass cls, jint method_index, unsigned char *code))
  Klass* k = java_lang_Class::as_Klass(JNIHandles::resolve_non_null(cls));
  k = JvmtiThreadState::class_to_verify_considering_redefinition(k, thread);
  Method* method = InstanceKlass::cast(k)->methods()->at(method_index);
  memcpy(code, method->code_base(), method->code_size());
JVM_END


JVM_ENTRY(jint, JVM_GetMethodIxByteCodeLength(JNIEnv *env, jclass cls, jint method_index))
  Klass* k = java_lang_Class::as_Klass(JNIHandles::resolve_non_null(cls));
  k = JvmtiThreadState::class_to_verify_considering_redefinition(k, thread);
  Method* method = InstanceKlass::cast(k)->methods()->at(method_index);
  return method->code_size();
JVM_END


JVM_ENTRY(void, JVM_GetMethodIxExceptionTableEntry(JNIEnv *env, jclass cls, jint method_index, jint entry_index, JVM_ExceptionTableEntryType *entry))
  Klass* k = java_lang_Class::as_Klass(JNIHandles::resolve_non_null(cls));
  k = JvmtiThreadState::class_to_verify_considering_redefinition(k, thread);
  Method* method = InstanceKlass::cast(k)->methods()->at(method_index);
  ExceptionTable extable(method);
  entry->start_pc   = extable.start_pc(entry_index);
  entry->end_pc     = extable.end_pc(entry_index);
  entry->handler_pc = extable.handler_pc(entry_index);
  entry->catchType  = extable.catch_type_index(entry_index);
JVM_END


JVM_ENTRY(jint, JVM_GetMethodIxExceptionTableLength(JNIEnv *env, jclass cls, int method_index))
  Klass* k = java_lang_Class::as_Klass(JNIHandles::resolve_non_null(cls));
  k = JvmtiThreadState::class_to_verify_considering_redefinition(k, thread);
  Method* method = InstanceKlass::cast(k)->methods()->at(method_index);
  return method->exception_table_length();
JVM_END


JVM_ENTRY(jint, JVM_GetMethodIxModifiers(JNIEnv *env, jclass cls, int method_index))
  Klass* k = java_lang_Class::as_Klass(JNIHandles::resolve_non_null(cls));
  k = JvmtiThreadState::class_to_verify_considering_redefinition(k, thread);
  Method* method = InstanceKlass::cast(k)->methods()->at(method_index);
  return method->access_flags().as_int() & JVM_RECOGNIZED_METHOD_MODIFIERS;
JVM_END


JVM_ENTRY(jint, JVM_GetFieldIxModifiers(JNIEnv *env, jclass cls, int field_index))
  Klass* k = java_lang_Class::as_Klass(JNIHandles::resolve_non_null(cls));
  k = JvmtiThreadState::class_to_verify_considering_redefinition(k, thread);
  return InstanceKlass::cast(k)->field_access_flags(field_index) & JVM_RECOGNIZED_FIELD_MODIFIERS;
JVM_END


JVM_ENTRY(jint, JVM_GetMethodIxLocalsCount(JNIEnv *env, jclass cls, int method_index))
  Klass* k = java_lang_Class::as_Klass(JNIHandles::resolve_non_null(cls));
  k = JvmtiThreadState::class_to_verify_considering_redefinition(k, thread);
  Method* method = InstanceKlass::cast(k)->methods()->at(method_index);
  return method->max_locals();
JVM_END


JVM_ENTRY(jint, JVM_GetMethodIxArgsSize(JNIEnv *env, jclass cls, int method_index))
  Klass* k = java_lang_Class::as_Klass(JNIHandles::resolve_non_null(cls));
  k = JvmtiThreadState::class_to_verify_considering_redefinition(k, thread);
  Method* method = InstanceKlass::cast(k)->methods()->at(method_index);
  return method->size_of_parameters();
JVM_END


JVM_ENTRY(jint, JVM_GetMethodIxMaxStack(JNIEnv *env, jclass cls, int method_index))
  Klass* k = java_lang_Class::as_Klass(JNIHandles::resolve_non_null(cls));
  k = JvmtiThreadState::class_to_verify_considering_redefinition(k, thread);
  Method* method = InstanceKlass::cast(k)->methods()->at(method_index);
  return method->verifier_max_stack();
JVM_END


JVM_ENTRY(jboolean, JVM_IsConstructorIx(JNIEnv *env, jclass cls, int method_index))
  ResourceMark rm(THREAD);
  Klass* k = java_lang_Class::as_Klass(JNIHandles::resolve_non_null(cls));
  k = JvmtiThreadState::class_to_verify_considering_redefinition(k, thread);
  Method* method = InstanceKlass::cast(k)->methods()->at(method_index);
  return method->name() == vmSymbols::object_initializer_name();
JVM_END


JVM_ENTRY(jboolean, JVM_IsVMGeneratedMethodIx(JNIEnv *env, jclass cls, int method_index))
  ResourceMark rm(THREAD);
  Klass* k = java_lang_Class::as_Klass(JNIHandles::resolve_non_null(cls));
  k = JvmtiThreadState::class_to_verify_considering_redefinition(k, thread);
  Method* method = InstanceKlass::cast(k)->methods()->at(method_index);
  return method->is_overpass();
JVM_END

JVM_ENTRY(const char*, JVM_GetMethodIxNameUTF(JNIEnv *env, jclass cls, jint method_index))
  Klass* k = java_lang_Class::as_Klass(JNIHandles::resolve_non_null(cls));
  k = JvmtiThreadState::class_to_verify_considering_redefinition(k, thread);
  Method* method = InstanceKlass::cast(k)->methods()->at(method_index);
  return method->name()->as_utf8();
JVM_END


JVM_ENTRY(const char*, JVM_GetMethodIxSignatureUTF(JNIEnv *env, jclass cls, jint method_index))
  Klass* k = java_lang_Class::as_Klass(JNIHandles::resolve_non_null(cls));
  k = JvmtiThreadState::class_to_verify_considering_redefinition(k, thread);
  Method* method = InstanceKlass::cast(k)->methods()->at(method_index);
  return method->signature()->as_utf8();
JVM_END

/**
 * All of these JVM_GetCP-xxx methods are used by the old verifier to
 * read entries in the constant pool.  Since the old verifier always
 * works on a copy of the code, it will not see any rewriting that
 * may possibly occur in the middle of verification.  So it is important
 * that nothing it calls tries to use the cpCache instead of the raw
 * constant pool, so we must use cp->uncached_x methods when appropriate.
 */
JVM_ENTRY(const char*, JVM_GetCPFieldNameUTF(JNIEnv *env, jclass cls, jint cp_index))
  Klass* k = java_lang_Class::as_Klass(JNIHandles::resolve_non_null(cls));
  k = JvmtiThreadState::class_to_verify_considering_redefinition(k, thread);
  ConstantPool* cp = InstanceKlass::cast(k)->constants();
  switch (cp->tag_at(cp_index).value()) {
    case JVM_CONSTANT_Fieldref:
      return cp->uncached_name_ref_at(cp_index)->as_utf8();
    default:
      fatal("JVM_GetCPFieldNameUTF: illegal constant");
  }
  ShouldNotReachHere();
  return nullptr;
JVM_END


JVM_ENTRY(const char*, JVM_GetCPMethodNameUTF(JNIEnv *env, jclass cls, jint cp_index))
  Klass* k = java_lang_Class::as_Klass(JNIHandles::resolve_non_null(cls));
  k = JvmtiThreadState::class_to_verify_considering_redefinition(k, thread);
  ConstantPool* cp = InstanceKlass::cast(k)->constants();
  switch (cp->tag_at(cp_index).value()) {
    case JVM_CONSTANT_InterfaceMethodref:
    case JVM_CONSTANT_Methodref:
      return cp->uncached_name_ref_at(cp_index)->as_utf8();
    default:
      fatal("JVM_GetCPMethodNameUTF: illegal constant");
  }
  ShouldNotReachHere();
  return nullptr;
JVM_END


JVM_ENTRY(const char*, JVM_GetCPMethodSignatureUTF(JNIEnv *env, jclass cls, jint cp_index))
  Klass* k = java_lang_Class::as_Klass(JNIHandles::resolve_non_null(cls));
  k = JvmtiThreadState::class_to_verify_considering_redefinition(k, thread);
  ConstantPool* cp = InstanceKlass::cast(k)->constants();
  switch (cp->tag_at(cp_index).value()) {
    case JVM_CONSTANT_InterfaceMethodref:
    case JVM_CONSTANT_Methodref:
      return cp->uncached_signature_ref_at(cp_index)->as_utf8();
    default:
      fatal("JVM_GetCPMethodSignatureUTF: illegal constant");
  }
  ShouldNotReachHere();
  return nullptr;
JVM_END


JVM_ENTRY(const char*, JVM_GetCPFieldSignatureUTF(JNIEnv *env, jclass cls, jint cp_index))
  Klass* k = java_lang_Class::as_Klass(JNIHandles::resolve_non_null(cls));
  k = JvmtiThreadState::class_to_verify_considering_redefinition(k, thread);
  ConstantPool* cp = InstanceKlass::cast(k)->constants();
  switch (cp->tag_at(cp_index).value()) {
    case JVM_CONSTANT_Fieldref:
      return cp->uncached_signature_ref_at(cp_index)->as_utf8();
    default:
      fatal("JVM_GetCPFieldSignatureUTF: illegal constant");
  }
  ShouldNotReachHere();
  return nullptr;
JVM_END


JVM_ENTRY(const char*, JVM_GetCPClassNameUTF(JNIEnv *env, jclass cls, jint cp_index))
  Klass* k = java_lang_Class::as_Klass(JNIHandles::resolve_non_null(cls));
  k = JvmtiThreadState::class_to_verify_considering_redefinition(k, thread);
  ConstantPool* cp = InstanceKlass::cast(k)->constants();
  Symbol* classname = cp->klass_name_at(cp_index);
  return classname->as_utf8();
JVM_END


JVM_ENTRY(const char*, JVM_GetCPFieldClassNameUTF(JNIEnv *env, jclass cls, jint cp_index))
  Klass* k = java_lang_Class::as_Klass(JNIHandles::resolve_non_null(cls));
  k = JvmtiThreadState::class_to_verify_considering_redefinition(k, thread);
  ConstantPool* cp = InstanceKlass::cast(k)->constants();
  switch (cp->tag_at(cp_index).value()) {
    case JVM_CONSTANT_Fieldref: {
      int class_index = cp->uncached_klass_ref_index_at(cp_index);
      Symbol* classname = cp->klass_name_at(class_index);
      return classname->as_utf8();
    }
    default:
      fatal("JVM_GetCPFieldClassNameUTF: illegal constant");
  }
  ShouldNotReachHere();
  return nullptr;
JVM_END


JVM_ENTRY(const char*, JVM_GetCPMethodClassNameUTF(JNIEnv *env, jclass cls, jint cp_index))
  Klass* k = java_lang_Class::as_Klass(JNIHandles::resolve_non_null(cls));
  k = JvmtiThreadState::class_to_verify_considering_redefinition(k, thread);
  ConstantPool* cp = InstanceKlass::cast(k)->constants();
  switch (cp->tag_at(cp_index).value()) {
    case JVM_CONSTANT_Methodref:
    case JVM_CONSTANT_InterfaceMethodref: {
      int class_index = cp->uncached_klass_ref_index_at(cp_index);
      Symbol* classname = cp->klass_name_at(class_index);
      return classname->as_utf8();
    }
    default:
      fatal("JVM_GetCPMethodClassNameUTF: illegal constant");
  }
  ShouldNotReachHere();
  return nullptr;
JVM_END


JVM_ENTRY(jint, JVM_GetCPFieldModifiers(JNIEnv *env, jclass cls, int cp_index, jclass called_cls))
  Klass* k = java_lang_Class::as_Klass(JNIHandles::resolve_non_null(cls));
  Klass* k_called = java_lang_Class::as_Klass(JNIHandles::resolve_non_null(called_cls));
  k        = JvmtiThreadState::class_to_verify_considering_redefinition(k, thread);
  k_called = JvmtiThreadState::class_to_verify_considering_redefinition(k_called, thread);
  ConstantPool* cp = InstanceKlass::cast(k)->constants();
  ConstantPool* cp_called = InstanceKlass::cast(k_called)->constants();
  switch (cp->tag_at(cp_index).value()) {
    case JVM_CONSTANT_Fieldref: {
      Symbol* name      = cp->uncached_name_ref_at(cp_index);
      Symbol* signature = cp->uncached_signature_ref_at(cp_index);
      InstanceKlass* ik = InstanceKlass::cast(k_called);
      for (JavaFieldStream fs(ik); !fs.done(); fs.next()) {
        if (fs.name() == name && fs.signature() == signature) {
          return fs.access_flags().as_short() & JVM_RECOGNIZED_FIELD_MODIFIERS;
        }
      }
      return -1;
    }
    default:
      fatal("JVM_GetCPFieldModifiers: illegal constant");
  }
  ShouldNotReachHere();
  return 0;
JVM_END


JVM_ENTRY(jint, JVM_GetCPMethodModifiers(JNIEnv *env, jclass cls, int cp_index, jclass called_cls))
  Klass* k = java_lang_Class::as_Klass(JNIHandles::resolve_non_null(cls));
  Klass* k_called = java_lang_Class::as_Klass(JNIHandles::resolve_non_null(called_cls));
  k        = JvmtiThreadState::class_to_verify_considering_redefinition(k, thread);
  k_called = JvmtiThreadState::class_to_verify_considering_redefinition(k_called, thread);
  ConstantPool* cp = InstanceKlass::cast(k)->constants();
  switch (cp->tag_at(cp_index).value()) {
    case JVM_CONSTANT_Methodref:
    case JVM_CONSTANT_InterfaceMethodref: {
      Symbol* name      = cp->uncached_name_ref_at(cp_index);
      Symbol* signature = cp->uncached_signature_ref_at(cp_index);
      Array<Method*>* methods = InstanceKlass::cast(k_called)->methods();
      int methods_count = methods->length();
      for (int i = 0; i < methods_count; i++) {
        Method* method = methods->at(i);
        if (method->name() == name && method->signature() == signature) {
            return method->access_flags().as_int() & JVM_RECOGNIZED_METHOD_MODIFIERS;
        }
      }
      return -1;
    }
    default:
      fatal("JVM_GetCPMethodModifiers: illegal constant");
  }
  ShouldNotReachHere();
  return 0;
JVM_END


// Misc //////////////////////////////////////////////////////////////////////////////////////////////

JVM_LEAF(void, JVM_ReleaseUTF(const char *utf))
  // So long as UTF8::convert_to_utf8 returns resource strings, we don't have to do anything
JVM_END


JVM_ENTRY(jboolean, JVM_IsSameClassPackage(JNIEnv *env, jclass class1, jclass class2))
  oop class1_mirror = JNIHandles::resolve_non_null(class1);
  oop class2_mirror = JNIHandles::resolve_non_null(class2);
  Klass* klass1 = java_lang_Class::as_Klass(class1_mirror);
  Klass* klass2 = java_lang_Class::as_Klass(class2_mirror);
  return (jboolean) Reflection::is_same_class_package(klass1, klass2);
JVM_END

// Printing support //////////////////////////////////////////////////
extern "C" {

ATTRIBUTE_PRINTF(3, 0)
int jio_vsnprintf(char *str, size_t count, const char *fmt, va_list args) {
  // Reject count values that are negative signed values converted to
  // unsigned; see bug 4399518, 4417214
  if ((intptr_t)count <= 0) return -1;

  int result = os::vsnprintf(str, count, fmt, args);
  if (result > 0 && (size_t)result >= count) {
    result = -1;
  }

  return result;
}

ATTRIBUTE_PRINTF(3, 4)
int jio_snprintf(char *str, size_t count, const char *fmt, ...) {
  va_list args;
  int len;
  va_start(args, fmt);
  len = jio_vsnprintf(str, count, fmt, args);
  va_end(args);
  return len;
}

ATTRIBUTE_PRINTF(2, 3)
int jio_fprintf(FILE* f, const char *fmt, ...) {
  int len;
  va_list args;
  va_start(args, fmt);
  len = jio_vfprintf(f, fmt, args);
  va_end(args);
  return len;
}

ATTRIBUTE_PRINTF(2, 0)
int jio_vfprintf(FILE* f, const char *fmt, va_list args) {
  if (Arguments::vfprintf_hook() != nullptr) {
     return Arguments::vfprintf_hook()(f, fmt, args);
  } else {
    return vfprintf(f, fmt, args);
  }
}

ATTRIBUTE_PRINTF(1, 2)
JNIEXPORT int jio_printf(const char *fmt, ...) {
  int len;
  va_list args;
  va_start(args, fmt);
  len = jio_vfprintf(defaultStream::output_stream(), fmt, args);
  va_end(args);
  return len;
}

// HotSpot specific jio method
void jio_print(const char* s, size_t len) {
  // Try to make this function as atomic as possible.
  if (Arguments::vfprintf_hook() != nullptr) {
    jio_fprintf(defaultStream::output_stream(), "%.*s", (int)len, s);
  } else {
    // Make an unused local variable to avoid warning from gcc compiler.
    bool dummy = os::write(defaultStream::output_fd(), s, len);
  }
}

} // Extern C

// java.lang.Thread //////////////////////////////////////////////////////////////////////////////

// In most of the JVM thread support functions we need to access the
// thread through a ThreadsListHandle to prevent it from exiting and
// being reclaimed while we try to operate on it. The exceptions to this
// rule are when operating on the current thread, or if the monitor of
// the target java.lang.Thread is locked at the Java level - in both
// cases the target cannot exit.

static void thread_entry(JavaThread* thread, TRAPS) {
  HandleMark hm(THREAD);
  Handle obj(THREAD, thread->threadObj());
  JavaValue result(T_VOID);
  JavaCalls::call_virtual(&result,
                          obj,
                          vmClasses::Thread_klass(),
                          vmSymbols::run_method_name(),
                          vmSymbols::void_method_signature(),
                          THREAD);
}


JVM_ENTRY(void, JVM_StartThread(JNIEnv* env, jobject jthread))
#if INCLUDE_CDS
  if (DumpSharedSpaces) {
    // During java -Xshare:dump, if we allow multiple Java threads to
    // execute in parallel, symbols and classes may be loaded in
    // random orders which will make the resulting CDS archive
    // non-deterministic.
    //
    // Lucikly, during java -Xshare:dump, it's important to run only
    // the code in the main Java thread (which is NOT started here) that
    // creates the module graph, etc. It's safe to not start the other
    // threads which are launched by class static initializers
    // (ReferenceHandler, FinalizerThread and CleanerImpl).
    if (log_is_enabled(Info, cds)) {
      ResourceMark rm;
      oop t = JNIHandles::resolve_non_null(jthread);
      log_info(cds)("JVM_StartThread() ignored: %s", t->klass()->external_name());
    }
    return;
  }
#endif
  JavaThread *native_thread = nullptr;

  // We cannot hold the Threads_lock when we throw an exception,
  // due to rank ordering issues. Example:  we might need to grab the
  // Heap_lock while we construct the exception.
  bool throw_illegal_thread_state = false;

  // We must release the Threads_lock before we can post a jvmti event
  // in Thread::start.
  {
    // Ensure that the C++ Thread and OSThread structures aren't freed before
    // we operate.
    MutexLocker mu(Threads_lock);

    // Since JDK 5 the java.lang.Thread threadStatus is used to prevent
    // re-starting an already started thread, so we should usually find
    // that the JavaThread is null. However for a JNI attached thread
    // there is a small window between the Thread object being created
    // (with its JavaThread set) and the update to its threadStatus, so we
    // have to check for this
    if (java_lang_Thread::thread(JNIHandles::resolve_non_null(jthread)) != nullptr) {
      throw_illegal_thread_state = true;
    } else {
      jlong size =
             java_lang_Thread::stackSize(JNIHandles::resolve_non_null(jthread));
      // Allocate the C++ Thread structure and create the native thread.  The
      // stack size retrieved from java is 64-bit signed, but the constructor takes
      // size_t (an unsigned type), which may be 32 or 64-bit depending on the platform.
      //  - Avoid truncating on 32-bit platforms if size is greater than UINT_MAX.
      //  - Avoid passing negative values which would result in really large stacks.
      NOT_LP64(if (size > SIZE_MAX) size = SIZE_MAX;)
      size_t sz = size > 0 ? (size_t) size : 0;
      native_thread = new JavaThread(&thread_entry, sz);

      // At this point it may be possible that no osthread was created for the
      // JavaThread due to lack of memory. Check for this situation and throw
      // an exception if necessary. Eventually we may want to change this so
      // that we only grab the lock if the thread was created successfully -
      // then we can also do this check and throw the exception in the
      // JavaThread constructor.
      if (native_thread->osthread() != nullptr) {
        // Note: the current thread is not being used within "prepare".
        native_thread->prepare(jthread);
      }
    }
  }

  if (throw_illegal_thread_state) {
    THROW(vmSymbols::java_lang_IllegalThreadStateException());
  }

  assert(native_thread != nullptr, "Starting null thread?");

  if (native_thread->osthread() == nullptr) {
    ResourceMark rm(thread);
    log_warning(os, thread)("Failed to start the native thread for java.lang.Thread \"%s\"",
                            JavaThread::name_for(JNIHandles::resolve_non_null(jthread)));
    // No one should hold a reference to the 'native_thread'.
    native_thread->smr_delete();
    if (JvmtiExport::should_post_resource_exhausted()) {
      JvmtiExport::post_resource_exhausted(
        JVMTI_RESOURCE_EXHAUSTED_OOM_ERROR | JVMTI_RESOURCE_EXHAUSTED_THREADS,
        os::native_thread_creation_failed_msg());
    }
    THROW_MSG(vmSymbols::java_lang_OutOfMemoryError(),
              os::native_thread_creation_failed_msg());
  }

  JFR_ONLY(Jfr::on_java_thread_start(thread, native_thread);)

  Thread::start(native_thread);

JVM_END


JVM_ENTRY(void, JVM_SetThreadPriority(JNIEnv* env, jobject jthread, jint prio))
  ThreadsListHandle tlh(thread);
  oop java_thread = nullptr;
  JavaThread* receiver = nullptr;
  bool is_alive = tlh.cv_internal_thread_to_JavaThread(jthread, &receiver, &java_thread);
  java_lang_Thread::set_priority(java_thread, (ThreadPriority)prio);

  if (is_alive) {
    // jthread refers to a live JavaThread.
    Thread::set_priority(receiver, (ThreadPriority)prio);
  }
  // Implied else: If the JavaThread hasn't started yet, then the
  // priority set in the java.lang.Thread object above will be pushed
  // down when it does start.
JVM_END


JVM_LEAF(void, JVM_Yield(JNIEnv *env, jclass threadClass))
  if (os::dont_yield()) return;
  HOTSPOT_THREAD_YIELD();
  os::naked_yield();
JVM_END

JVM_ENTRY(void, JVM_Sleep(JNIEnv* env, jclass threadClass, jlong nanos))
  if (nanos < 0) {
    THROW_MSG(vmSymbols::java_lang_IllegalArgumentException(), "nanosecond timeout value out of range");
  }

  if (thread->is_interrupted(true) && !HAS_PENDING_EXCEPTION) {
    THROW_MSG(vmSymbols::java_lang_InterruptedException(), "sleep interrupted");
  }

  // Save current thread state and restore it at the end of this block.
  // And set new thread state to SLEEPING.
  JavaThreadSleepState jtss(thread);

  HOTSPOT_THREAD_SLEEP_BEGIN(nanos / NANOSECS_PER_MILLISEC);

  if (nanos == 0) {
    os::naked_yield();
  } else {
    ThreadState old_state = thread->osthread()->get_state();
    thread->osthread()->set_state(SLEEPING);
    if (!thread->sleep_nanos(nanos)) { // interrupted
      // An asynchronous exception could have been thrown on
      // us while we were sleeping. We do not overwrite those.
      if (!HAS_PENDING_EXCEPTION) {
        HOTSPOT_THREAD_SLEEP_END(1);

        // TODO-FIXME: THROW_MSG returns which means we will not call set_state()
        // to properly restore the thread state.  That's likely wrong.
        THROW_MSG(vmSymbols::java_lang_InterruptedException(), "sleep interrupted");
      }
    }
    thread->osthread()->set_state(old_state);
  }
  HOTSPOT_THREAD_SLEEP_END(0);
JVM_END

JVM_ENTRY(jobject, JVM_CurrentCarrierThread(JNIEnv* env, jclass threadClass))
  oop jthread = thread->threadObj();
  assert(jthread != nullptr, "no current carrier thread!");
  return JNIHandles::make_local(THREAD, jthread);
JVM_END

JVM_ENTRY(jobject, JVM_CurrentThread(JNIEnv* env, jclass threadClass))
  oop theThread = thread->vthread();
  assert(theThread != (oop)nullptr, "no current thread!");
  return JNIHandles::make_local(THREAD, theThread);
JVM_END

JVM_ENTRY(void, JVM_SetCurrentThread(JNIEnv* env, jobject thisThread,
                                     jobject theThread))
  oop threadObj = JNIHandles::resolve(theThread);
  thread->set_vthread(threadObj);
  JFR_ONLY(Jfr::on_set_current_thread(thread, threadObj);)
JVM_END

JVM_ENTRY(jlong, JVM_GetNextThreadIdOffset(JNIEnv* env, jclass threadClass))
  return ThreadIdentifier::unsafe_offset();
JVM_END

JVM_ENTRY(void, JVM_Interrupt(JNIEnv* env, jobject jthread))
  ThreadsListHandle tlh(thread);
  JavaThread* receiver = nullptr;
  bool is_alive = tlh.cv_internal_thread_to_JavaThread(jthread, &receiver, nullptr);
  if (is_alive) {
    // jthread refers to a live JavaThread.
    receiver->interrupt();
  }
JVM_END

// Return true iff the current thread has locked the object passed in

JVM_ENTRY(jboolean, JVM_HoldsLock(JNIEnv* env, jclass threadClass, jobject obj))
  if (obj == nullptr) {
    THROW_(vmSymbols::java_lang_NullPointerException(), JNI_FALSE);
  }
  Handle h_obj(THREAD, JNIHandles::resolve(obj));
  return ObjectSynchronizer::current_thread_holds_lock(thread, h_obj);
JVM_END

JVM_ENTRY(jobject, JVM_GetStackTrace(JNIEnv *env, jobject jthread))
  oop trace = java_lang_Thread::async_get_stack_trace(JNIHandles::resolve(jthread), THREAD);
  return JNIHandles::make_local(THREAD, trace);
JVM_END

JVM_ENTRY(void, JVM_DumpAllStacks(JNIEnv* env, jclass))
  VM_PrintThreads op;
  VMThread::execute(&op);
  if (JvmtiExport::should_post_data_dump()) {
    JvmtiExport::post_data_dump();
  }
JVM_END

JVM_ENTRY(void, JVM_SetNativeThreadName(JNIEnv* env, jobject jthread, jstring name))
  // We don't use a ThreadsListHandle here because the current thread
  // must be alive.
  oop java_thread = JNIHandles::resolve_non_null(jthread);
  JavaThread* thr = java_lang_Thread::thread(java_thread);
  if (thread == thr && !thr->has_attached_via_jni()) {
    // Thread naming is only supported for the current thread and
    // we don't set the name of an attached thread to avoid stepping
    // on other programs.
    ResourceMark rm(thread);
    const char *thread_name = java_lang_String::as_utf8_string(JNIHandles::resolve_non_null(name));
    os::set_native_thread_name(thread_name);
  }
JVM_END

JVM_ENTRY(jobject, JVM_ScopedValueCache(JNIEnv* env, jclass threadClass))
  oop theCache = thread->scopedValueCache();
  return JNIHandles::make_local(THREAD, theCache);
JVM_END

JVM_ENTRY(void, JVM_SetScopedValueCache(JNIEnv* env, jclass threadClass,
                                       jobject theCache))
  arrayOop objs = arrayOop(JNIHandles::resolve(theCache));
  thread->set_scopedValueCache(objs);
JVM_END

// java.lang.SecurityManager ///////////////////////////////////////////////////////////////////////

JVM_ENTRY(jobjectArray, JVM_GetClassContext(JNIEnv *env))
  ResourceMark rm(THREAD);
  JvmtiVMObjectAllocEventCollector oam;
  vframeStream vfst(thread);

  if (vmClasses::reflect_CallerSensitive_klass() != nullptr) {
    // This must only be called from SecurityManager.getClassContext
    Method* m = vfst.method();
    if (!(m->method_holder() == vmClasses::SecurityManager_klass() &&
          m->name()          == vmSymbols::getClassContext_name() &&
          m->signature()     == vmSymbols::void_class_array_signature())) {
      THROW_MSG_NULL(vmSymbols::java_lang_InternalError(), "JVM_GetClassContext must only be called from SecurityManager.getClassContext");
    }
  }

  // Collect method holders
  GrowableArray<Klass*>* klass_array = new GrowableArray<Klass*>();
  for (; !vfst.at_end(); vfst.security_next()) {
    Method* m = vfst.method();
    // Native frames are not returned
    if (!m->is_ignored_by_security_stack_walk() && !m->is_native()) {
      Klass* holder = m->method_holder();
      assert(holder->is_klass(), "just checking");
      klass_array->append(holder);
    }
  }

  // Create result array of type [Ljava/lang/Class;
  objArrayOop result = oopFactory::new_objArray(vmClasses::Class_klass(), klass_array->length(), CHECK_NULL);
  // Fill in mirrors corresponding to method holders
  for (int i = 0; i < klass_array->length(); i++) {
    result->obj_at_put(i, klass_array->at(i)->java_mirror());
  }

  return (jobjectArray) JNIHandles::make_local(THREAD, result);
JVM_END


// java.lang.Package ////////////////////////////////////////////////////////////////


JVM_ENTRY(jstring, JVM_GetSystemPackage(JNIEnv *env, jstring name))
  ResourceMark rm(THREAD);
  JvmtiVMObjectAllocEventCollector oam;
  char* str = java_lang_String::as_utf8_string(JNIHandles::resolve_non_null(name));
  oop result = ClassLoader::get_system_package(str, CHECK_NULL);
return (jstring) JNIHandles::make_local(THREAD, result);
JVM_END


JVM_ENTRY(jobjectArray, JVM_GetSystemPackages(JNIEnv *env))
  JvmtiVMObjectAllocEventCollector oam;
  objArrayOop result = ClassLoader::get_system_packages(CHECK_NULL);
  return (jobjectArray) JNIHandles::make_local(THREAD, result);
JVM_END


// java.lang.ref.Finalizer ///////////////////////////////////////////////////////////////

JVM_ENTRY(jboolean, JVM_GetTsanEnabled(JNIEnv *env))
  TSAN_ONLY(return ThreadSanitizer;)
  NOT_TSAN(return JNI_FALSE;)
JVM_END


// java.lang.ref.Reference ///////////////////////////////////////////////////////////////


JVM_ENTRY(jobject, JVM_GetAndClearReferencePendingList(JNIEnv* env))
  MonitorLocker ml(Heap_lock);
  oop ref = Universe::reference_pending_list();
  if (ref != nullptr) {
    Universe::clear_reference_pending_list();
  }
  return JNIHandles::make_local(THREAD, ref);
JVM_END

JVM_ENTRY(jboolean, JVM_HasReferencePendingList(JNIEnv* env))
  MonitorLocker ml(Heap_lock);
  return Universe::has_reference_pending_list();
JVM_END

JVM_ENTRY(void, JVM_WaitForReferencePendingList(JNIEnv* env))
  MonitorLocker ml(Heap_lock);
  while (!Universe::has_reference_pending_list()) {
    ml.wait();
  }
JVM_END

JVM_ENTRY(jboolean, JVM_ReferenceRefersTo(JNIEnv* env, jobject ref, jobject o))
  oop ref_oop = JNIHandles::resolve_non_null(ref);
  // PhantomReference has it's own implementation of refersTo().
  // See: JVM_PhantomReferenceRefersTo
  assert(!java_lang_ref_Reference::is_phantom(ref_oop), "precondition");
  oop referent = java_lang_ref_Reference::weak_referent_no_keepalive(ref_oop);
  return referent == JNIHandles::resolve(o);
JVM_END

JVM_ENTRY(void, JVM_ReferenceClear(JNIEnv* env, jobject ref))
  oop ref_oop = JNIHandles::resolve_non_null(ref);
  // FinalReference has it's own implementation of clear().
  assert(!java_lang_ref_Reference::is_final(ref_oop), "precondition");
  if (java_lang_ref_Reference::unknown_referent_no_keepalive(ref_oop) == nullptr) {
    // If the referent has already been cleared then done.
    // However, if the referent is dead but has not yet been cleared by
    // concurrent reference processing, it should NOT be cleared here.
    // Instead, clearing should be left to the GC.  Clearing it here could
    // detectably lose an expected notification, which is impossible with
    // STW reference processing.  The clearing in enqueue() doesn't have
    // this problem, since the enqueue covers the notification, but it's not
    // worth the effort to handle that case specially.
    return;
  }
  java_lang_ref_Reference::clear_referent(ref_oop);
JVM_END


// java.lang.ref.PhantomReference //////////////////////////////////////////////////


JVM_ENTRY(jboolean, JVM_PhantomReferenceRefersTo(JNIEnv* env, jobject ref, jobject o))
  oop ref_oop = JNIHandles::resolve_non_null(ref);
  oop referent = java_lang_ref_Reference::phantom_referent_no_keepalive(ref_oop);
  return referent == JNIHandles::resolve(o);
JVM_END


// ObjectInputStream ///////////////////////////////////////////////////////////////

// Return the first user-defined class loader up the execution stack, or null
// if only code from the bootstrap or platform class loader is on the stack.

JVM_ENTRY(jobject, JVM_LatestUserDefinedLoader(JNIEnv *env))
  for (vframeStream vfst(thread); !vfst.at_end(); vfst.next()) {
    InstanceKlass* ik = vfst.method()->method_holder();
    oop loader = ik->class_loader();
    if (loader != nullptr && !SystemDictionary::is_platform_class_loader(loader)) {
      // Skip reflection related frames
      if (!ik->is_subclass_of(vmClasses::reflect_MethodAccessorImpl_klass()) &&
          !ik->is_subclass_of(vmClasses::reflect_ConstructorAccessorImpl_klass())) {
        return JNIHandles::make_local(THREAD, loader);
      }
    }
  }
  return nullptr;
JVM_END


// Array ///////////////////////////////////////////////////////////////////////////////////////////


// resolve array handle and check arguments
static inline arrayOop check_array(JNIEnv *env, jobject arr, bool type_array_only, TRAPS) {
  if (arr == nullptr) {
    THROW_0(vmSymbols::java_lang_NullPointerException());
  }
  oop a = JNIHandles::resolve_non_null(arr);
  if (!a->is_array()) {
    THROW_MSG_0(vmSymbols::java_lang_IllegalArgumentException(), "Argument is not an array");
  } else if (type_array_only && !a->is_typeArray()) {
    THROW_MSG_0(vmSymbols::java_lang_IllegalArgumentException(), "Argument is not an array of primitive type");
  }
  return arrayOop(a);
}


JVM_ENTRY(jint, JVM_GetArrayLength(JNIEnv *env, jobject arr))
  arrayOop a = check_array(env, arr, false, CHECK_0);
  return a->length();
JVM_END


JVM_ENTRY(jobject, JVM_GetArrayElement(JNIEnv *env, jobject arr, jint index))
  JvmtiVMObjectAllocEventCollector oam;
  arrayOop a = check_array(env, arr, false, CHECK_NULL);
  jvalue value;
  BasicType type = Reflection::array_get(&value, a, index, CHECK_NULL);
  oop box = Reflection::box(&value, type, CHECK_NULL);
  return JNIHandles::make_local(THREAD, box);
JVM_END


JVM_ENTRY(jvalue, JVM_GetPrimitiveArrayElement(JNIEnv *env, jobject arr, jint index, jint wCode))
  jvalue value;
  value.i = 0; // to initialize value before getting used in CHECK
  arrayOop a = check_array(env, arr, true, CHECK_(value));
  assert(a->is_typeArray(), "just checking");
  BasicType type = Reflection::array_get(&value, a, index, CHECK_(value));
  BasicType wide_type = (BasicType) wCode;
  if (type != wide_type) {
    Reflection::widen(&value, type, wide_type, CHECK_(value));
  }
  return value;
JVM_END


JVM_ENTRY(void, JVM_SetArrayElement(JNIEnv *env, jobject arr, jint index, jobject val))
  arrayOop a = check_array(env, arr, false, CHECK);
  oop box = JNIHandles::resolve(val);
  jvalue value;
  value.i = 0; // to initialize value before getting used in CHECK
  BasicType value_type;
  if (a->is_objArray()) {
    // Make sure we do no unbox e.g. java/lang/Integer instances when storing into an object array
    value_type = Reflection::unbox_for_regular_object(box, &value);
  } else {
    value_type = Reflection::unbox_for_primitive(box, &value, CHECK);
  }
  Reflection::array_set(&value, a, index, value_type, CHECK);
JVM_END


JVM_ENTRY(void, JVM_SetPrimitiveArrayElement(JNIEnv *env, jobject arr, jint index, jvalue v, unsigned char vCode))
  arrayOop a = check_array(env, arr, true, CHECK);
  assert(a->is_typeArray(), "just checking");
  BasicType value_type = (BasicType) vCode;
  Reflection::array_set(&v, a, index, value_type, CHECK);
JVM_END


JVM_ENTRY(jobject, JVM_NewArray(JNIEnv *env, jclass eltClass, jint length))
  JvmtiVMObjectAllocEventCollector oam;
  oop element_mirror = JNIHandles::resolve(eltClass);
  oop result = Reflection::reflect_new_array(element_mirror, length, CHECK_NULL);
  return JNIHandles::make_local(THREAD, result);
JVM_END


JVM_ENTRY(jobject, JVM_NewMultiArray(JNIEnv *env, jclass eltClass, jintArray dim))
  JvmtiVMObjectAllocEventCollector oam;
  arrayOop dim_array = check_array(env, dim, true, CHECK_NULL);
  oop element_mirror = JNIHandles::resolve(eltClass);
  assert(dim_array->is_typeArray(), "just checking");
  oop result = Reflection::reflect_new_multi_array(element_mirror, typeArrayOop(dim_array), CHECK_NULL);
  return JNIHandles::make_local(THREAD, result);
JVM_END


// Library support ///////////////////////////////////////////////////////////////////////////

JVM_LEAF(void*, JVM_LoadZipLibrary())
  ClassLoader::load_zip_library_if_needed();
  return ClassLoader::zip_library_handle();
JVM_END

JVM_ENTRY_NO_ENV(void*, JVM_LoadLibrary(const char* name, jboolean throwException))
  //%note jvm_ct
  char ebuf[1024];
  void *load_result;
  {
    ThreadToNativeFromVM ttnfvm(thread);
    load_result = os::dll_load(name, ebuf, sizeof ebuf);
  }
  if (load_result == nullptr) {
    if (throwException) {
      char msg[1024];
      jio_snprintf(msg, sizeof msg, "%s: %s", name, ebuf);
      // Since 'ebuf' may contain a string encoded using
      // platform encoding scheme, we need to pass
      // Exceptions::unsafe_to_utf8 to the new_exception method
      // as the last argument. See bug 6367357.
      Handle h_exception =
        Exceptions::new_exception(thread,
                                  vmSymbols::java_lang_UnsatisfiedLinkError(),
                                  msg, Exceptions::unsafe_to_utf8);

      THROW_HANDLE_0(h_exception);
    } else {
      log_info(library)("Failed to load library %s", name);
      return load_result;
    }
  }
  log_info(library)("Loaded library %s, handle " INTPTR_FORMAT, name, p2i(load_result));
  return load_result;
JVM_END


JVM_LEAF(void, JVM_UnloadLibrary(void* handle))
  os::dll_unload(handle);
  log_info(library)("Unloaded library with handle " INTPTR_FORMAT, p2i(handle));
JVM_END


JVM_LEAF(void*, JVM_FindLibraryEntry(void* handle, const char* name))
  void* find_result = os::dll_lookup(handle, name);
  log_info(library)("%s %s in library with handle " INTPTR_FORMAT,
                    find_result != nullptr ? "Found" : "Failed to find",
                    name, p2i(handle));
  return find_result;
JVM_END


// JNI version ///////////////////////////////////////////////////////////////////////////////

JVM_LEAF(jboolean, JVM_IsSupportedJNIVersion(jint version))
  return Threads::is_supported_jni_version_including_1_1(version);
JVM_END


JVM_LEAF(jboolean, JVM_IsPreviewEnabled(void))
  return Arguments::enable_preview() ? JNI_TRUE : JNI_FALSE;
JVM_END

JVM_LEAF(jboolean, JVM_IsContinuationsSupported(void))
  return VMContinuations ? JNI_TRUE : JNI_FALSE;
JVM_END

JVM_LEAF(jboolean, JVM_IsForeignLinkerSupported(void))
  return ForeignGlobals::is_foreign_linker_supported() ? JNI_TRUE : JNI_FALSE;
JVM_END

// String support ///////////////////////////////////////////////////////////////////////////

JVM_ENTRY(jstring, JVM_InternString(JNIEnv *env, jstring str))
  JvmtiVMObjectAllocEventCollector oam;
  if (str == nullptr) return nullptr;
  oop string = JNIHandles::resolve_non_null(str);
  oop result = StringTable::intern(string, CHECK_NULL);
  return (jstring) JNIHandles::make_local(THREAD, result);
JVM_END


// VM Raw monitor support //////////////////////////////////////////////////////////////////////

// VM Raw monitors (not to be confused with JvmtiRawMonitors) are a simple mutual exclusion
// lock (not actually monitors: no wait/notify) that is exported by the VM for use by JDK
// library code. They may be used by JavaThreads and non-JavaThreads and do not participate
// in the safepoint protocol, thread suspension, thread interruption, or anything of that
// nature. JavaThreads will be "in native" when using this API from JDK code.


JNIEXPORT void* JNICALL JVM_RawMonitorCreate(void) {
  VM_Exit::block_if_vm_exited();
<<<<<<< HEAD
  void *mon = new os::PlatformMutex();
  TSAN_RUNTIME_ONLY(TSAN_RAW_LOCK_CREATE(mon));
  return mon;
=======
  return new PlatformMutex();
>>>>>>> 890adb64
}


JNIEXPORT void JNICALL  JVM_RawMonitorDestroy(void *mon) {
  VM_Exit::block_if_vm_exited();
<<<<<<< HEAD
  TSAN_RUNTIME_ONLY(TSAN_RAW_LOCK_DESTROY(mon));
  delete ((os::PlatformMutex*) mon);
=======
  delete ((PlatformMutex*) mon);
>>>>>>> 890adb64
}


JNIEXPORT jint JNICALL JVM_RawMonitorEnter(void *mon) {
  VM_Exit::block_if_vm_exited();
<<<<<<< HEAD
  ((os::PlatformMutex*) mon)->lock();
  TSAN_RUNTIME_ONLY(TSAN_RAW_LOCK_ACQUIRED(mon));
=======
  ((PlatformMutex*) mon)->lock();
>>>>>>> 890adb64
  return 0;
}


JNIEXPORT void JNICALL JVM_RawMonitorExit(void *mon) {
  VM_Exit::block_if_vm_exited();
<<<<<<< HEAD
  TSAN_RUNTIME_ONLY(TSAN_RAW_LOCK_RELEASED(mon));
  ((os::PlatformMutex*) mon)->unlock();
=======
  ((PlatformMutex*) mon)->unlock();
>>>>>>> 890adb64
}


// Shared JNI/JVM entry points //////////////////////////////////////////////////////////////

jclass find_class_from_class_loader(JNIEnv* env, Symbol* name, jboolean init,
                                    Handle loader, Handle protection_domain,
                                    jboolean throwError, TRAPS) {
  // Security Note:
  //   The Java level wrapper will perform the necessary security check allowing
  //   us to pass the null as the initiating class loader.  The VM is responsible for
  //   the checkPackageAccess relative to the initiating class loader via the
  //   protection_domain. The protection_domain is passed as null by the java code
  //   if there is no security manager in 3-arg Class.forName().
  Klass* klass = SystemDictionary::resolve_or_fail(name, loader, protection_domain, throwError != 0, CHECK_NULL);

  // Check if we should initialize the class
  if (init && klass->is_instance_klass()) {
    klass->initialize(CHECK_NULL);
  }
  return (jclass) JNIHandles::make_local(THREAD, klass->java_mirror());
}


// Method ///////////////////////////////////////////////////////////////////////////////////////////

JVM_ENTRY(jobject, JVM_InvokeMethod(JNIEnv *env, jobject method, jobject obj, jobjectArray args0))
  Handle method_handle;
  if (thread->stack_overflow_state()->stack_available((address) &method_handle) >= JVMInvokeMethodSlack) {
    method_handle = Handle(THREAD, JNIHandles::resolve(method));
    Handle receiver(THREAD, JNIHandles::resolve(obj));
    objArrayHandle args(THREAD, objArrayOop(JNIHandles::resolve(args0)));
    oop result = Reflection::invoke_method(method_handle(), receiver, args, CHECK_NULL);
    jobject res = JNIHandles::make_local(THREAD, result);
    if (JvmtiExport::should_post_vm_object_alloc()) {
      oop ret_type = java_lang_reflect_Method::return_type(method_handle());
      assert(ret_type != nullptr, "sanity check: ret_type oop must not be null!");
      if (java_lang_Class::is_primitive(ret_type)) {
        // Only for primitive type vm allocates memory for java object.
        // See box() method.
        JvmtiExport::post_vm_object_alloc(thread, result);
      }
    }
    return res;
  } else {
    THROW_0(vmSymbols::java_lang_StackOverflowError());
  }
JVM_END


JVM_ENTRY(jobject, JVM_NewInstanceFromConstructor(JNIEnv *env, jobject c, jobjectArray args0))
  oop constructor_mirror = JNIHandles::resolve(c);
  objArrayHandle args(THREAD, objArrayOop(JNIHandles::resolve(args0)));
  oop result = Reflection::invoke_constructor(constructor_mirror, args, CHECK_NULL);
  jobject res = JNIHandles::make_local(THREAD, result);
  if (JvmtiExport::should_post_vm_object_alloc()) {
    JvmtiExport::post_vm_object_alloc(thread, result);
  }
  return res;
JVM_END

// Atomic ///////////////////////////////////////////////////////////////////////////////////////////

JVM_LEAF(jboolean, JVM_SupportsCX8())
  return VM_Version::supports_cx8();
JVM_END

JVM_ENTRY(void, JVM_InitializeFromArchive(JNIEnv* env, jclass cls))
  Klass* k = java_lang_Class::as_Klass(JNIHandles::resolve(cls));
  assert(k->is_klass(), "just checking");
  HeapShared::initialize_from_archived_subgraph(THREAD, k);
JVM_END

JVM_ENTRY(void, JVM_RegisterLambdaProxyClassForArchiving(JNIEnv* env,
                                              jclass caller,
                                              jstring interfaceMethodName,
                                              jobject factoryType,
                                              jobject interfaceMethodType,
                                              jobject implementationMember,
                                              jobject dynamicMethodType,
                                              jclass lambdaProxyClass))
#if INCLUDE_CDS
  if (!Arguments::is_dumping_archive()) {
    return;
  }

  Klass* caller_k = java_lang_Class::as_Klass(JNIHandles::resolve(caller));
  InstanceKlass* caller_ik = InstanceKlass::cast(caller_k);
  if (caller_ik->is_hidden()) {
    // Hidden classes not of type lambda proxy classes are currently not being archived.
    // If the caller_ik is of one of the above types, the corresponding lambda proxy class won't be
    // registered for archiving.
    return;
  }
  Klass* lambda_k = java_lang_Class::as_Klass(JNIHandles::resolve(lambdaProxyClass));
  InstanceKlass* lambda_ik = InstanceKlass::cast(lambda_k);
  assert(lambda_ik->is_hidden(), "must be a hidden class");
  assert(!lambda_ik->is_non_strong_hidden(), "expected a strong hidden class");

  Symbol* interface_method_name = nullptr;
  if (interfaceMethodName != nullptr) {
    interface_method_name = java_lang_String::as_symbol(JNIHandles::resolve_non_null(interfaceMethodName));
  }
  Handle factory_type_oop(THREAD, JNIHandles::resolve_non_null(factoryType));
  Symbol* factory_type = java_lang_invoke_MethodType::as_signature(factory_type_oop(), true);

  Handle interface_method_type_oop(THREAD, JNIHandles::resolve_non_null(interfaceMethodType));
  Symbol* interface_method_type = java_lang_invoke_MethodType::as_signature(interface_method_type_oop(), true);

  Handle implementation_member_oop(THREAD, JNIHandles::resolve_non_null(implementationMember));
  assert(java_lang_invoke_MemberName::is_method(implementation_member_oop()), "must be");
  Method* m = java_lang_invoke_MemberName::vmtarget(implementation_member_oop());

  Handle dynamic_method_type_oop(THREAD, JNIHandles::resolve_non_null(dynamicMethodType));
  Symbol* dynamic_method_type = java_lang_invoke_MethodType::as_signature(dynamic_method_type_oop(), true);

  SystemDictionaryShared::add_lambda_proxy_class(caller_ik, lambda_ik, interface_method_name, factory_type,
                                                 interface_method_type, m, dynamic_method_type, THREAD);
#endif // INCLUDE_CDS
JVM_END

JVM_ENTRY(jclass, JVM_LookupLambdaProxyClassFromArchive(JNIEnv* env,
                                                        jclass caller,
                                                        jstring interfaceMethodName,
                                                        jobject factoryType,
                                                        jobject interfaceMethodType,
                                                        jobject implementationMember,
                                                        jobject dynamicMethodType))
#if INCLUDE_CDS

  if (interfaceMethodName == nullptr || factoryType == nullptr || interfaceMethodType == nullptr ||
      implementationMember == nullptr || dynamicMethodType == nullptr) {
    THROW_(vmSymbols::java_lang_NullPointerException(), nullptr);
  }

  Klass* caller_k = java_lang_Class::as_Klass(JNIHandles::resolve(caller));
  InstanceKlass* caller_ik = InstanceKlass::cast(caller_k);
  if (!caller_ik->is_shared()) {
    // there won't be a shared lambda class if the caller_ik is not in the shared archive.
    return nullptr;
  }

  Symbol* interface_method_name = java_lang_String::as_symbol(JNIHandles::resolve_non_null(interfaceMethodName));
  Handle factory_type_oop(THREAD, JNIHandles::resolve_non_null(factoryType));
  Symbol* factory_type = java_lang_invoke_MethodType::as_signature(factory_type_oop(), true);

  Handle interface_method_type_oop(THREAD, JNIHandles::resolve_non_null(interfaceMethodType));
  Symbol* interface_method_type = java_lang_invoke_MethodType::as_signature(interface_method_type_oop(), true);

  Handle implementation_member_oop(THREAD, JNIHandles::resolve_non_null(implementationMember));
  assert(java_lang_invoke_MemberName::is_method(implementation_member_oop()), "must be");
  Method* m = java_lang_invoke_MemberName::vmtarget(implementation_member_oop());

  Handle dynamic_method_type_oop(THREAD, JNIHandles::resolve_non_null(dynamicMethodType));
  Symbol* dynamic_method_type = java_lang_invoke_MethodType::as_signature(dynamic_method_type_oop(), true);

  InstanceKlass* lambda_ik = SystemDictionaryShared::get_shared_lambda_proxy_class(caller_ik, interface_method_name, factory_type,
                                                                                   interface_method_type, m, dynamic_method_type);
  jclass jcls = nullptr;
  if (lambda_ik != nullptr) {
    InstanceKlass* loaded_lambda = SystemDictionaryShared::prepare_shared_lambda_proxy_class(lambda_ik, caller_ik, THREAD);
    jcls = loaded_lambda == nullptr ? nullptr : (jclass) JNIHandles::make_local(THREAD, loaded_lambda->java_mirror());
  }
  return jcls;
#else
  return nullptr;
#endif // INCLUDE_CDS
JVM_END

JVM_LEAF(jboolean, JVM_IsCDSDumpingEnabled(JNIEnv* env))
  return Arguments::is_dumping_archive();
JVM_END

JVM_LEAF(jboolean, JVM_IsSharingEnabled(JNIEnv* env))
  return UseSharedSpaces;
JVM_END

JVM_ENTRY_NO_ENV(jlong, JVM_GetRandomSeedForDumping())
  if (DumpSharedSpaces) {
    const char* release = VM_Version::vm_release();
    const char* dbg_level = VM_Version::jdk_debug_level();
    const char* version = VM_Version::internal_vm_info_string();
    jlong seed = (jlong)(java_lang_String::hash_code((const jbyte*)release, (int)strlen(release)) ^
                         java_lang_String::hash_code((const jbyte*)dbg_level, (int)strlen(dbg_level)) ^
                         java_lang_String::hash_code((const jbyte*)version, (int)strlen(version)));
    seed += (jlong)VM_Version::vm_major_version();
    seed += (jlong)VM_Version::vm_minor_version();
    seed += (jlong)VM_Version::vm_security_version();
    seed += (jlong)VM_Version::vm_patch_version();
    if (seed == 0) { // don't let this ever be zero.
      seed = 0x87654321;
    }
    log_debug(cds)("JVM_GetRandomSeedForDumping() = " JLONG_FORMAT, seed);
    return seed;
  } else {
    return 0;
  }
JVM_END

JVM_LEAF(jboolean, JVM_IsDumpingClassList(JNIEnv *env))
#if INCLUDE_CDS
  return ClassListWriter::is_enabled() || DynamicDumpSharedSpaces;
#else
  return false;
#endif // INCLUDE_CDS
JVM_END

JVM_ENTRY(void, JVM_LogLambdaFormInvoker(JNIEnv *env, jstring line))
#if INCLUDE_CDS
  assert(ClassListWriter::is_enabled() || DynamicDumpSharedSpaces,  "Should be set and open or do dynamic dump");
  if (line != nullptr) {
    ResourceMark rm(THREAD);
    Handle h_line (THREAD, JNIHandles::resolve_non_null(line));
    char* c_line = java_lang_String::as_utf8_string(h_line());
    if (DynamicDumpSharedSpaces) {
      // Note: LambdaFormInvokers::append take same format which is not
      // same as below the print format. The line does not include LAMBDA_FORM_TAG.
      LambdaFormInvokers::append(os::strdup((const char*)c_line, mtInternal));
    }
    if (ClassListWriter::is_enabled()) {
      ClassListWriter w;
      w.stream()->print_cr("%s %s", LAMBDA_FORM_TAG, c_line);
    }
  }
#endif // INCLUDE_CDS
JVM_END

JVM_ENTRY(void, JVM_DumpClassListToFile(JNIEnv *env, jstring listFileName))
#if INCLUDE_CDS
  ResourceMark rm(THREAD);
  Handle file_handle(THREAD, JNIHandles::resolve_non_null(listFileName));
  char* file_name  = java_lang_String::as_utf8_string(file_handle());
  MetaspaceShared::dump_loaded_classes(file_name, THREAD);
#endif // INCLUDE_CDS
JVM_END

JVM_ENTRY(void, JVM_DumpDynamicArchive(JNIEnv *env, jstring archiveName))
#if INCLUDE_CDS
  ResourceMark rm(THREAD);
  Handle file_handle(THREAD, JNIHandles::resolve_non_null(archiveName));
  char* archive_name  = java_lang_String::as_utf8_string(file_handle());
  DynamicArchive::dump_for_jcmd(archive_name, CHECK);
#endif // INCLUDE_CDS
JVM_END

// Returns an array of all live Thread objects (VM internal JavaThreads,
// jvmti agent threads, and JNI attaching threads  are skipped)
// See CR 6404306 regarding JNI attaching threads
JVM_ENTRY(jobjectArray, JVM_GetAllThreads(JNIEnv *env, jclass dummy))
  ResourceMark rm(THREAD);
  ThreadsListEnumerator tle(THREAD, false, false);
  JvmtiVMObjectAllocEventCollector oam;

  int num_threads = tle.num_threads();
  objArrayOop r = oopFactory::new_objArray(vmClasses::Thread_klass(), num_threads, CHECK_NULL);
  objArrayHandle threads_ah(THREAD, r);

  for (int i = 0; i < num_threads; i++) {
    Handle h = tle.get_threadObj(i);
    threads_ah->obj_at_put(i, h());
  }

  return (jobjectArray) JNIHandles::make_local(THREAD, threads_ah());
JVM_END


// Support for java.lang.Thread.getStackTrace() and getAllStackTraces() methods
// Return StackTraceElement[][], each element is the stack trace of a thread in
// the corresponding entry in the given threads array
JVM_ENTRY(jobjectArray, JVM_DumpThreads(JNIEnv *env, jclass threadClass, jobjectArray threads))
  JvmtiVMObjectAllocEventCollector oam;

  // Check if threads is null
  if (threads == nullptr) {
    THROW_(vmSymbols::java_lang_NullPointerException(), 0);
  }

  objArrayOop a = objArrayOop(JNIHandles::resolve_non_null(threads));
  objArrayHandle ah(THREAD, a);
  int num_threads = ah->length();
  // check if threads is non-empty array
  if (num_threads == 0) {
    THROW_(vmSymbols::java_lang_IllegalArgumentException(), 0);
  }

  // check if threads is not an array of objects of Thread class
  Klass* k = ObjArrayKlass::cast(ah->klass())->element_klass();
  if (k != vmClasses::Thread_klass()) {
    THROW_(vmSymbols::java_lang_IllegalArgumentException(), 0);
  }

  ResourceMark rm(THREAD);

  GrowableArray<instanceHandle>* thread_handle_array = new GrowableArray<instanceHandle>(num_threads);
  for (int i = 0; i < num_threads; i++) {
    oop thread_obj = ah->obj_at(i);
    instanceHandle h(THREAD, (instanceOop) thread_obj);
    thread_handle_array->append(h);
  }

  // The JavaThread references in thread_handle_array are validated
  // in VM_ThreadDump::doit().
  Handle stacktraces = ThreadService::dump_stack_traces(thread_handle_array, num_threads, CHECK_NULL);
  return (jobjectArray)JNIHandles::make_local(THREAD, stacktraces());

JVM_END

// JVM monitoring and management support
JVM_LEAF(void*, JVM_GetManagement(jint version))
  return Management::get_jmm_interface(version);
JVM_END

// com.sun.tools.attach.VirtualMachine agent properties support
//
// Initialize the agent properties with the properties maintained in the VM
JVM_ENTRY(jobject, JVM_InitAgentProperties(JNIEnv *env, jobject properties))
  ResourceMark rm;

  Handle props(THREAD, JNIHandles::resolve_non_null(properties));

  PUTPROP(props, "sun.java.command", Arguments::java_command());
  PUTPROP(props, "sun.jvm.flags", Arguments::jvm_flags());
  PUTPROP(props, "sun.jvm.args", Arguments::jvm_args());
  return properties;
JVM_END

JVM_ENTRY(jobjectArray, JVM_GetEnclosingMethodInfo(JNIEnv *env, jclass ofClass))
{
  JvmtiVMObjectAllocEventCollector oam;

  if (ofClass == nullptr) {
    return nullptr;
  }
  Handle mirror(THREAD, JNIHandles::resolve_non_null(ofClass));
  // Special handling for primitive objects
  if (java_lang_Class::is_primitive(mirror())) {
    return nullptr;
  }
  Klass* k = java_lang_Class::as_Klass(mirror());
  if (!k->is_instance_klass()) {
    return nullptr;
  }
  InstanceKlass* ik = InstanceKlass::cast(k);
  int encl_method_class_idx = ik->enclosing_method_class_index();
  if (encl_method_class_idx == 0) {
    return nullptr;
  }
  objArrayOop dest_o = oopFactory::new_objArray(vmClasses::Object_klass(), 3, CHECK_NULL);
  objArrayHandle dest(THREAD, dest_o);
  Klass* enc_k = ik->constants()->klass_at(encl_method_class_idx, CHECK_NULL);
  dest->obj_at_put(0, enc_k->java_mirror());
  int encl_method_method_idx = ik->enclosing_method_method_index();
  if (encl_method_method_idx != 0) {
    Symbol* sym = ik->constants()->symbol_at(
                        extract_low_short_from_int(
                          ik->constants()->name_and_type_at(encl_method_method_idx)));
    Handle str = java_lang_String::create_from_symbol(sym, CHECK_NULL);
    dest->obj_at_put(1, str());
    sym = ik->constants()->symbol_at(
              extract_high_short_from_int(
                ik->constants()->name_and_type_at(encl_method_method_idx)));
    str = java_lang_String::create_from_symbol(sym, CHECK_NULL);
    dest->obj_at_put(2, str());
  }
  return (jobjectArray) JNIHandles::make_local(THREAD, dest());
}
JVM_END

// Returns an array of java.lang.String objects containing the input arguments to the VM.
JVM_ENTRY(jobjectArray, JVM_GetVmArguments(JNIEnv *env))
  ResourceMark rm(THREAD);

  if (Arguments::num_jvm_args() == 0 && Arguments::num_jvm_flags() == 0) {
    return nullptr;
  }

  char** vm_flags = Arguments::jvm_flags_array();
  char** vm_args = Arguments::jvm_args_array();
  int num_flags = Arguments::num_jvm_flags();
  int num_args = Arguments::num_jvm_args();

  InstanceKlass* ik = vmClasses::String_klass();
  objArrayOop r = oopFactory::new_objArray(ik, num_args + num_flags, CHECK_NULL);
  objArrayHandle result_h(THREAD, r);

  int index = 0;
  for (int j = 0; j < num_flags; j++, index++) {
    Handle h = java_lang_String::create_from_platform_dependent_str(vm_flags[j], CHECK_NULL);
    result_h->obj_at_put(index, h());
  }
  for (int i = 0; i < num_args; i++, index++) {
    Handle h = java_lang_String::create_from_platform_dependent_str(vm_args[i], CHECK_NULL);
    result_h->obj_at_put(index, h());
  }
  return (jobjectArray) JNIHandles::make_local(THREAD, result_h());
JVM_END

JVM_LEAF(jint, JVM_FindSignal(const char *name))
  return os::get_signal_number(name);
JVM_END

JVM_ENTRY(void, JVM_VirtualThreadStart(JNIEnv* env, jobject vthread))
#if INCLUDE_JVMTI
  if (!DoJVMTIVirtualThreadTransitions) {
    assert(!JvmtiExport::can_support_virtual_threads(), "sanity check");
    return;
  }
  if (JvmtiVTMSTransitionDisabler::VTMS_notify_jvmti_events()) {
    JvmtiVTMSTransitionDisabler::VTMS_vthread_start(vthread);
  } else {
    // set VTMS transition bit value in JavaThread and java.lang.VirtualThread object
    JvmtiVTMSTransitionDisabler::set_is_in_VTMS_transition(thread, vthread, false);
  }
#else
  fatal("Should only be called with JVMTI enabled");
#endif
JVM_END

JVM_ENTRY(void, JVM_VirtualThreadEnd(JNIEnv* env, jobject vthread))
#if INCLUDE_JVMTI
  if (!DoJVMTIVirtualThreadTransitions) {
    assert(!JvmtiExport::can_support_virtual_threads(), "sanity check");
    return;
  }
  if (JvmtiVTMSTransitionDisabler::VTMS_notify_jvmti_events()) {
    JvmtiVTMSTransitionDisabler::VTMS_vthread_end(vthread);
  } else {
    // set VTMS transition bit value in JavaThread and java.lang.VirtualThread object
    JvmtiVTMSTransitionDisabler::set_is_in_VTMS_transition(thread, vthread, true);
  }
#else
  fatal("Should only be called with JVMTI enabled");
#endif
JVM_END

// If notifications are disabled then just update the VTMS transition bit and return.
// Otherwise, the bit is updated in the given jvmtiVTMSTransitionDisabler function call.
JVM_ENTRY(void, JVM_VirtualThreadMount(JNIEnv* env, jobject vthread, jboolean hide))
#if INCLUDE_JVMTI
  if (!DoJVMTIVirtualThreadTransitions) {
    assert(!JvmtiExport::can_support_virtual_threads(), "sanity check");
    return;
  }
  if (JvmtiVTMSTransitionDisabler::VTMS_notify_jvmti_events()) {
    JvmtiVTMSTransitionDisabler::VTMS_vthread_mount(vthread, hide);
  } else {
    // set VTMS transition bit value in JavaThread and java.lang.VirtualThread object
    JvmtiVTMSTransitionDisabler::set_is_in_VTMS_transition(thread, vthread, hide);
  }
#else
  fatal("Should only be called with JVMTI enabled");
#endif
JVM_END

// If notifications are disabled then just update the VTMS transition bit and return.
// Otherwise, the bit is updated in the given jvmtiVTMSTransitionDisabler function call below.
JVM_ENTRY(void, JVM_VirtualThreadUnmount(JNIEnv* env, jobject vthread, jboolean hide))
#if INCLUDE_JVMTI
  if (!DoJVMTIVirtualThreadTransitions) {
    assert(!JvmtiExport::can_support_virtual_threads(), "sanity check");
    return;
  }
  if (JvmtiVTMSTransitionDisabler::VTMS_notify_jvmti_events()) {
    JvmtiVTMSTransitionDisabler::VTMS_vthread_unmount(vthread, hide);
  } else {
    // set VTMS transition bit value in JavaThread and java.lang.VirtualThread object
    JvmtiVTMSTransitionDisabler::set_is_in_VTMS_transition(thread, vthread, hide);
  }
#else
  fatal("Should only be called with JVMTI enabled");
#endif
JVM_END

// Always update the temporary VTMS transition bit.
JVM_ENTRY(void, JVM_VirtualThreadHideFrames(JNIEnv* env, jobject vthread, jboolean hide))
#if INCLUDE_JVMTI
  if (!DoJVMTIVirtualThreadTransitions) {
    assert(!JvmtiExport::can_support_virtual_threads(), "sanity check");
    return;
  }
  assert(!thread->is_in_VTMS_transition(), "sanity check");
  assert(thread->is_in_tmp_VTMS_transition() != (bool)hide, "sanity check");
  thread->toggle_is_in_tmp_VTMS_transition();
#else
  fatal("Should only be called with JVMTI enabled");
#endif
JVM_END

/*
 * Return the current class's class file version.  The low order 16 bits of the
 * returned jint contain the class's major version.  The high order 16 bits
 * contain the class's minor version.
 */
JVM_ENTRY(jint, JVM_GetClassFileVersion(JNIEnv* env, jclass current))
  oop mirror = JNIHandles::resolve_non_null(current);
  if (java_lang_Class::is_primitive(mirror)) {
    // return latest major version and minor version of 0.
    return JVM_CLASSFILE_MAJOR_VERSION;
  }
  assert(!java_lang_Class::as_Klass(mirror)->is_array_klass(), "unexpected array class");

  Klass* c = java_lang_Class::as_Klass(mirror);
  assert(c->is_instance_klass(), "must be");
  InstanceKlass* ik = InstanceKlass::cast(c);
  return (ik->minor_version() << 16) | ik->major_version();
JVM_END

/*
 * Ensure that code doing a stackwalk and using javaVFrame::locals() to
 * get the value will see a materialized value and not a scalar-replaced
 * null value.
 */
JVM_ENTRY(void, JVM_EnsureMaterializedForStackWalk_func(JNIEnv* env, jobject vthread, jobject value))
  JVM_EnsureMaterializedForStackWalk(env, value);
JVM_END

/*
 * Return JNI_TRUE if warnings are printed when agents are dynamically loaded.
 */
JVM_LEAF(jboolean, JVM_PrintWarningAtDynamicAgentLoad(void))
  return (EnableDynamicAgentLoading && !FLAG_IS_CMDLINE(EnableDynamicAgentLoading)) ? JNI_TRUE : JNI_FALSE;
JVM_END<|MERGE_RESOLUTION|>--- conflicted
+++ resolved
@@ -3500,47 +3500,31 @@
 
 JNIEXPORT void* JNICALL JVM_RawMonitorCreate(void) {
   VM_Exit::block_if_vm_exited();
-<<<<<<< HEAD
-  void *mon = new os::PlatformMutex();
+  void *mon = new PlatformMutex(); 
   TSAN_RUNTIME_ONLY(TSAN_RAW_LOCK_CREATE(mon));
   return mon;
-=======
-  return new PlatformMutex();
->>>>>>> 890adb64
 }
 
 
 JNIEXPORT void JNICALL  JVM_RawMonitorDestroy(void *mon) {
   VM_Exit::block_if_vm_exited();
-<<<<<<< HEAD
   TSAN_RUNTIME_ONLY(TSAN_RAW_LOCK_DESTROY(mon));
-  delete ((os::PlatformMutex*) mon);
-=======
   delete ((PlatformMutex*) mon);
->>>>>>> 890adb64
 }
 
 
 JNIEXPORT jint JNICALL JVM_RawMonitorEnter(void *mon) {
   VM_Exit::block_if_vm_exited();
-<<<<<<< HEAD
-  ((os::PlatformMutex*) mon)->lock();
+  ((PlatformMutex*) mon)->lock();
   TSAN_RUNTIME_ONLY(TSAN_RAW_LOCK_ACQUIRED(mon));
-=======
-  ((PlatformMutex*) mon)->lock();
->>>>>>> 890adb64
   return 0;
 }
 
 
 JNIEXPORT void JNICALL JVM_RawMonitorExit(void *mon) {
   VM_Exit::block_if_vm_exited();
-<<<<<<< HEAD
   TSAN_RUNTIME_ONLY(TSAN_RAW_LOCK_RELEASED(mon));
-  ((os::PlatformMutex*) mon)->unlock();
-=======
   ((PlatformMutex*) mon)->unlock();
->>>>>>> 890adb64
 }
 
 
