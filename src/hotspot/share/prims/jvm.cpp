/*
 * Copyright (c) 1997, 2021, Oracle and/or its affiliates. All rights reserved.
 * DO NOT ALTER OR REMOVE COPYRIGHT NOTICES OR THIS FILE HEADER.
 *
 * This code is free software; you can redistribute it and/or modify it
 * under the terms of the GNU General Public License version 2 only, as
 * published by the Free Software Foundation.
 *
 * This code is distributed in the hope that it will be useful, but WITHOUT
 * ANY WARRANTY; without even the implied warranty of MERCHANTABILITY or
 * FITNESS FOR A PARTICULAR PURPOSE.  See the GNU General Public License
 * version 2 for more details (a copy is included in the LICENSE file that
 * accompanied this code).
 *
 * You should have received a copy of the GNU General Public License version
 * 2 along with this work; if not, write to the Free Software Foundation,
 * Inc., 51 Franklin St, Fifth Floor, Boston, MA 02110-1301 USA.
 *
 * Please contact Oracle, 500 Oracle Parkway, Redwood Shores, CA 94065 USA
 * or visit www.oracle.com if you need additional information or have any
 * questions.
 *
 */

#include "precompiled.hpp"
#include "jvm.h"
#include "cds/classListParser.hpp"
#include "cds/classListWriter.hpp"
#include "cds/dynamicArchive.hpp"
#include "cds/heapShared.hpp"
#include "cds/lambdaFormInvokers.hpp"
#include "classfile/classFileStream.hpp"
#include "classfile/classLoader.hpp"
#include "classfile/classLoaderData.hpp"
#include "classfile/classLoaderData.inline.hpp"
#include "classfile/classLoadInfo.hpp"
#include "classfile/javaAssertions.hpp"
#include "classfile/javaClasses.inline.hpp"
#include "classfile/moduleEntry.hpp"
#include "classfile/modules.hpp"
#include "classfile/packageEntry.hpp"
#include "classfile/stringTable.hpp"
#include "classfile/symbolTable.hpp"
#include "classfile/systemDictionary.hpp"
#include "classfile/vmClasses.hpp"
#include "classfile/vmSymbols.hpp"
#include "gc/shared/collectedHeap.inline.hpp"
#include "interpreter/bytecode.hpp"
#include "interpreter/bytecodeUtils.hpp"
#include "jfr/jfrEvents.hpp"
#include "logging/log.hpp"
#include "memory/oopFactory.hpp"
#include "memory/referenceType.hpp"
#include "memory/resourceArea.hpp"
#include "memory/universe.hpp"
#include "oops/access.inline.hpp"
#include "oops/constantPool.hpp"
#include "oops/fieldStreams.inline.hpp"
#include "oops/instanceKlass.hpp"
#include "oops/klass.inline.hpp"
#include "oops/method.hpp"
#include "oops/recordComponent.hpp"
#include "oops/objArrayKlass.hpp"
#include "oops/objArrayOop.inline.hpp"
#include "oops/oop.inline.hpp"
#include "prims/jvm_misc.hpp"
#include "prims/jvmtiExport.hpp"
#include "prims/jvmtiThreadState.hpp"
#include "prims/stackwalk.hpp"
#include "runtime/arguments.hpp"
#include "runtime/atomic.hpp"
#include "runtime/globals_extension.hpp"
#include "runtime/handles.inline.hpp"
#include "runtime/init.hpp"
#include "runtime/interfaceSupport.inline.hpp"
#include "runtime/deoptimization.hpp"
#include "runtime/handshake.hpp"
#include "runtime/java.hpp"
#include "runtime/javaCalls.hpp"
#include "runtime/jfieldIDWorkaround.hpp"
#include "runtime/jniHandles.inline.hpp"
#include "runtime/os.inline.hpp"
#include "runtime/osThread.hpp"
#include "runtime/perfData.hpp"
#include "runtime/reflection.hpp"
#include "runtime/synchronizer.hpp"
#include "runtime/thread.inline.hpp"
#include "runtime/threadSMR.hpp"
#include "runtime/vframe.inline.hpp"
#include "runtime/vmOperations.hpp"
#include "runtime/vm_version.hpp"
#include "services/attachListener.hpp"
#include "services/management.hpp"
#include "services/threadService.hpp"
#if INCLUDE_TSAN
#include "tsan/tsan.hpp"
#endif  // INCLUDE_TSAN
#include "utilities/copy.hpp"
#include "utilities/defaultStream.hpp"
#include "utilities/dtrace.hpp"
#include "utilities/events.hpp"
#include "utilities/macros.hpp"
#include "utilities/utf8.hpp"
#if INCLUDE_CDS
#include "classfile/systemDictionaryShared.hpp"
#endif
#if INCLUDE_JFR
#include "jfr/jfr.hpp"
#endif

#include <errno.h>

/*
  NOTE about use of any ctor or function call that can trigger a safepoint/GC:
  such ctors and calls MUST NOT come between an oop declaration/init and its
  usage because if objects are move this may cause various memory stomps, bus
  errors and segfaults. Here is a cookbook for causing so called "naked oop
  failures":

      JVM_ENTRY(jobjectArray, JVM_GetClassDeclaredFields<etc> {
          // Object address to be held directly in mirror & not visible to GC
          oop mirror = JNIHandles::resolve_non_null(ofClass);

          // If this ctor can hit a safepoint, moving objects around, then
          ComplexConstructor foo;

          // Boom! mirror may point to JUNK instead of the intended object
          (some dereference of mirror)

          // Here's another call that may block for GC, making mirror stale
          MutexLocker ml(some_lock);

          // And here's an initializer that can result in a stale oop
          // all in one step.
          oop o = call_that_can_throw_exception(TRAPS);


  The solution is to keep the oop declaration BELOW the ctor or function
  call that might cause a GC, do another resolve to reassign the oop, or
  consider use of a Handle instead of an oop so there is immunity from object
  motion. But note that the "QUICK" entries below do not have a handlemark
  and thus can only support use of handles passed in.
*/

static void trace_class_resolution_impl(Klass* to_class, TRAPS) {
  ResourceMark rm;
  int line_number = -1;
  const char * source_file = NULL;
  const char * trace = "explicit";
  InstanceKlass* caller = NULL;
  JavaThread* jthread = THREAD;
  if (jthread->has_last_Java_frame()) {
    vframeStream vfst(jthread);

    // scan up the stack skipping ClassLoader, AccessController and PrivilegedAction frames
    TempNewSymbol access_controller = SymbolTable::new_symbol("java/security/AccessController");
    Klass* access_controller_klass = SystemDictionary::resolve_or_fail(access_controller, false, CHECK);
    TempNewSymbol privileged_action = SymbolTable::new_symbol("java/security/PrivilegedAction");
    Klass* privileged_action_klass = SystemDictionary::resolve_or_fail(privileged_action, false, CHECK);

    Method* last_caller = NULL;

    while (!vfst.at_end()) {
      Method* m = vfst.method();
      if (!vfst.method()->method_holder()->is_subclass_of(vmClasses::ClassLoader_klass())&&
          !vfst.method()->method_holder()->is_subclass_of(access_controller_klass) &&
          !vfst.method()->method_holder()->is_subclass_of(privileged_action_klass)) {
        break;
      }
      last_caller = m;
      vfst.next();
    }
    // if this is called from Class.forName0 and that is called from Class.forName,
    // then print the caller of Class.forName.  If this is Class.loadClass, then print
    // that caller, otherwise keep quiet since this should be picked up elsewhere.
    bool found_it = false;
    if (!vfst.at_end() &&
        vfst.method()->method_holder()->name() == vmSymbols::java_lang_Class() &&
        vfst.method()->name() == vmSymbols::forName0_name()) {
      vfst.next();
      if (!vfst.at_end() &&
          vfst.method()->method_holder()->name() == vmSymbols::java_lang_Class() &&
          vfst.method()->name() == vmSymbols::forName_name()) {
        vfst.next();
        found_it = true;
      }
    } else if (last_caller != NULL &&
               last_caller->method_holder()->name() ==
                 vmSymbols::java_lang_ClassLoader() &&
               last_caller->name() == vmSymbols::loadClass_name()) {
      found_it = true;
    } else if (!vfst.at_end()) {
      if (vfst.method()->is_native()) {
        // JNI call
        found_it = true;
      }
    }
    if (found_it && !vfst.at_end()) {
      // found the caller
      caller = vfst.method()->method_holder();
      line_number = vfst.method()->line_number_from_bci(vfst.bci());
      if (line_number == -1) {
        // show method name if it's a native method
        trace = vfst.method()->name_and_sig_as_C_string();
      }
      Symbol* s = caller->source_file_name();
      if (s != NULL) {
        source_file = s->as_C_string();
      }
    }
  }
  if (caller != NULL) {
    if (to_class != caller) {
      const char * from = caller->external_name();
      const char * to = to_class->external_name();
      // print in a single call to reduce interleaving between threads
      if (source_file != NULL) {
        log_debug(class, resolve)("%s %s %s:%d (%s)", from, to, source_file, line_number, trace);
      } else {
        log_debug(class, resolve)("%s %s (%s)", from, to, trace);
      }
    }
  }
}

void trace_class_resolution(Klass* to_class) {
  EXCEPTION_MARK;
  trace_class_resolution_impl(to_class, THREAD);
  if (HAS_PENDING_EXCEPTION) {
    CLEAR_PENDING_EXCEPTION;
  }
}

// java.lang.System //////////////////////////////////////////////////////////////////////


JVM_LEAF(jlong, JVM_CurrentTimeMillis(JNIEnv *env, jclass ignored))
  return os::javaTimeMillis();
JVM_END

JVM_LEAF(jlong, JVM_NanoTime(JNIEnv *env, jclass ignored))
  return os::javaTimeNanos();
JVM_END

// The function below is actually exposed by jdk.internal.misc.VM and not
// java.lang.System, but we choose to keep it here so that it stays next
// to JVM_CurrentTimeMillis and JVM_NanoTime

const jlong MAX_DIFF_SECS = CONST64(0x0100000000); //  2^32
const jlong MIN_DIFF_SECS = -MAX_DIFF_SECS; // -2^32

JVM_LEAF(jlong, JVM_GetNanoTimeAdjustment(JNIEnv *env, jclass ignored, jlong offset_secs))
  jlong seconds;
  jlong nanos;

  os::javaTimeSystemUTC(seconds, nanos);

  // We're going to verify that the result can fit in a long.
  // For that we need the difference in seconds between 'seconds'
  // and 'offset_secs' to be such that:
  //     |seconds - offset_secs| < (2^63/10^9)
  // We're going to approximate 10^9 ~< 2^30 (1000^3 ~< 1024^3)
  // which makes |seconds - offset_secs| < 2^33
  // and we will prefer +/- 2^32 as the maximum acceptable diff
  // as 2^32 has a more natural feel than 2^33...
  //
  // So if |seconds - offset_secs| >= 2^32 - we return a special
  // sentinel value (-1) which the caller should take as an
  // exception value indicating that the offset given to us is
  // too far from range of the current time - leading to too big
  // a nano adjustment. The caller is expected to recover by
  // computing a more accurate offset and calling this method
  // again. (For the record 2^32 secs is ~136 years, so that
  // should rarely happen)
  //
  jlong diff = seconds - offset_secs;
  if (diff >= MAX_DIFF_SECS || diff <= MIN_DIFF_SECS) {
     return -1; // sentinel value: the offset is too far off the target
  }

  // return the adjustment. If you compute a time by adding
  // this number of nanoseconds along with the number of seconds
  // in the offset you should get the current UTC time.
  return (diff * (jlong)1000000000) + nanos;
JVM_END

JVM_ENTRY(void, JVM_ArrayCopy(JNIEnv *env, jclass ignored, jobject src, jint src_pos,
                               jobject dst, jint dst_pos, jint length))
  // Check if we have null pointers
  if (src == NULL || dst == NULL) {
    THROW(vmSymbols::java_lang_NullPointerException());
  }
  arrayOop s = arrayOop(JNIHandles::resolve_non_null(src));
  arrayOop d = arrayOop(JNIHandles::resolve_non_null(dst));
  assert(oopDesc::is_oop(s), "JVM_ArrayCopy: src not an oop");
  assert(oopDesc::is_oop(d), "JVM_ArrayCopy: dst not an oop");
  // Do copy
  s->klass()->copy_array(s, src_pos, d, dst_pos, length, thread);
JVM_END


static void set_property(Handle props, const char* key, const char* value, TRAPS) {
  JavaValue r(T_OBJECT);
  // public synchronized Object put(Object key, Object value);
  HandleMark hm(THREAD);
  Handle key_str    = java_lang_String::create_from_platform_dependent_str(key, CHECK);
  Handle value_str  = java_lang_String::create_from_platform_dependent_str((value != NULL ? value : ""), CHECK);
  JavaCalls::call_virtual(&r,
                          props,
                          vmClasses::Properties_klass(),
                          vmSymbols::put_name(),
                          vmSymbols::object_object_object_signature(),
                          key_str,
                          value_str,
                          THREAD);
}


#define PUTPROP(props, name, value) set_property((props), (name), (value), CHECK_(properties));

/*
 * Return all of the system properties in a Java String array with alternating
 * names and values from the jvm SystemProperty.
 * Which includes some internal and all commandline -D defined properties.
 */
JVM_ENTRY(jobjectArray, JVM_GetProperties(JNIEnv *env))
  ResourceMark rm(THREAD);
  HandleMark hm(THREAD);
  int ndx = 0;
  int fixedCount = 2;

  SystemProperty* p = Arguments::system_properties();
  int count = Arguments::PropertyList_count(p);

  // Allocate result String array
  InstanceKlass* ik = vmClasses::String_klass();
  objArrayOop r = oopFactory::new_objArray(ik, (count + fixedCount) * 2, CHECK_NULL);
  objArrayHandle result_h(THREAD, r);

  while (p != NULL) {
    const char * key = p->key();
    if (strcmp(key, "sun.nio.MaxDirectMemorySize") != 0) {
        const char * value = p->value();
        Handle key_str    = java_lang_String::create_from_platform_dependent_str(key, CHECK_NULL);
        Handle value_str  = java_lang_String::create_from_platform_dependent_str((value != NULL ? value : ""), CHECK_NULL);
        result_h->obj_at_put(ndx * 2,  key_str());
        result_h->obj_at_put(ndx * 2 + 1, value_str());
        ndx++;
    }
    p = p->next();
  }

  // Convert the -XX:MaxDirectMemorySize= command line flag
  // to the sun.nio.MaxDirectMemorySize property.
  // Do this after setting user properties to prevent people
  // from setting the value with a -D option, as requested.
  // Leave empty if not supplied
  if (!FLAG_IS_DEFAULT(MaxDirectMemorySize)) {
    char as_chars[256];
    jio_snprintf(as_chars, sizeof(as_chars), JULONG_FORMAT, MaxDirectMemorySize);
    Handle key_str = java_lang_String::create_from_platform_dependent_str("sun.nio.MaxDirectMemorySize", CHECK_NULL);
    Handle value_str  = java_lang_String::create_from_platform_dependent_str(as_chars, CHECK_NULL);
    result_h->obj_at_put(ndx * 2,  key_str());
    result_h->obj_at_put(ndx * 2 + 1, value_str());
    ndx++;
  }

  // JVM monitoring and management support
  // Add the sun.management.compiler property for the compiler's name
  {
#undef CSIZE
#if defined(_LP64) || defined(_WIN64)
  #define CSIZE "64-Bit "
#else
  #define CSIZE
#endif // 64bit

#if COMPILER1_AND_COMPILER2
    const char* compiler_name = "HotSpot " CSIZE "Tiered Compilers";
#else
#if defined(COMPILER1)
    const char* compiler_name = "HotSpot " CSIZE "Client Compiler";
#elif defined(COMPILER2)
    const char* compiler_name = "HotSpot " CSIZE "Server Compiler";
#elif INCLUDE_JVMCI
    #error "INCLUDE_JVMCI should imply COMPILER1_OR_COMPILER2"
#else
    const char* compiler_name = "";
#endif // compilers
#endif // COMPILER1_AND_COMPILER2

    if (*compiler_name != '\0' &&
        (Arguments::mode() != Arguments::_int)) {
      Handle key_str = java_lang_String::create_from_platform_dependent_str("sun.management.compiler", CHECK_NULL);
      Handle value_str  = java_lang_String::create_from_platform_dependent_str(compiler_name, CHECK_NULL);
      result_h->obj_at_put(ndx * 2,  key_str());
      result_h->obj_at_put(ndx * 2 + 1, value_str());
      ndx++;
    }
  }

  return (jobjectArray) JNIHandles::make_local(THREAD, result_h());
JVM_END


/*
 * Return the temporary directory that the VM uses for the attach
 * and perf data files.
 *
 * It is important that this directory is well-known and the
 * same for all VM instances. It cannot be affected by configuration
 * variables such as java.io.tmpdir.
 */
JVM_ENTRY(jstring, JVM_GetTemporaryDirectory(JNIEnv *env))
  HandleMark hm(THREAD);
  const char* temp_dir = os::get_temp_directory();
  Handle h = java_lang_String::create_from_platform_dependent_str(temp_dir, CHECK_NULL);
  return (jstring) JNIHandles::make_local(THREAD, h());
JVM_END


// java.lang.Runtime /////////////////////////////////////////////////////////////////////////

extern volatile jint vm_created;

JVM_ENTRY_NO_ENV(void, JVM_BeforeHalt())
#if INCLUDE_CDS
  // Link all classes for dynamic CDS dumping before vm exit.
  if (DynamicDumpSharedSpaces) {
    DynamicArchive::prepare_for_dynamic_dumping_at_exit();
  }
#endif
  EventShutdown event;
  if (event.should_commit()) {
    event.set_reason("Shutdown requested from Java");
    event.commit();
  }
JVM_END


JVM_ENTRY_NO_ENV(void, JVM_Halt(jint code))
  before_exit(thread);
  vm_exit(code);
JVM_END


JVM_ENTRY_NO_ENV(void, JVM_GC(void))
  if (!DisableExplicitGC) {
    EventSystemGC event;
    event.set_invokedConcurrent(ExplicitGCInvokesConcurrent);
    Universe::heap()->collect(GCCause::_java_lang_system_gc);
    event.commit();
  }
JVM_END


JVM_LEAF(jlong, JVM_MaxObjectInspectionAge(void))
  return Universe::heap()->millis_since_last_whole_heap_examined();
JVM_END


static inline jlong convert_size_t_to_jlong(size_t val) {
  // In the 64-bit vm, a size_t can overflow a jlong (which is signed).
  NOT_LP64 (return (jlong)val;)
  LP64_ONLY(return (jlong)MIN2(val, (size_t)max_jlong);)
}

JVM_ENTRY_NO_ENV(jlong, JVM_TotalMemory(void))
  size_t n = Universe::heap()->capacity();
  return convert_size_t_to_jlong(n);
JVM_END


JVM_ENTRY_NO_ENV(jlong, JVM_FreeMemory(void))
  size_t n = Universe::heap()->unused();
  return convert_size_t_to_jlong(n);
JVM_END


JVM_ENTRY_NO_ENV(jlong, JVM_MaxMemory(void))
  size_t n = Universe::heap()->max_capacity();
  return convert_size_t_to_jlong(n);
JVM_END


JVM_ENTRY_NO_ENV(jint, JVM_ActiveProcessorCount(void))
  return os::active_processor_count();
JVM_END

JVM_ENTRY_NO_ENV(jboolean, JVM_IsUseContainerSupport(void))
#ifdef LINUX
  if (UseContainerSupport) {
    return JNI_TRUE;
  }
#endif
  return JNI_FALSE;
JVM_END

// java.lang.Throwable //////////////////////////////////////////////////////

JVM_ENTRY(void, JVM_FillInStackTrace(JNIEnv *env, jobject receiver))
  Handle exception(thread, JNIHandles::resolve_non_null(receiver));
  java_lang_Throwable::fill_in_stack_trace(exception);
JVM_END

// java.lang.NullPointerException ///////////////////////////////////////////

JVM_ENTRY(jstring, JVM_GetExtendedNPEMessage(JNIEnv *env, jthrowable throwable))
  if (!ShowCodeDetailsInExceptionMessages) return NULL;

  oop exc = JNIHandles::resolve_non_null(throwable);

  Method* method;
  int bci;
  if (!java_lang_Throwable::get_top_method_and_bci(exc, &method, &bci)) {
    return NULL;
  }
  if (method->is_native()) {
    return NULL;
  }

  stringStream ss;
  bool ok = BytecodeUtils::get_NPE_message_at(&ss, method, bci);
  if (ok) {
    oop result = java_lang_String::create_oop_from_str(ss.base(), CHECK_NULL);
    return (jstring) JNIHandles::make_local(THREAD, result);
  } else {
    return NULL;
  }
JVM_END

// java.lang.StackTraceElement //////////////////////////////////////////////


JVM_ENTRY(void, JVM_InitStackTraceElementArray(JNIEnv *env, jobjectArray elements, jobject throwable))
  Handle exception(THREAD, JNIHandles::resolve(throwable));
  objArrayOop st = objArrayOop(JNIHandles::resolve(elements));
  objArrayHandle stack_trace(THREAD, st);
  // Fill in the allocated stack trace
  java_lang_Throwable::get_stack_trace_elements(exception, stack_trace, CHECK);
JVM_END


JVM_ENTRY(void, JVM_InitStackTraceElement(JNIEnv* env, jobject element, jobject stackFrameInfo))
  Handle stack_frame_info(THREAD, JNIHandles::resolve_non_null(stackFrameInfo));
  Handle stack_trace_element(THREAD, JNIHandles::resolve_non_null(element));
  java_lang_StackFrameInfo::to_stack_trace_element(stack_frame_info, stack_trace_element, THREAD);
JVM_END


// java.lang.StackWalker //////////////////////////////////////////////////////


JVM_ENTRY(jobject, JVM_CallStackWalk(JNIEnv *env, jobject stackStream, jlong mode,
                                     jint skip_frames, jint frame_count, jint start_index,
                                     jobjectArray frames))
  if (!thread->has_last_Java_frame()) {
    THROW_MSG_(vmSymbols::java_lang_InternalError(), "doStackWalk: no stack trace", NULL);
  }

  Handle stackStream_h(THREAD, JNIHandles::resolve_non_null(stackStream));

  // frames array is a Class<?>[] array when only getting caller reference,
  // and a StackFrameInfo[] array (or derivative) otherwise. It should never
  // be null.
  objArrayOop fa = objArrayOop(JNIHandles::resolve_non_null(frames));
  objArrayHandle frames_array_h(THREAD, fa);

  int limit = start_index + frame_count;
  if (frames_array_h->length() < limit) {
    THROW_MSG_(vmSymbols::java_lang_IllegalArgumentException(), "not enough space in buffers", NULL);
  }

  oop result = StackWalk::walk(stackStream_h, mode, skip_frames, frame_count,
                               start_index, frames_array_h, CHECK_NULL);
  return JNIHandles::make_local(THREAD, result);
JVM_END


JVM_ENTRY(jint, JVM_MoreStackWalk(JNIEnv *env, jobject stackStream, jlong mode, jlong anchor,
                                  jint frame_count, jint start_index,
                                  jobjectArray frames))
  // frames array is a Class<?>[] array when only getting caller reference,
  // and a StackFrameInfo[] array (or derivative) otherwise. It should never
  // be null.
  objArrayOop fa = objArrayOop(JNIHandles::resolve_non_null(frames));
  objArrayHandle frames_array_h(THREAD, fa);

  int limit = start_index+frame_count;
  if (frames_array_h->length() < limit) {
    THROW_MSG_0(vmSymbols::java_lang_IllegalArgumentException(), "not enough space in buffers");
  }

  Handle stackStream_h(THREAD, JNIHandles::resolve_non_null(stackStream));
  return StackWalk::fetchNextBatch(stackStream_h, mode, anchor, frame_count,
                                   start_index, frames_array_h, THREAD);
JVM_END

// java.lang.Object ///////////////////////////////////////////////


JVM_ENTRY(jint, JVM_IHashCode(JNIEnv* env, jobject handle))
  // as implemented in the classic virtual machine; return 0 if object is NULL
  return handle == NULL ? 0 : ObjectSynchronizer::FastHashCode (THREAD, JNIHandles::resolve_non_null(handle)) ;
JVM_END


JVM_ENTRY(void, JVM_MonitorWait(JNIEnv* env, jobject handle, jlong ms))
  Handle obj(THREAD, JNIHandles::resolve_non_null(handle));
  JavaThreadInObjectWaitState jtiows(thread, ms != 0);
  if (JvmtiExport::should_post_monitor_wait()) {
    JvmtiExport::post_monitor_wait(thread, obj(), ms);

    // The current thread already owns the monitor and it has not yet
    // been added to the wait queue so the current thread cannot be
    // made the successor. This means that the JVMTI_EVENT_MONITOR_WAIT
    // event handler cannot accidentally consume an unpark() meant for
    // the ParkEvent associated with this ObjectMonitor.
  }
  ObjectSynchronizer::wait(obj, ms, CHECK);
JVM_END


JVM_ENTRY(void, JVM_MonitorNotify(JNIEnv* env, jobject handle))
  Handle obj(THREAD, JNIHandles::resolve_non_null(handle));
  ObjectSynchronizer::notify(obj, CHECK);
JVM_END


JVM_ENTRY(void, JVM_MonitorNotifyAll(JNIEnv* env, jobject handle))
  Handle obj(THREAD, JNIHandles::resolve_non_null(handle));
  ObjectSynchronizer::notifyall(obj, CHECK);
JVM_END


JVM_ENTRY(jobject, JVM_Clone(JNIEnv* env, jobject handle))
  Handle obj(THREAD, JNIHandles::resolve_non_null(handle));
  Klass* klass = obj->klass();
  JvmtiVMObjectAllocEventCollector oam;

#ifdef ASSERT
  // Just checking that the cloneable flag is set correct
  if (obj->is_array()) {
    guarantee(klass->is_cloneable(), "all arrays are cloneable");
  } else {
    guarantee(obj->is_instance(), "should be instanceOop");
    bool cloneable = klass->is_subtype_of(vmClasses::Cloneable_klass());
    guarantee(cloneable == klass->is_cloneable(), "incorrect cloneable flag");
  }
#endif

  // Check if class of obj supports the Cloneable interface.
  // All arrays are considered to be cloneable (See JLS 20.1.5).
  // All j.l.r.Reference classes are considered non-cloneable.
  if (!klass->is_cloneable() ||
      (klass->is_instance_klass() &&
       InstanceKlass::cast(klass)->reference_type() != REF_NONE)) {
    ResourceMark rm(THREAD);
    THROW_MSG_0(vmSymbols::java_lang_CloneNotSupportedException(), klass->external_name());
  }

  // Make shallow object copy
  const int size = obj->size();
  oop new_obj_oop = NULL;
  if (obj->is_array()) {
    const int length = ((arrayOop)obj())->length();
    new_obj_oop = Universe::heap()->array_allocate(klass, size, length,
                                                   /* do_zero */ true, CHECK_NULL);
  } else {
    new_obj_oop = Universe::heap()->obj_allocate(klass, size, CHECK_NULL);
  }

  HeapAccess<>::clone(obj(), new_obj_oop, size);

  Handle new_obj(THREAD, new_obj_oop);
  // Caution: this involves a java upcall, so the clone should be
  // "gc-robust" by this stage.
  if (klass->has_finalizer()) {
    assert(obj->is_instance(), "should be instanceOop");
    new_obj_oop = InstanceKlass::register_finalizer(instanceOop(new_obj()), CHECK_NULL);
    new_obj = Handle(THREAD, new_obj_oop);
  }

  return JNIHandles::make_local(THREAD, new_obj());
JVM_END

// java.io.File ///////////////////////////////////////////////////////////////

JVM_LEAF(char*, JVM_NativePath(char* path))
  return os::native_path(path);
JVM_END


// Misc. class handling ///////////////////////////////////////////////////////////


JVM_ENTRY(jclass, JVM_GetCallerClass(JNIEnv* env))
  // Getting the class of the caller frame.
  //
  // The call stack at this point looks something like this:
  //
  // [0] [ @CallerSensitive public sun.reflect.Reflection.getCallerClass ]
  // [1] [ @CallerSensitive API.method                                   ]
  // [.] [ (skipped intermediate frames)                                 ]
  // [n] [ caller                                                        ]
  vframeStream vfst(thread);
  // Cf. LibraryCallKit::inline_native_Reflection_getCallerClass
  for (int n = 0; !vfst.at_end(); vfst.security_next(), n++) {
    Method* m = vfst.method();
    assert(m != NULL, "sanity");
    switch (n) {
    case 0:
      // This must only be called from Reflection.getCallerClass
      if (m->intrinsic_id() != vmIntrinsics::_getCallerClass) {
        THROW_MSG_NULL(vmSymbols::java_lang_InternalError(), "JVM_GetCallerClass must only be called from Reflection.getCallerClass");
      }
      // fall-through
    case 1:
      // Frame 0 and 1 must be caller sensitive.
      if (!m->caller_sensitive()) {
        THROW_MSG_NULL(vmSymbols::java_lang_InternalError(), err_msg("CallerSensitive annotation expected at frame %d", n));
      }
      break;
    default:
      if (!m->is_ignored_by_security_stack_walk()) {
        // We have reached the desired frame; return the holder class.
        return (jclass) JNIHandles::make_local(THREAD, m->method_holder()->java_mirror());
      }
      break;
    }
  }
  return NULL;
JVM_END


JVM_ENTRY(jclass, JVM_FindPrimitiveClass(JNIEnv* env, const char* utf))
  oop mirror = NULL;
  BasicType t = name2type(utf);
  if (t != T_ILLEGAL && !is_reference_type(t)) {
    mirror = Universe::java_mirror(t);
  }
  if (mirror == NULL) {
    THROW_MSG_0(vmSymbols::java_lang_ClassNotFoundException(), (char*) utf);
  } else {
    return (jclass) JNIHandles::make_local(THREAD, mirror);
  }
JVM_END


// Returns a class loaded by the bootstrap class loader; or null
// if not found.  ClassNotFoundException is not thrown.
// FindClassFromBootLoader is exported to the launcher for windows.
JVM_ENTRY(jclass, JVM_FindClassFromBootLoader(JNIEnv* env,
                                              const char* name))
  // Java libraries should ensure that name is never null or illegal.
  if (name == NULL || (int)strlen(name) > Symbol::max_length()) {
    // It's impossible to create this class;  the name cannot fit
    // into the constant pool.
    return NULL;
  }
  assert(UTF8::is_legal_utf8((const unsigned char*)name, (int)strlen(name), false), "illegal UTF name");

  TempNewSymbol h_name = SymbolTable::new_symbol(name);
  Klass* k = SystemDictionary::resolve_or_null(h_name, CHECK_NULL);
  if (k == NULL) {
    return NULL;
  }

  if (log_is_enabled(Debug, class, resolve)) {
    trace_class_resolution(k);
  }
  return (jclass) JNIHandles::make_local(THREAD, k->java_mirror());
JVM_END

// Find a class with this name in this loader, using the caller's protection domain.
JVM_ENTRY(jclass, JVM_FindClassFromCaller(JNIEnv* env, const char* name,
                                          jboolean init, jobject loader,
                                          jclass caller))
  TempNewSymbol h_name =
       SystemDictionary::class_name_symbol(name, vmSymbols::java_lang_ClassNotFoundException(),
                                           CHECK_NULL);

  oop loader_oop = JNIHandles::resolve(loader);
  oop from_class = JNIHandles::resolve(caller);
  oop protection_domain = NULL;
  // If loader is null, shouldn't call ClassLoader.checkPackageAccess; otherwise get
  // NPE. Put it in another way, the bootstrap class loader has all permission and
  // thus no checkPackageAccess equivalence in the VM class loader.
  // The caller is also passed as NULL by the java code if there is no security
  // manager to avoid the performance cost of getting the calling class.
  if (from_class != NULL && loader_oop != NULL) {
    protection_domain = java_lang_Class::as_Klass(from_class)->protection_domain();
  }

  Handle h_loader(THREAD, loader_oop);
  Handle h_prot(THREAD, protection_domain);
  jclass result = find_class_from_class_loader(env, h_name, init, h_loader,
                                               h_prot, false, THREAD);

  if (log_is_enabled(Debug, class, resolve) && result != NULL) {
    trace_class_resolution(java_lang_Class::as_Klass(JNIHandles::resolve_non_null(result)));
  }
  return result;
JVM_END

// Currently only called from the old verifier.
JVM_ENTRY(jclass, JVM_FindClassFromClass(JNIEnv *env, const char *name,
                                         jboolean init, jclass from))
  TempNewSymbol h_name =
       SystemDictionary::class_name_symbol(name, vmSymbols::java_lang_ClassNotFoundException(),
                                           CHECK_NULL);
  oop from_class_oop = JNIHandles::resolve(from);
  Klass* from_class = (from_class_oop == NULL)
                           ? (Klass*)NULL
                           : java_lang_Class::as_Klass(from_class_oop);
  oop class_loader = NULL;
  oop protection_domain = NULL;
  if (from_class != NULL) {
    class_loader = from_class->class_loader();
    protection_domain = from_class->protection_domain();
  }
  Handle h_loader(THREAD, class_loader);
  Handle h_prot  (THREAD, protection_domain);
  jclass result = find_class_from_class_loader(env, h_name, init, h_loader,
                                               h_prot, true, thread);

  if (log_is_enabled(Debug, class, resolve) && result != NULL) {
    // this function is generally only used for class loading during verification.
    ResourceMark rm;
    oop from_mirror = JNIHandles::resolve_non_null(from);
    Klass* from_class = java_lang_Class::as_Klass(from_mirror);
    const char * from_name = from_class->external_name();

    oop mirror = JNIHandles::resolve_non_null(result);
    Klass* to_class = java_lang_Class::as_Klass(mirror);
    const char * to = to_class->external_name();
    log_debug(class, resolve)("%s %s (verification)", from_name, to);
  }

  return result;
JVM_END

// common code for JVM_DefineClass() and JVM_DefineClassWithSource()
static jclass jvm_define_class_common(const char *name,
                                      jobject loader, const jbyte *buf,
                                      jsize len, jobject pd, const char *source,
                                      TRAPS) {
  if (source == NULL)  source = "__JVM_DefineClass__";

  JavaThread* jt = THREAD;

  PerfClassTraceTime vmtimer(ClassLoader::perf_define_appclass_time(),
                             ClassLoader::perf_define_appclass_selftime(),
                             ClassLoader::perf_define_appclasses(),
                             jt->get_thread_stat()->perf_recursion_counts_addr(),
                             jt->get_thread_stat()->perf_timers_addr(),
                             PerfClassTraceTime::DEFINE_CLASS);

  if (UsePerfData) {
    ClassLoader::perf_app_classfile_bytes_read()->inc(len);
  }

  // Class resolution will get the class name from the .class stream if the name is null.
  TempNewSymbol class_name = name == NULL ? NULL :
       SystemDictionary::class_name_symbol(name, vmSymbols::java_lang_NoClassDefFoundError(),
                                           CHECK_NULL);

  ResourceMark rm(THREAD);
  ClassFileStream st((u1*)buf, len, source, ClassFileStream::verify);
  Handle class_loader (THREAD, JNIHandles::resolve(loader));
  Handle protection_domain (THREAD, JNIHandles::resolve(pd));
  ClassLoadInfo cl_info(protection_domain);
  Klass* k = SystemDictionary::resolve_from_stream(&st, class_name,
                                                   class_loader,
                                                   cl_info,
                                                   CHECK_NULL);

  if (log_is_enabled(Debug, class, resolve)) {
    trace_class_resolution(k);
  }

  return (jclass) JNIHandles::make_local(THREAD, k->java_mirror());
}

enum {
  NESTMATE              = java_lang_invoke_MemberName::MN_NESTMATE_CLASS,
  HIDDEN_CLASS          = java_lang_invoke_MemberName::MN_HIDDEN_CLASS,
  STRONG_LOADER_LINK    = java_lang_invoke_MemberName::MN_STRONG_LOADER_LINK,
  ACCESS_VM_ANNOTATIONS = java_lang_invoke_MemberName::MN_ACCESS_VM_ANNOTATIONS
};

/*
 * Define a class with the specified flags that indicates if it's a nestmate,
 * hidden, or strongly referenced from class loader.
 */
static jclass jvm_lookup_define_class(jclass lookup, const char *name,
                                      const jbyte *buf, jsize len, jobject pd,
                                      jboolean init, int flags, jobject classData, TRAPS) {
  ResourceMark rm(THREAD);

  Klass* lookup_k = java_lang_Class::as_Klass(JNIHandles::resolve_non_null(lookup));
  // Lookup class must be a non-null instance
  if (lookup_k == NULL) {
    THROW_MSG_0(vmSymbols::java_lang_IllegalArgumentException(), "Lookup class is null");
  }
  assert(lookup_k->is_instance_klass(), "Lookup class must be an instance klass");

  Handle class_loader (THREAD, lookup_k->class_loader());

  bool is_nestmate = (flags & NESTMATE) == NESTMATE;
  bool is_hidden = (flags & HIDDEN_CLASS) == HIDDEN_CLASS;
  bool is_strong = (flags & STRONG_LOADER_LINK) == STRONG_LOADER_LINK;
  bool vm_annotations = (flags & ACCESS_VM_ANNOTATIONS) == ACCESS_VM_ANNOTATIONS;

  InstanceKlass* host_class = NULL;
  if (is_nestmate) {
    host_class = InstanceKlass::cast(lookup_k)->nest_host(CHECK_NULL);
  }

  log_info(class, nestmates)("LookupDefineClass: %s - %s%s, %s, %s, %s",
                             name,
                             is_nestmate ? "with dynamic nest-host " : "non-nestmate",
                             is_nestmate ? host_class->external_name() : "",
                             is_hidden ? "hidden" : "not hidden",
                             is_strong ? "strong" : "weak",
                             vm_annotations ? "with vm annotations" : "without vm annotation");

  if (!is_hidden) {
    // classData is only applicable for hidden classes
    if (classData != NULL) {
      THROW_MSG_0(vmSymbols::java_lang_IllegalArgumentException(), "classData is only applicable for hidden classes");
    }
    if (is_nestmate) {
      THROW_MSG_0(vmSymbols::java_lang_IllegalArgumentException(), "dynamic nestmate is only applicable for hidden classes");
    }
    if (!is_strong) {
      THROW_MSG_0(vmSymbols::java_lang_IllegalArgumentException(), "an ordinary class must be strongly referenced by its defining loader");
    }
    if (vm_annotations) {
      THROW_MSG_0(vmSymbols::java_lang_IllegalArgumentException(), "vm annotations only allowed for hidden classes");
    }
    if (flags != STRONG_LOADER_LINK) {
      THROW_MSG_0(vmSymbols::java_lang_IllegalArgumentException(),
                  err_msg("invalid flag 0x%x", flags));
    }
  }

  // Class resolution will get the class name from the .class stream if the name is null.
  TempNewSymbol class_name = name == NULL ? NULL :
       SystemDictionary::class_name_symbol(name, vmSymbols::java_lang_NoClassDefFoundError(),
                                           CHECK_NULL);

  Handle protection_domain (THREAD, JNIHandles::resolve(pd));
  const char* source = is_nestmate ? host_class->external_name() : "__JVM_LookupDefineClass__";
  ClassFileStream st((u1*)buf, len, source, ClassFileStream::verify);

  InstanceKlass* ik = NULL;
  if (!is_hidden) {
    ClassLoadInfo cl_info(protection_domain);
    ik = SystemDictionary::resolve_from_stream(&st, class_name,
                                               class_loader,
                                               cl_info,
                                               CHECK_NULL);

    if (log_is_enabled(Debug, class, resolve)) {
      trace_class_resolution(ik);
    }
  } else { // hidden
    Handle classData_h(THREAD, JNIHandles::resolve(classData));
    ClassLoadInfo cl_info(protection_domain,
                          host_class,
                          classData_h,
                          is_hidden,
                          is_strong,
                          vm_annotations);
    ik = SystemDictionary::resolve_from_stream(&st, class_name,
                                               class_loader,
                                               cl_info,
                                               CHECK_NULL);

    // The hidden class loader data has been artificially been kept alive to
    // this point. The mirror and any instances of this class have to keep
    // it alive afterwards.
    ik->class_loader_data()->dec_keep_alive();

    if (is_nestmate && log_is_enabled(Debug, class, nestmates)) {
      ModuleEntry* module = ik->module();
      const char * module_name = module->is_named() ? module->name()->as_C_string() : UNNAMED_MODULE;
      log_debug(class, nestmates)("Dynamic nestmate: %s/%s, nest_host %s, %s",
                                  module_name,
                                  ik->external_name(),
                                  host_class->external_name(),
                                  ik->is_hidden() ? "is hidden" : "is not hidden");
    }
  }
  assert(Reflection::is_same_class_package(lookup_k, ik),
         "lookup class and defined class are in different packages");

  if (init) {
    ik->initialize(CHECK_NULL);
  } else {
    ik->link_class(CHECK_NULL);
  }

  return (jclass) JNIHandles::make_local(THREAD, ik->java_mirror());
}

JVM_ENTRY(jclass, JVM_DefineClass(JNIEnv *env, const char *name, jobject loader, const jbyte *buf, jsize len, jobject pd))
  return jvm_define_class_common(name, loader, buf, len, pd, NULL, THREAD);
JVM_END

/*
 * Define a class with the specified lookup class.
 *  lookup:  Lookup class
 *  name:    the name of the class
 *  buf:     class bytes
 *  len:     length of class bytes
 *  pd:      protection domain
 *  init:    initialize the class
 *  flags:   properties of the class
 *  classData: private static pre-initialized field
 */
JVM_ENTRY(jclass, JVM_LookupDefineClass(JNIEnv *env, jclass lookup, const char *name, const jbyte *buf,
          jsize len, jobject pd, jboolean initialize, int flags, jobject classData))

  if (lookup == NULL) {
    THROW_MSG_0(vmSymbols::java_lang_IllegalArgumentException(), "Lookup class is null");
  }

  assert(buf != NULL, "buf must not be NULL");

  return jvm_lookup_define_class(lookup, name, buf, len, pd, initialize, flags, classData, THREAD);
JVM_END

JVM_ENTRY(jclass, JVM_DefineClassWithSource(JNIEnv *env, const char *name, jobject loader, const jbyte *buf, jsize len, jobject pd, const char *source))

  return jvm_define_class_common(name, loader, buf, len, pd, source, THREAD);
JVM_END

JVM_ENTRY(jclass, JVM_FindLoadedClass(JNIEnv *env, jobject loader, jstring name))
  ResourceMark rm(THREAD);

  Handle h_name (THREAD, JNIHandles::resolve_non_null(name));
  char* str = java_lang_String::as_utf8_string(h_name());

  // Sanity check, don't expect null
  if (str == NULL) return NULL;

  // Internalize the string, converting '.' to '/' in string.
  char* p = (char*)str;
  while (*p != '\0') {
    if (*p == '.') {
      *p = '/';
    }
    p++;
  }

  const int str_len = (int)(p - str);
  if (str_len > Symbol::max_length()) {
    // It's impossible to create this class;  the name cannot fit
    // into the constant pool.
    return NULL;
  }
  TempNewSymbol klass_name = SymbolTable::new_symbol(str, str_len);

  // Security Note:
  //   The Java level wrapper will perform the necessary security check allowing
  //   us to pass the NULL as the initiating class loader.
  Handle h_loader(THREAD, JNIHandles::resolve(loader));
  Klass* k = SystemDictionary::find_instance_or_array_klass(klass_name,
                                                              h_loader,
                                                              Handle());
#if INCLUDE_CDS
  if (k == NULL) {
    // If the class is not already loaded, try to see if it's in the shared
    // archive for the current classloader (h_loader).
    k = SystemDictionaryShared::find_or_load_shared_class(klass_name, h_loader, CHECK_NULL);
  }
#endif
  return (k == NULL) ? NULL :
            (jclass) JNIHandles::make_local(THREAD, k->java_mirror());
JVM_END

// Module support //////////////////////////////////////////////////////////////////////////////

JVM_ENTRY(void, JVM_DefineModule(JNIEnv *env, jobject module, jboolean is_open, jstring version,
                                 jstring location, jobjectArray packages))
  Handle h_module (THREAD, JNIHandles::resolve(module));
  Modules::define_module(h_module, is_open, version, location, packages, CHECK);
JVM_END

JVM_ENTRY(void, JVM_SetBootLoaderUnnamedModule(JNIEnv *env, jobject module))
  Handle h_module (THREAD, JNIHandles::resolve(module));
  Modules::set_bootloader_unnamed_module(h_module, CHECK);
JVM_END

JVM_ENTRY(void, JVM_AddModuleExports(JNIEnv *env, jobject from_module, jstring package, jobject to_module))
  Handle h_from_module (THREAD, JNIHandles::resolve(from_module));
  Handle h_to_module (THREAD, JNIHandles::resolve(to_module));
  Modules::add_module_exports_qualified(h_from_module, package, h_to_module, CHECK);
JVM_END

JVM_ENTRY(void, JVM_AddModuleExportsToAllUnnamed(JNIEnv *env, jobject from_module, jstring package))
  Handle h_from_module (THREAD, JNIHandles::resolve(from_module));
  Modules::add_module_exports_to_all_unnamed(h_from_module, package, CHECK);
JVM_END

JVM_ENTRY(void, JVM_AddModuleExportsToAll(JNIEnv *env, jobject from_module, jstring package))
  Handle h_from_module (THREAD, JNIHandles::resolve(from_module));
  Modules::add_module_exports(h_from_module, package, Handle(), CHECK);
JVM_END

JVM_ENTRY (void, JVM_AddReadsModule(JNIEnv *env, jobject from_module, jobject source_module))
  Handle h_from_module (THREAD, JNIHandles::resolve(from_module));
  Handle h_source_module (THREAD, JNIHandles::resolve(source_module));
  Modules::add_reads_module(h_from_module, h_source_module, CHECK);
JVM_END

JVM_ENTRY(void, JVM_DefineArchivedModules(JNIEnv *env, jobject platform_loader, jobject system_loader))
  Handle h_platform_loader (THREAD, JNIHandles::resolve(platform_loader));
  Handle h_system_loader (THREAD, JNIHandles::resolve(system_loader));
  Modules::define_archived_modules(h_platform_loader, h_system_loader, CHECK);
JVM_END

// Reflection support //////////////////////////////////////////////////////////////////////////////

JVM_ENTRY(jstring, JVM_InitClassName(JNIEnv *env, jclass cls))
  assert (cls != NULL, "illegal class");
  JvmtiVMObjectAllocEventCollector oam;
  ResourceMark rm(THREAD);
  HandleMark hm(THREAD);
  Handle java_class(THREAD, JNIHandles::resolve(cls));
  oop result = java_lang_Class::name(java_class, CHECK_NULL);
  return (jstring) JNIHandles::make_local(THREAD, result);
JVM_END


JVM_ENTRY(jobjectArray, JVM_GetClassInterfaces(JNIEnv *env, jclass cls))
  JvmtiVMObjectAllocEventCollector oam;
  oop mirror = JNIHandles::resolve_non_null(cls);

  // Special handling for primitive objects
  if (java_lang_Class::is_primitive(mirror)) {
    // Primitive objects does not have any interfaces
    objArrayOop r = oopFactory::new_objArray(vmClasses::Class_klass(), 0, CHECK_NULL);
    return (jobjectArray) JNIHandles::make_local(THREAD, r);
  }

  Klass* klass = java_lang_Class::as_Klass(mirror);
  // Figure size of result array
  int size;
  if (klass->is_instance_klass()) {
    size = InstanceKlass::cast(klass)->local_interfaces()->length();
  } else {
    assert(klass->is_objArray_klass() || klass->is_typeArray_klass(), "Illegal mirror klass");
    size = 2;
  }

  // Allocate result array
  objArrayOop r = oopFactory::new_objArray(vmClasses::Class_klass(), size, CHECK_NULL);
  objArrayHandle result (THREAD, r);
  // Fill in result
  if (klass->is_instance_klass()) {
    // Regular instance klass, fill in all local interfaces
    for (int index = 0; index < size; index++) {
      Klass* k = InstanceKlass::cast(klass)->local_interfaces()->at(index);
      result->obj_at_put(index, k->java_mirror());
    }
  } else {
    // All arrays implement java.lang.Cloneable and java.io.Serializable
    result->obj_at_put(0, vmClasses::Cloneable_klass()->java_mirror());
    result->obj_at_put(1, vmClasses::Serializable_klass()->java_mirror());
  }
  return (jobjectArray) JNIHandles::make_local(THREAD, result());
JVM_END


JVM_ENTRY(jboolean, JVM_IsInterface(JNIEnv *env, jclass cls))
  oop mirror = JNIHandles::resolve_non_null(cls);
  if (java_lang_Class::is_primitive(mirror)) {
    return JNI_FALSE;
  }
  Klass* k = java_lang_Class::as_Klass(mirror);
  jboolean result = k->is_interface();
  assert(!result || k->is_instance_klass(),
         "all interfaces are instance types");
  // The compiler intrinsic for isInterface tests the
  // Klass::_access_flags bits in the same way.
  return result;
JVM_END

JVM_ENTRY(jboolean, JVM_IsHiddenClass(JNIEnv *env, jclass cls))
  oop mirror = JNIHandles::resolve_non_null(cls);
  if (java_lang_Class::is_primitive(mirror)) {
    return JNI_FALSE;
  }
  Klass* k = java_lang_Class::as_Klass(mirror);
  return k->is_hidden();
JVM_END

JVM_ENTRY(jobjectArray, JVM_GetClassSigners(JNIEnv *env, jclass cls))
  JvmtiVMObjectAllocEventCollector oam;
  oop mirror = JNIHandles::resolve_non_null(cls);
  if (java_lang_Class::is_primitive(mirror)) {
    // There are no signers for primitive types
    return NULL;
  }

  objArrayHandle signers(THREAD, java_lang_Class::signers(mirror));

  // If there are no signers set in the class, or if the class
  // is an array, return NULL.
  if (signers == NULL) return NULL;

  // copy of the signers array
  Klass* element = ObjArrayKlass::cast(signers->klass())->element_klass();
  objArrayOop signers_copy = oopFactory::new_objArray(element, signers->length(), CHECK_NULL);
  for (int index = 0; index < signers->length(); index++) {
    signers_copy->obj_at_put(index, signers->obj_at(index));
  }

  // return the copy
  return (jobjectArray) JNIHandles::make_local(THREAD, signers_copy);
JVM_END


JVM_ENTRY(void, JVM_SetClassSigners(JNIEnv *env, jclass cls, jobjectArray signers))
  oop mirror = JNIHandles::resolve_non_null(cls);
  if (!java_lang_Class::is_primitive(mirror)) {
    // This call is ignored for primitive types and arrays.
    // Signers are only set once, ClassLoader.java, and thus shouldn't
    // be called with an array.  Only the bootstrap loader creates arrays.
    Klass* k = java_lang_Class::as_Klass(mirror);
    if (k->is_instance_klass()) {
      java_lang_Class::set_signers(k->java_mirror(), objArrayOop(JNIHandles::resolve(signers)));
    }
  }
JVM_END


JVM_ENTRY(jobject, JVM_GetProtectionDomain(JNIEnv *env, jclass cls))
  oop mirror = JNIHandles::resolve_non_null(cls);
  if (mirror == NULL) {
    THROW_(vmSymbols::java_lang_NullPointerException(), NULL);
  }

  if (java_lang_Class::is_primitive(mirror)) {
    // Primitive types does not have a protection domain.
    return NULL;
  }

  oop pd = java_lang_Class::protection_domain(mirror);
  return (jobject) JNIHandles::make_local(THREAD, pd);
JVM_END


// Returns the inherited_access_control_context field of the running thread.
JVM_ENTRY(jobject, JVM_GetInheritedAccessControlContext(JNIEnv *env, jclass cls))
  oop result = java_lang_Thread::inherited_access_control_context(thread->threadObj());
  return JNIHandles::make_local(THREAD, result);
JVM_END

JVM_ENTRY(jobject, JVM_GetStackAccessControlContext(JNIEnv *env, jclass cls))
  if (!UsePrivilegedStack) return NULL;

  ResourceMark rm(THREAD);
  GrowableArray<Handle>* local_array = new GrowableArray<Handle>(12);
  JvmtiVMObjectAllocEventCollector oam;

  // count the protection domains on the execution stack. We collapse
  // duplicate consecutive protection domains into a single one, as
  // well as stopping when we hit a privileged frame.

  oop previous_protection_domain = NULL;
  Handle privileged_context(thread, NULL);
  bool is_privileged = false;
  oop protection_domain = NULL;

  // Iterate through Java frames
  vframeStream vfst(thread);
  for(; !vfst.at_end(); vfst.next()) {
    // get method of frame
    Method* method = vfst.method();

    // stop at the first privileged frame
    if (method->method_holder() == vmClasses::AccessController_klass() &&
      method->name() == vmSymbols::executePrivileged_name())
    {
      // this frame is privileged
      is_privileged = true;

      javaVFrame *priv = vfst.asJavaVFrame();       // executePrivileged

      StackValueCollection* locals = priv->locals();
      StackValue* ctx_sv = locals->at(1); // AccessControlContext context
      StackValue* clr_sv = locals->at(2); // Class<?> caller
      assert(!ctx_sv->obj_is_scalar_replaced(), "found scalar-replaced object");
      assert(!clr_sv->obj_is_scalar_replaced(), "found scalar-replaced object");
      privileged_context    = ctx_sv->get_obj();
      Handle caller         = clr_sv->get_obj();

      Klass *caller_klass = java_lang_Class::as_Klass(caller());
      protection_domain  = caller_klass->protection_domain();
    } else {
      protection_domain = method->method_holder()->protection_domain();
    }

    if ((previous_protection_domain != protection_domain) && (protection_domain != NULL)) {
      local_array->push(Handle(thread, protection_domain));
      previous_protection_domain = protection_domain;
    }

    if (is_privileged) break;
  }


  // either all the domains on the stack were system domains, or
  // we had a privileged system domain
  if (local_array->is_empty()) {
    if (is_privileged && privileged_context.is_null()) return NULL;

    oop result = java_security_AccessControlContext::create(objArrayHandle(), is_privileged, privileged_context, CHECK_NULL);
    return JNIHandles::make_local(THREAD, result);
  }

  objArrayOop context = oopFactory::new_objArray(vmClasses::ProtectionDomain_klass(),
                                                 local_array->length(), CHECK_NULL);
  objArrayHandle h_context(thread, context);
  for (int index = 0; index < local_array->length(); index++) {
    h_context->obj_at_put(index, local_array->at(index)());
  }

  oop result = java_security_AccessControlContext::create(h_context, is_privileged, privileged_context, CHECK_NULL);

  return JNIHandles::make_local(THREAD, result);
JVM_END


JVM_ENTRY(jboolean, JVM_IsArrayClass(JNIEnv *env, jclass cls))
  Klass* k = java_lang_Class::as_Klass(JNIHandles::resolve_non_null(cls));
  return (k != NULL) && k->is_array_klass() ? true : false;
JVM_END


JVM_ENTRY(jboolean, JVM_IsPrimitiveClass(JNIEnv *env, jclass cls))
  oop mirror = JNIHandles::resolve_non_null(cls);
  return (jboolean) java_lang_Class::is_primitive(mirror);
JVM_END


JVM_ENTRY(jint, JVM_GetClassModifiers(JNIEnv *env, jclass cls))
  oop mirror = JNIHandles::resolve_non_null(cls);
  if (java_lang_Class::is_primitive(mirror)) {
    // Primitive type
    return JVM_ACC_ABSTRACT | JVM_ACC_FINAL | JVM_ACC_PUBLIC;
  }

  Klass* k = java_lang_Class::as_Klass(mirror);
  debug_only(int computed_modifiers = k->compute_modifier_flags());
  assert(k->modifier_flags() == computed_modifiers, "modifiers cache is OK");
  return k->modifier_flags();
JVM_END


// Inner class reflection ///////////////////////////////////////////////////////////////////////////////

JVM_ENTRY(jobjectArray, JVM_GetDeclaredClasses(JNIEnv *env, jclass ofClass))
  JvmtiVMObjectAllocEventCollector oam;
  // ofClass is a reference to a java_lang_Class object. The mirror object
  // of an InstanceKlass
  oop ofMirror = JNIHandles::resolve_non_null(ofClass);
  if (java_lang_Class::is_primitive(ofMirror) ||
      ! java_lang_Class::as_Klass(ofMirror)->is_instance_klass()) {
    oop result = oopFactory::new_objArray(vmClasses::Class_klass(), 0, CHECK_NULL);
    return (jobjectArray)JNIHandles::make_local(THREAD, result);
  }

  InstanceKlass* k = InstanceKlass::cast(java_lang_Class::as_Klass(ofMirror));
  InnerClassesIterator iter(k);

  if (iter.length() == 0) {
    // Neither an inner nor outer class
    oop result = oopFactory::new_objArray(vmClasses::Class_klass(), 0, CHECK_NULL);
    return (jobjectArray)JNIHandles::make_local(THREAD, result);
  }

  // find inner class info
  constantPoolHandle cp(thread, k->constants());
  int length = iter.length();

  // Allocate temp. result array
  objArrayOop r = oopFactory::new_objArray(vmClasses::Class_klass(), length/4, CHECK_NULL);
  objArrayHandle result (THREAD, r);
  int members = 0;

  for (; !iter.done(); iter.next()) {
    int ioff = iter.inner_class_info_index();
    int ooff = iter.outer_class_info_index();

    if (ioff != 0 && ooff != 0) {
      // Check to see if the name matches the class we're looking for
      // before attempting to find the class.
      if (cp->klass_name_at_matches(k, ooff)) {
        Klass* outer_klass = cp->klass_at(ooff, CHECK_NULL);
        if (outer_klass == k) {
           Klass* ik = cp->klass_at(ioff, CHECK_NULL);
           InstanceKlass* inner_klass = InstanceKlass::cast(ik);

           // Throws an exception if outer klass has not declared k as
           // an inner klass
           Reflection::check_for_inner_class(k, inner_klass, true, CHECK_NULL);

           result->obj_at_put(members, inner_klass->java_mirror());
           members++;
        }
      }
    }
  }

  if (members != length) {
    // Return array of right length
    objArrayOop res = oopFactory::new_objArray(vmClasses::Class_klass(), members, CHECK_NULL);
    for(int i = 0; i < members; i++) {
      res->obj_at_put(i, result->obj_at(i));
    }
    return (jobjectArray)JNIHandles::make_local(THREAD, res);
  }

  return (jobjectArray)JNIHandles::make_local(THREAD, result());
JVM_END


JVM_ENTRY(jclass, JVM_GetDeclaringClass(JNIEnv *env, jclass ofClass))
{
  // ofClass is a reference to a java_lang_Class object.
  oop ofMirror = JNIHandles::resolve_non_null(ofClass);
  if (java_lang_Class::is_primitive(ofMirror)) {
    return NULL;
  }
  Klass* klass = java_lang_Class::as_Klass(ofMirror);
  if (!klass->is_instance_klass()) {
    return NULL;
  }

  bool inner_is_member = false;
  Klass* outer_klass
    = InstanceKlass::cast(klass)->compute_enclosing_class(&inner_is_member, CHECK_NULL);
  if (outer_klass == NULL)  return NULL;  // already a top-level class
  if (!inner_is_member)  return NULL;     // a hidden class (inside a method)
  return (jclass) JNIHandles::make_local(THREAD, outer_klass->java_mirror());
}
JVM_END

JVM_ENTRY(jstring, JVM_GetSimpleBinaryName(JNIEnv *env, jclass cls))
{
  oop mirror = JNIHandles::resolve_non_null(cls);
  if (java_lang_Class::is_primitive(mirror)) {
    return NULL;
  }
  Klass* klass = java_lang_Class::as_Klass(mirror);
  if (!klass->is_instance_klass()) {
    return NULL;
  }
  InstanceKlass* k = InstanceKlass::cast(klass);
  int ooff = 0, noff = 0;
  if (k->find_inner_classes_attr(&ooff, &noff, THREAD)) {
    if (noff != 0) {
      constantPoolHandle i_cp(thread, k->constants());
      Symbol* name = i_cp->symbol_at(noff);
      Handle str = java_lang_String::create_from_symbol(name, CHECK_NULL);
      return (jstring) JNIHandles::make_local(THREAD, str());
    }
  }
  return NULL;
}
JVM_END

JVM_ENTRY(jstring, JVM_GetClassSignature(JNIEnv *env, jclass cls))
  assert (cls != NULL, "illegal class");
  JvmtiVMObjectAllocEventCollector oam;
  ResourceMark rm(THREAD);
  oop mirror = JNIHandles::resolve_non_null(cls);
  // Return null for arrays and primatives
  if (!java_lang_Class::is_primitive(mirror)) {
    Klass* k = java_lang_Class::as_Klass(mirror);
    if (k->is_instance_klass()) {
      Symbol* sym = InstanceKlass::cast(k)->generic_signature();
      if (sym == NULL) return NULL;
      Handle str = java_lang_String::create_from_symbol(sym, CHECK_NULL);
      return (jstring) JNIHandles::make_local(THREAD, str());
    }
  }
  return NULL;
JVM_END


JVM_ENTRY(jbyteArray, JVM_GetClassAnnotations(JNIEnv *env, jclass cls))
  assert (cls != NULL, "illegal class");
  oop mirror = JNIHandles::resolve_non_null(cls);
  // Return null for arrays and primitives
  if (!java_lang_Class::is_primitive(mirror)) {
    Klass* k = java_lang_Class::as_Klass(mirror);
    if (k->is_instance_klass()) {
      typeArrayOop a = Annotations::make_java_array(InstanceKlass::cast(k)->class_annotations(), CHECK_NULL);
      return (jbyteArray) JNIHandles::make_local(THREAD, a);
    }
  }
  return NULL;
JVM_END


static bool jvm_get_field_common(jobject field, fieldDescriptor& fd) {
  // some of this code was adapted from from jni_FromReflectedField

  oop reflected = JNIHandles::resolve_non_null(field);
  oop mirror    = java_lang_reflect_Field::clazz(reflected);
  Klass* k    = java_lang_Class::as_Klass(mirror);
  int slot      = java_lang_reflect_Field::slot(reflected);
  int modifiers = java_lang_reflect_Field::modifiers(reflected);

  InstanceKlass* ik = InstanceKlass::cast(k);
  intptr_t offset = ik->field_offset(slot);

  if (modifiers & JVM_ACC_STATIC) {
    // for static fields we only look in the current class
    if (!ik->find_local_field_from_offset(offset, true, &fd)) {
      assert(false, "cannot find static field");
      return false;
    }
  } else {
    // for instance fields we start with the current class and work
    // our way up through the superclass chain
    if (!ik->find_field_from_offset(offset, false, &fd)) {
      assert(false, "cannot find instance field");
      return false;
    }
  }
  return true;
}

static Method* jvm_get_method_common(jobject method) {
  // some of this code was adapted from from jni_FromReflectedMethod

  oop reflected = JNIHandles::resolve_non_null(method);
  oop mirror    = NULL;
  int slot      = 0;

  if (reflected->klass() == vmClasses::reflect_Constructor_klass()) {
    mirror = java_lang_reflect_Constructor::clazz(reflected);
    slot   = java_lang_reflect_Constructor::slot(reflected);
  } else {
    assert(reflected->klass() == vmClasses::reflect_Method_klass(),
           "wrong type");
    mirror = java_lang_reflect_Method::clazz(reflected);
    slot   = java_lang_reflect_Method::slot(reflected);
  }
  Klass* k = java_lang_Class::as_Klass(mirror);

  Method* m = InstanceKlass::cast(k)->method_with_idnum(slot);
  assert(m != NULL, "cannot find method");
  return m;  // caller has to deal with NULL in product mode
}

/* Type use annotations support (JDK 1.8) */

JVM_ENTRY(jbyteArray, JVM_GetClassTypeAnnotations(JNIEnv *env, jclass cls))
  assert (cls != NULL, "illegal class");
  ResourceMark rm(THREAD);
  // Return null for arrays and primitives
  if (!java_lang_Class::is_primitive(JNIHandles::resolve(cls))) {
    Klass* k = java_lang_Class::as_Klass(JNIHandles::resolve(cls));
    if (k->is_instance_klass()) {
      AnnotationArray* type_annotations = InstanceKlass::cast(k)->class_type_annotations();
      if (type_annotations != NULL) {
        typeArrayOop a = Annotations::make_java_array(type_annotations, CHECK_NULL);
        return (jbyteArray) JNIHandles::make_local(THREAD, a);
      }
    }
  }
  return NULL;
JVM_END

JVM_ENTRY(jbyteArray, JVM_GetMethodTypeAnnotations(JNIEnv *env, jobject method))
  assert (method != NULL, "illegal method");
  // method is a handle to a java.lang.reflect.Method object
  Method* m = jvm_get_method_common(method);
  if (m == NULL) {
    return NULL;
  }

  AnnotationArray* type_annotations = m->type_annotations();
  if (type_annotations != NULL) {
    typeArrayOop a = Annotations::make_java_array(type_annotations, CHECK_NULL);
    return (jbyteArray) JNIHandles::make_local(THREAD, a);
  }

  return NULL;
JVM_END

JVM_ENTRY(jbyteArray, JVM_GetFieldTypeAnnotations(JNIEnv *env, jobject field))
  assert (field != NULL, "illegal field");
  fieldDescriptor fd;
  bool gotFd = jvm_get_field_common(field, fd);
  if (!gotFd) {
    return NULL;
  }

  return (jbyteArray) JNIHandles::make_local(THREAD, Annotations::make_java_array(fd.type_annotations(), THREAD));
JVM_END

static void bounds_check(const constantPoolHandle& cp, jint index, TRAPS) {
  if (!cp->is_within_bounds(index)) {
    THROW_MSG(vmSymbols::java_lang_IllegalArgumentException(), "Constant pool index out of bounds");
  }
}

JVM_ENTRY(jobjectArray, JVM_GetMethodParameters(JNIEnv *env, jobject method))
{
  // method is a handle to a java.lang.reflect.Method object
  Method* method_ptr = jvm_get_method_common(method);
  methodHandle mh (THREAD, method_ptr);
  Handle reflected_method (THREAD, JNIHandles::resolve_non_null(method));
  const int num_params = mh->method_parameters_length();

  if (num_params < 0) {
    // A -1 return value from method_parameters_length means there is no
    // parameter data.  Return null to indicate this to the reflection
    // API.
    assert(num_params == -1, "num_params should be -1 if it is less than zero");
    return (jobjectArray)NULL;
  } else {
    // Otherwise, we return something up to reflection, even if it is
    // a zero-length array.  Why?  Because in some cases this can
    // trigger a MalformedParametersException.

    // make sure all the symbols are properly formatted
    for (int i = 0; i < num_params; i++) {
      MethodParametersElement* params = mh->method_parameters_start();
      int index = params[i].name_cp_index;
      constantPoolHandle cp(THREAD, mh->constants());
      bounds_check(cp, index, CHECK_NULL);

      if (0 != index && !mh->constants()->tag_at(index).is_utf8()) {
        THROW_MSG_0(vmSymbols::java_lang_IllegalArgumentException(),
                    "Wrong type at constant pool index");
      }

    }

    objArrayOop result_oop = oopFactory::new_objArray(vmClasses::reflect_Parameter_klass(), num_params, CHECK_NULL);
    objArrayHandle result (THREAD, result_oop);

    for (int i = 0; i < num_params; i++) {
      MethodParametersElement* params = mh->method_parameters_start();
      // For a 0 index, give a NULL symbol
      Symbol* sym = 0 != params[i].name_cp_index ?
        mh->constants()->symbol_at(params[i].name_cp_index) : NULL;
      int flags = params[i].flags;
      oop param = Reflection::new_parameter(reflected_method, i, sym,
                                            flags, CHECK_NULL);
      result->obj_at_put(i, param);
    }
    return (jobjectArray)JNIHandles::make_local(THREAD, result());
  }
}
JVM_END

// New (JDK 1.4) reflection implementation /////////////////////////////////////

JVM_ENTRY(jobjectArray, JVM_GetClassDeclaredFields(JNIEnv *env, jclass ofClass, jboolean publicOnly))
{
  JvmtiVMObjectAllocEventCollector oam;

  oop ofMirror = JNIHandles::resolve_non_null(ofClass);
  // Exclude primitive types and array types
  if (java_lang_Class::is_primitive(ofMirror) ||
      java_lang_Class::as_Klass(ofMirror)->is_array_klass()) {
    // Return empty array
    oop res = oopFactory::new_objArray(vmClasses::reflect_Field_klass(), 0, CHECK_NULL);
    return (jobjectArray) JNIHandles::make_local(THREAD, res);
  }

  InstanceKlass* k = InstanceKlass::cast(java_lang_Class::as_Klass(ofMirror));
  constantPoolHandle cp(THREAD, k->constants());

  // Ensure class is linked
  k->link_class(CHECK_NULL);

  // Allocate result
  int num_fields;

  if (publicOnly) {
    num_fields = 0;
    for (JavaFieldStream fs(k); !fs.done(); fs.next()) {
      if (fs.access_flags().is_public()) ++num_fields;
    }
  } else {
    num_fields = k->java_fields_count();
  }

  objArrayOop r = oopFactory::new_objArray(vmClasses::reflect_Field_klass(), num_fields, CHECK_NULL);
  objArrayHandle result (THREAD, r);

  int out_idx = 0;
  fieldDescriptor fd;
  for (JavaFieldStream fs(k); !fs.done(); fs.next()) {
    if (!publicOnly || fs.access_flags().is_public()) {
      fd.reinitialize(k, fs.index());
      oop field = Reflection::new_field(&fd, CHECK_NULL);
      result->obj_at_put(out_idx, field);
      ++out_idx;
    }
  }
  assert(out_idx == num_fields, "just checking");
  return (jobjectArray) JNIHandles::make_local(THREAD, result());
}
JVM_END

// A class is a record if and only if it is final and a direct subclass of
// java.lang.Record and has a Record attribute; otherwise, it is not a record.
JVM_ENTRY(jboolean, JVM_IsRecord(JNIEnv *env, jclass cls))
{
  Klass* k = java_lang_Class::as_Klass(JNIHandles::resolve_non_null(cls));
  if (k != NULL && k->is_instance_klass()) {
    InstanceKlass* ik = InstanceKlass::cast(k);
    return ik->is_record();
  } else {
    return false;
  }
}
JVM_END

// Returns an array containing the components of the Record attribute,
// or NULL if the attribute is not present.
//
// Note that this function returns the components of the Record attribute
// even if the class is not a record.
JVM_ENTRY(jobjectArray, JVM_GetRecordComponents(JNIEnv* env, jclass ofClass))
{
  Klass* c = java_lang_Class::as_Klass(JNIHandles::resolve_non_null(ofClass));
  assert(c->is_instance_klass(), "must be");
  InstanceKlass* ik = InstanceKlass::cast(c);

  Array<RecordComponent*>* components = ik->record_components();
  if (components != NULL) {
    JvmtiVMObjectAllocEventCollector oam;
    constantPoolHandle cp(THREAD, ik->constants());
    int length = components->length();
    assert(length >= 0, "unexpected record_components length");
    objArrayOop record_components =
      oopFactory::new_objArray(vmClasses::RecordComponent_klass(), length, CHECK_NULL);
    objArrayHandle components_h (THREAD, record_components);

    for (int x = 0; x < length; x++) {
      RecordComponent* component = components->at(x);
      assert(component != NULL, "unexpected NULL record component");
      oop component_oop = java_lang_reflect_RecordComponent::create(ik, component, CHECK_NULL);
      components_h->obj_at_put(x, component_oop);
    }
    return (jobjectArray)JNIHandles::make_local(THREAD, components_h());
  }

  return NULL;
}
JVM_END

static bool select_method(const methodHandle& method, bool want_constructor) {
  if (want_constructor) {
    return (method->is_initializer() && !method->is_static());
  } else {
    return  (!method->is_initializer() && !method->is_overpass());
  }
}

static jobjectArray get_class_declared_methods_helper(
                                  JNIEnv *env,
                                  jclass ofClass, jboolean publicOnly,
                                  bool want_constructor,
                                  Klass* klass, TRAPS) {

  JvmtiVMObjectAllocEventCollector oam;

  oop ofMirror = JNIHandles::resolve_non_null(ofClass);
  // Exclude primitive types and array types
  if (java_lang_Class::is_primitive(ofMirror)
      || java_lang_Class::as_Klass(ofMirror)->is_array_klass()) {
    // Return empty array
    oop res = oopFactory::new_objArray(klass, 0, CHECK_NULL);
    return (jobjectArray) JNIHandles::make_local(THREAD, res);
  }

  InstanceKlass* k = InstanceKlass::cast(java_lang_Class::as_Klass(ofMirror));

  // Ensure class is linked
  k->link_class(CHECK_NULL);

  Array<Method*>* methods = k->methods();
  int methods_length = methods->length();

  // Save original method_idnum in case of redefinition, which can change
  // the idnum of obsolete methods.  The new method will have the same idnum
  // but if we refresh the methods array, the counts will be wrong.
  ResourceMark rm(THREAD);
  GrowableArray<int>* idnums = new GrowableArray<int>(methods_length);
  int num_methods = 0;

  for (int i = 0; i < methods_length; i++) {
    methodHandle method(THREAD, methods->at(i));
    if (select_method(method, want_constructor)) {
      if (!publicOnly || method->is_public()) {
        idnums->push(method->method_idnum());
        ++num_methods;
      }
    }
  }

  // Allocate result
  objArrayOop r = oopFactory::new_objArray(klass, num_methods, CHECK_NULL);
  objArrayHandle result (THREAD, r);

  // Now just put the methods that we selected above, but go by their idnum
  // in case of redefinition.  The methods can be redefined at any safepoint,
  // so above when allocating the oop array and below when creating reflect
  // objects.
  for (int i = 0; i < num_methods; i++) {
    methodHandle method(THREAD, k->method_with_idnum(idnums->at(i)));
    if (method.is_null()) {
      // Method may have been deleted and seems this API can handle null
      // Otherwise should probably put a method that throws NSME
      result->obj_at_put(i, NULL);
    } else {
      oop m;
      if (want_constructor) {
        m = Reflection::new_constructor(method, CHECK_NULL);
      } else {
        m = Reflection::new_method(method, false, CHECK_NULL);
      }
      result->obj_at_put(i, m);
    }
  }

  return (jobjectArray) JNIHandles::make_local(THREAD, result());
}

JVM_ENTRY(jobjectArray, JVM_GetClassDeclaredMethods(JNIEnv *env, jclass ofClass, jboolean publicOnly))
{
  return get_class_declared_methods_helper(env, ofClass, publicOnly,
                                           /*want_constructor*/ false,
                                           vmClasses::reflect_Method_klass(), THREAD);
}
JVM_END

JVM_ENTRY(jobjectArray, JVM_GetClassDeclaredConstructors(JNIEnv *env, jclass ofClass, jboolean publicOnly))
{
  return get_class_declared_methods_helper(env, ofClass, publicOnly,
                                           /*want_constructor*/ true,
                                           vmClasses::reflect_Constructor_klass(), THREAD);
}
JVM_END

JVM_ENTRY(jint, JVM_GetClassAccessFlags(JNIEnv *env, jclass cls))
{
  oop mirror = JNIHandles::resolve_non_null(cls);
  if (java_lang_Class::is_primitive(mirror)) {
    // Primitive type
    return JVM_ACC_ABSTRACT | JVM_ACC_FINAL | JVM_ACC_PUBLIC;
  }

  Klass* k = java_lang_Class::as_Klass(mirror);
  return k->access_flags().as_int() & JVM_ACC_WRITTEN_FLAGS;
}
JVM_END

JVM_ENTRY(jboolean, JVM_AreNestMates(JNIEnv *env, jclass current, jclass member))
{
  Klass* c = java_lang_Class::as_Klass(JNIHandles::resolve_non_null(current));
  assert(c->is_instance_klass(), "must be");
  InstanceKlass* ck = InstanceKlass::cast(c);
  Klass* m = java_lang_Class::as_Klass(JNIHandles::resolve_non_null(member));
  assert(m->is_instance_klass(), "must be");
  InstanceKlass* mk = InstanceKlass::cast(m);
  return ck->has_nestmate_access_to(mk, THREAD);
}
JVM_END

JVM_ENTRY(jclass, JVM_GetNestHost(JNIEnv* env, jclass current))
{
  // current is not a primitive or array class
  Klass* c = java_lang_Class::as_Klass(JNIHandles::resolve_non_null(current));
  assert(c->is_instance_klass(), "must be");
  InstanceKlass* ck = InstanceKlass::cast(c);
  InstanceKlass* host = ck->nest_host(THREAD);
  return (jclass) (host == NULL ? NULL :
                   JNIHandles::make_local(THREAD, host->java_mirror()));
}
JVM_END

JVM_ENTRY(jobjectArray, JVM_GetNestMembers(JNIEnv* env, jclass current))
{
  // current is not a primitive or array class
  ResourceMark rm(THREAD);
  Klass* c = java_lang_Class::as_Klass(JNIHandles::resolve_non_null(current));
  assert(c->is_instance_klass(), "must be");
  InstanceKlass* ck = InstanceKlass::cast(c);
  InstanceKlass* host = ck->nest_host(THREAD);

  log_trace(class, nestmates)("Calling GetNestMembers for type %s with nest-host %s",
                              ck->external_name(), host->external_name());
  {
    JvmtiVMObjectAllocEventCollector oam;
    Array<u2>* members = host->nest_members();
    int length = members == NULL ? 0 : members->length();

    log_trace(class, nestmates)(" - host has %d listed nest members", length);

    // nest host is first in the array so make it one bigger
    objArrayOop r = oopFactory::new_objArray(vmClasses::Class_klass(),
                                             length + 1, CHECK_NULL);
    objArrayHandle result(THREAD, r);
    result->obj_at_put(0, host->java_mirror());
    if (length != 0) {
      int count = 0;
      for (int i = 0; i < length; i++) {
        int cp_index = members->at(i);
        Klass* k = host->constants()->klass_at(cp_index, THREAD);
        if (HAS_PENDING_EXCEPTION) {
          if (PENDING_EXCEPTION->is_a(vmClasses::VirtualMachineError_klass())) {
            return NULL; // propagate VMEs
          }
          if (log_is_enabled(Trace, class, nestmates)) {
            stringStream ss;
            char* target_member_class = host->constants()->klass_name_at(cp_index)->as_C_string();
            ss.print(" - resolution of nest member %s failed: ", target_member_class);
            java_lang_Throwable::print(PENDING_EXCEPTION, &ss);
            log_trace(class, nestmates)("%s", ss.as_string());
          }
          CLEAR_PENDING_EXCEPTION;
          continue;
        }
        if (k->is_instance_klass()) {
          InstanceKlass* ik = InstanceKlass::cast(k);
          InstanceKlass* nest_host_k = ik->nest_host(CHECK_NULL);
          if (nest_host_k == host) {
            result->obj_at_put(count+1, k->java_mirror());
            count++;
            log_trace(class, nestmates)(" - [%d] = %s", count, ik->external_name());
          } else {
            log_trace(class, nestmates)(" - skipping member %s with different host %s",
                                        ik->external_name(), nest_host_k->external_name());
          }
        } else {
          log_trace(class, nestmates)(" - skipping member %s that is not an instance class",
                                      k->external_name());
        }
      }
      if (count < length) {
        // we had invalid entries so we need to compact the array
        log_trace(class, nestmates)(" - compacting array from length %d to %d",
                                    length + 1, count + 1);

        objArrayOop r2 = oopFactory::new_objArray(vmClasses::Class_klass(),
                                                  count + 1, CHECK_NULL);
        objArrayHandle result2(THREAD, r2);
        for (int i = 0; i < count + 1; i++) {
          result2->obj_at_put(i, result->obj_at(i));
        }
        return (jobjectArray)JNIHandles::make_local(THREAD, result2());
      }
    }
    else {
      assert(host == ck || ck->is_hidden(), "must be singleton nest or dynamic nestmate");
    }
    return (jobjectArray)JNIHandles::make_local(THREAD, result());
  }
}
JVM_END

JVM_ENTRY(jobjectArray, JVM_GetPermittedSubclasses(JNIEnv* env, jclass current))
{
  oop mirror = JNIHandles::resolve_non_null(current);
  assert(!java_lang_Class::is_primitive(mirror), "should not be");
  Klass* c = java_lang_Class::as_Klass(mirror);
  assert(c->is_instance_klass(), "must be");
  InstanceKlass* ik = InstanceKlass::cast(c);
  ResourceMark rm(THREAD);
  log_trace(class, sealed)("Calling GetPermittedSubclasses for %s type %s",
                           ik->is_sealed() ? "sealed" : "non-sealed", ik->external_name());
  if (ik->is_sealed()) {
    JvmtiVMObjectAllocEventCollector oam;
    Array<u2>* subclasses = ik->permitted_subclasses();
    int length = subclasses->length();

    log_trace(class, sealed)(" - sealed class has %d permitted subclasses", length);

    objArrayOop r = oopFactory::new_objArray(vmClasses::Class_klass(),
                                             length, CHECK_NULL);
    objArrayHandle result(THREAD, r);
    int count = 0;
    for (int i = 0; i < length; i++) {
      int cp_index = subclasses->at(i);
      Klass* k = ik->constants()->klass_at(cp_index, THREAD);
      if (HAS_PENDING_EXCEPTION) {
        if (PENDING_EXCEPTION->is_a(vmClasses::VirtualMachineError_klass())) {
          return NULL; // propagate VMEs
        }
        if (log_is_enabled(Trace, class, sealed)) {
          stringStream ss;
          char* permitted_subclass = ik->constants()->klass_name_at(cp_index)->as_C_string();
          ss.print(" - resolution of permitted subclass %s failed: ", permitted_subclass);
          java_lang_Throwable::print(PENDING_EXCEPTION, &ss);
          log_trace(class, sealed)("%s", ss.as_string());
        }

        CLEAR_PENDING_EXCEPTION;
        continue;
      }
      if (k->is_instance_klass()) {
        result->obj_at_put(count++, k->java_mirror());
        log_trace(class, sealed)(" - [%d] = %s", count, k->external_name());
      }
    }
    if (count < length) {
      // we had invalid entries so we need to compact the array
      objArrayOop r2 = oopFactory::new_objArray(vmClasses::Class_klass(),
                                                count, CHECK_NULL);
      objArrayHandle result2(THREAD, r2);
      for (int i = 0; i < count; i++) {
        result2->obj_at_put(i, result->obj_at(i));
      }
      return (jobjectArray)JNIHandles::make_local(THREAD, result2());
    }
    return (jobjectArray)JNIHandles::make_local(THREAD, result());
  } else {
    return NULL;
  }
}
JVM_END

// Constant pool access //////////////////////////////////////////////////////////

JVM_ENTRY(jobject, JVM_GetClassConstantPool(JNIEnv *env, jclass cls))
{
  JvmtiVMObjectAllocEventCollector oam;
  oop mirror = JNIHandles::resolve_non_null(cls);
  // Return null for primitives and arrays
  if (!java_lang_Class::is_primitive(mirror)) {
    Klass* k = java_lang_Class::as_Klass(mirror);
    if (k->is_instance_klass()) {
      InstanceKlass* k_h = InstanceKlass::cast(k);
      Handle jcp = reflect_ConstantPool::create(CHECK_NULL);
      reflect_ConstantPool::set_cp(jcp(), k_h->constants());
      return JNIHandles::make_local(THREAD, jcp());
    }
  }
  return NULL;
}
JVM_END


JVM_ENTRY(jint, JVM_ConstantPoolGetSize(JNIEnv *env, jobject obj, jobject unused))
{
  constantPoolHandle cp = constantPoolHandle(THREAD, reflect_ConstantPool::get_cp(JNIHandles::resolve_non_null(obj)));
  return cp->length();
}
JVM_END


JVM_ENTRY(jclass, JVM_ConstantPoolGetClassAt(JNIEnv *env, jobject obj, jobject unused, jint index))
{
  constantPoolHandle cp = constantPoolHandle(THREAD, reflect_ConstantPool::get_cp(JNIHandles::resolve_non_null(obj)));
  bounds_check(cp, index, CHECK_NULL);
  constantTag tag = cp->tag_at(index);
  if (!tag.is_klass() && !tag.is_unresolved_klass()) {
    THROW_MSG_0(vmSymbols::java_lang_IllegalArgumentException(), "Wrong type at constant pool index");
  }
  Klass* k = cp->klass_at(index, CHECK_NULL);
  return (jclass) JNIHandles::make_local(THREAD, k->java_mirror());
}
JVM_END

JVM_ENTRY(jclass, JVM_ConstantPoolGetClassAtIfLoaded(JNIEnv *env, jobject obj, jobject unused, jint index))
{
  constantPoolHandle cp = constantPoolHandle(THREAD, reflect_ConstantPool::get_cp(JNIHandles::resolve_non_null(obj)));
  bounds_check(cp, index, CHECK_NULL);
  constantTag tag = cp->tag_at(index);
  if (!tag.is_klass() && !tag.is_unresolved_klass()) {
    THROW_MSG_0(vmSymbols::java_lang_IllegalArgumentException(), "Wrong type at constant pool index");
  }
  Klass* k = ConstantPool::klass_at_if_loaded(cp, index);
  if (k == NULL) return NULL;
  return (jclass) JNIHandles::make_local(THREAD, k->java_mirror());
}
JVM_END

static jobject get_method_at_helper(const constantPoolHandle& cp, jint index, bool force_resolution, TRAPS) {
  constantTag tag = cp->tag_at(index);
  if (!tag.is_method() && !tag.is_interface_method()) {
    THROW_MSG_0(vmSymbols::java_lang_IllegalArgumentException(), "Wrong type at constant pool index");
  }
  int klass_ref  = cp->uncached_klass_ref_index_at(index);
  Klass* k_o;
  if (force_resolution) {
    k_o = cp->klass_at(klass_ref, CHECK_NULL);
  } else {
    k_o = ConstantPool::klass_at_if_loaded(cp, klass_ref);
    if (k_o == NULL) return NULL;
  }
  InstanceKlass* k = InstanceKlass::cast(k_o);
  Symbol* name = cp->uncached_name_ref_at(index);
  Symbol* sig  = cp->uncached_signature_ref_at(index);
  methodHandle m (THREAD, k->find_method(name, sig));
  if (m.is_null()) {
    THROW_MSG_0(vmSymbols::java_lang_RuntimeException(), "Unable to look up method in target class");
  }
  oop method;
  if (!m->is_initializer() || m->is_static()) {
    method = Reflection::new_method(m, true, CHECK_NULL);
  } else {
    method = Reflection::new_constructor(m, CHECK_NULL);
  }
  return JNIHandles::make_local(THREAD, method);
}

JVM_ENTRY(jobject, JVM_ConstantPoolGetMethodAt(JNIEnv *env, jobject obj, jobject unused, jint index))
{
  JvmtiVMObjectAllocEventCollector oam;
  constantPoolHandle cp = constantPoolHandle(THREAD, reflect_ConstantPool::get_cp(JNIHandles::resolve_non_null(obj)));
  bounds_check(cp, index, CHECK_NULL);
  jobject res = get_method_at_helper(cp, index, true, CHECK_NULL);
  return res;
}
JVM_END

JVM_ENTRY(jobject, JVM_ConstantPoolGetMethodAtIfLoaded(JNIEnv *env, jobject obj, jobject unused, jint index))
{
  JvmtiVMObjectAllocEventCollector oam;
  constantPoolHandle cp = constantPoolHandle(THREAD, reflect_ConstantPool::get_cp(JNIHandles::resolve_non_null(obj)));
  bounds_check(cp, index, CHECK_NULL);
  jobject res = get_method_at_helper(cp, index, false, CHECK_NULL);
  return res;
}
JVM_END

static jobject get_field_at_helper(constantPoolHandle cp, jint index, bool force_resolution, TRAPS) {
  constantTag tag = cp->tag_at(index);
  if (!tag.is_field()) {
    THROW_MSG_0(vmSymbols::java_lang_IllegalArgumentException(), "Wrong type at constant pool index");
  }
  int klass_ref  = cp->uncached_klass_ref_index_at(index);
  Klass* k_o;
  if (force_resolution) {
    k_o = cp->klass_at(klass_ref, CHECK_NULL);
  } else {
    k_o = ConstantPool::klass_at_if_loaded(cp, klass_ref);
    if (k_o == NULL) return NULL;
  }
  InstanceKlass* k = InstanceKlass::cast(k_o);
  Symbol* name = cp->uncached_name_ref_at(index);
  Symbol* sig  = cp->uncached_signature_ref_at(index);
  fieldDescriptor fd;
  Klass* target_klass = k->find_field(name, sig, &fd);
  if (target_klass == NULL) {
    THROW_MSG_0(vmSymbols::java_lang_RuntimeException(), "Unable to look up field in target class");
  }
  oop field = Reflection::new_field(&fd, CHECK_NULL);
  return JNIHandles::make_local(THREAD, field);
}

JVM_ENTRY(jobject, JVM_ConstantPoolGetFieldAt(JNIEnv *env, jobject obj, jobject unusedl, jint index))
{
  JvmtiVMObjectAllocEventCollector oam;
  constantPoolHandle cp = constantPoolHandle(THREAD, reflect_ConstantPool::get_cp(JNIHandles::resolve_non_null(obj)));
  bounds_check(cp, index, CHECK_NULL);
  jobject res = get_field_at_helper(cp, index, true, CHECK_NULL);
  return res;
}
JVM_END

JVM_ENTRY(jobject, JVM_ConstantPoolGetFieldAtIfLoaded(JNIEnv *env, jobject obj, jobject unused, jint index))
{
  JvmtiVMObjectAllocEventCollector oam;
  constantPoolHandle cp = constantPoolHandle(THREAD, reflect_ConstantPool::get_cp(JNIHandles::resolve_non_null(obj)));
  bounds_check(cp, index, CHECK_NULL);
  jobject res = get_field_at_helper(cp, index, false, CHECK_NULL);
  return res;
}
JVM_END

JVM_ENTRY(jobjectArray, JVM_ConstantPoolGetMemberRefInfoAt(JNIEnv *env, jobject obj, jobject unused, jint index))
{
  JvmtiVMObjectAllocEventCollector oam;
  constantPoolHandle cp = constantPoolHandle(THREAD, reflect_ConstantPool::get_cp(JNIHandles::resolve_non_null(obj)));
  bounds_check(cp, index, CHECK_NULL);
  constantTag tag = cp->tag_at(index);
  if (!tag.is_field_or_method()) {
    THROW_MSG_0(vmSymbols::java_lang_IllegalArgumentException(), "Wrong type at constant pool index");
  }
  int klass_ref = cp->uncached_klass_ref_index_at(index);
  Symbol*  klass_name  = cp->klass_name_at(klass_ref);
  Symbol*  member_name = cp->uncached_name_ref_at(index);
  Symbol*  member_sig  = cp->uncached_signature_ref_at(index);
  objArrayOop  dest_o = oopFactory::new_objArray(vmClasses::String_klass(), 3, CHECK_NULL);
  objArrayHandle dest(THREAD, dest_o);
  Handle str = java_lang_String::create_from_symbol(klass_name, CHECK_NULL);
  dest->obj_at_put(0, str());
  str = java_lang_String::create_from_symbol(member_name, CHECK_NULL);
  dest->obj_at_put(1, str());
  str = java_lang_String::create_from_symbol(member_sig, CHECK_NULL);
  dest->obj_at_put(2, str());
  return (jobjectArray) JNIHandles::make_local(THREAD, dest());
}
JVM_END

JVM_ENTRY(jint, JVM_ConstantPoolGetClassRefIndexAt(JNIEnv *env, jobject obj, jobject unused, jint index))
{
  JvmtiVMObjectAllocEventCollector oam;
  constantPoolHandle cp(THREAD, reflect_ConstantPool::get_cp(JNIHandles::resolve_non_null(obj)));
  bounds_check(cp, index, CHECK_0);
  constantTag tag = cp->tag_at(index);
  if (!tag.is_field_or_method()) {
    THROW_MSG_0(vmSymbols::java_lang_IllegalArgumentException(), "Wrong type at constant pool index");
  }
  return (jint) cp->uncached_klass_ref_index_at(index);
}
JVM_END

JVM_ENTRY(jint, JVM_ConstantPoolGetNameAndTypeRefIndexAt(JNIEnv *env, jobject obj, jobject unused, jint index))
{
  JvmtiVMObjectAllocEventCollector oam;
  constantPoolHandle cp(THREAD, reflect_ConstantPool::get_cp(JNIHandles::resolve_non_null(obj)));
  bounds_check(cp, index, CHECK_0);
  constantTag tag = cp->tag_at(index);
  if (!tag.is_invoke_dynamic() && !tag.is_field_or_method()) {
    THROW_MSG_0(vmSymbols::java_lang_IllegalArgumentException(), "Wrong type at constant pool index");
  }
  return (jint) cp->uncached_name_and_type_ref_index_at(index);
}
JVM_END

JVM_ENTRY(jobjectArray, JVM_ConstantPoolGetNameAndTypeRefInfoAt(JNIEnv *env, jobject obj, jobject unused, jint index))
{
  JvmtiVMObjectAllocEventCollector oam;
  constantPoolHandle cp(THREAD, reflect_ConstantPool::get_cp(JNIHandles::resolve_non_null(obj)));
  bounds_check(cp, index, CHECK_NULL);
  constantTag tag = cp->tag_at(index);
  if (!tag.is_name_and_type()) {
    THROW_MSG_0(vmSymbols::java_lang_IllegalArgumentException(), "Wrong type at constant pool index");
  }
  Symbol* member_name = cp->symbol_at(cp->name_ref_index_at(index));
  Symbol* member_sig = cp->symbol_at(cp->signature_ref_index_at(index));
  objArrayOop dest_o = oopFactory::new_objArray(vmClasses::String_klass(), 2, CHECK_NULL);
  objArrayHandle dest(THREAD, dest_o);
  Handle str = java_lang_String::create_from_symbol(member_name, CHECK_NULL);
  dest->obj_at_put(0, str());
  str = java_lang_String::create_from_symbol(member_sig, CHECK_NULL);
  dest->obj_at_put(1, str());
  return (jobjectArray) JNIHandles::make_local(THREAD, dest());
}
JVM_END

JVM_ENTRY(jint, JVM_ConstantPoolGetIntAt(JNIEnv *env, jobject obj, jobject unused, jint index))
{
  constantPoolHandle cp = constantPoolHandle(THREAD, reflect_ConstantPool::get_cp(JNIHandles::resolve_non_null(obj)));
  bounds_check(cp, index, CHECK_0);
  constantTag tag = cp->tag_at(index);
  if (!tag.is_int()) {
    THROW_MSG_0(vmSymbols::java_lang_IllegalArgumentException(), "Wrong type at constant pool index");
  }
  return cp->int_at(index);
}
JVM_END

JVM_ENTRY(jlong, JVM_ConstantPoolGetLongAt(JNIEnv *env, jobject obj, jobject unused, jint index))
{
  constantPoolHandle cp = constantPoolHandle(THREAD, reflect_ConstantPool::get_cp(JNIHandles::resolve_non_null(obj)));
  bounds_check(cp, index, CHECK_(0L));
  constantTag tag = cp->tag_at(index);
  if (!tag.is_long()) {
    THROW_MSG_0(vmSymbols::java_lang_IllegalArgumentException(), "Wrong type at constant pool index");
  }
  return cp->long_at(index);
}
JVM_END

JVM_ENTRY(jfloat, JVM_ConstantPoolGetFloatAt(JNIEnv *env, jobject obj, jobject unused, jint index))
{
  constantPoolHandle cp = constantPoolHandle(THREAD, reflect_ConstantPool::get_cp(JNIHandles::resolve_non_null(obj)));
  bounds_check(cp, index, CHECK_(0.0f));
  constantTag tag = cp->tag_at(index);
  if (!tag.is_float()) {
    THROW_MSG_0(vmSymbols::java_lang_IllegalArgumentException(), "Wrong type at constant pool index");
  }
  return cp->float_at(index);
}
JVM_END

JVM_ENTRY(jdouble, JVM_ConstantPoolGetDoubleAt(JNIEnv *env, jobject obj, jobject unused, jint index))
{
  constantPoolHandle cp = constantPoolHandle(THREAD, reflect_ConstantPool::get_cp(JNIHandles::resolve_non_null(obj)));
  bounds_check(cp, index, CHECK_(0.0));
  constantTag tag = cp->tag_at(index);
  if (!tag.is_double()) {
    THROW_MSG_0(vmSymbols::java_lang_IllegalArgumentException(), "Wrong type at constant pool index");
  }
  return cp->double_at(index);
}
JVM_END

JVM_ENTRY(jstring, JVM_ConstantPoolGetStringAt(JNIEnv *env, jobject obj, jobject unused, jint index))
{
  constantPoolHandle cp = constantPoolHandle(THREAD, reflect_ConstantPool::get_cp(JNIHandles::resolve_non_null(obj)));
  bounds_check(cp, index, CHECK_NULL);
  constantTag tag = cp->tag_at(index);
  if (!tag.is_string()) {
    THROW_MSG_0(vmSymbols::java_lang_IllegalArgumentException(), "Wrong type at constant pool index");
  }
  oop str = cp->string_at(index, CHECK_NULL);
  return (jstring) JNIHandles::make_local(THREAD, str);
}
JVM_END

JVM_ENTRY(jstring, JVM_ConstantPoolGetUTF8At(JNIEnv *env, jobject obj, jobject unused, jint index))
{
  JvmtiVMObjectAllocEventCollector oam;
  constantPoolHandle cp = constantPoolHandle(THREAD, reflect_ConstantPool::get_cp(JNIHandles::resolve_non_null(obj)));
  bounds_check(cp, index, CHECK_NULL);
  constantTag tag = cp->tag_at(index);
  if (!tag.is_symbol()) {
    THROW_MSG_0(vmSymbols::java_lang_IllegalArgumentException(), "Wrong type at constant pool index");
  }
  Symbol* sym = cp->symbol_at(index);
  Handle str = java_lang_String::create_from_symbol(sym, CHECK_NULL);
  return (jstring) JNIHandles::make_local(THREAD, str());
}
JVM_END

JVM_ENTRY(jbyte, JVM_ConstantPoolGetTagAt(JNIEnv *env, jobject obj, jobject unused, jint index))
{
  constantPoolHandle cp = constantPoolHandle(THREAD, reflect_ConstantPool::get_cp(JNIHandles::resolve_non_null(obj)));
  bounds_check(cp, index, CHECK_0);
  constantTag tag = cp->tag_at(index);
  jbyte result = tag.value();
  // If returned tag values are not from the JVM spec, e.g. tags from 100 to 105,
  // they are changed to the corresponding tags from the JVM spec, so that java code in
  // sun.reflect.ConstantPool will return only tags from the JVM spec, not internal ones.
  if (tag.is_klass_or_reference()) {
      result = JVM_CONSTANT_Class;
  } else if (tag.is_string_index()) {
      result = JVM_CONSTANT_String;
  } else if (tag.is_method_type_in_error()) {
      result = JVM_CONSTANT_MethodType;
  } else if (tag.is_method_handle_in_error()) {
      result = JVM_CONSTANT_MethodHandle;
  } else if (tag.is_dynamic_constant_in_error()) {
      result = JVM_CONSTANT_Dynamic;
  }
  return result;
}
JVM_END

// Assertion support. //////////////////////////////////////////////////////////

JVM_ENTRY(jboolean, JVM_DesiredAssertionStatus(JNIEnv *env, jclass unused, jclass cls))
  assert(cls != NULL, "bad class");

  oop r = JNIHandles::resolve(cls);
  assert(! java_lang_Class::is_primitive(r), "primitive classes not allowed");
  if (java_lang_Class::is_primitive(r)) return false;

  Klass* k = java_lang_Class::as_Klass(r);
  assert(k->is_instance_klass(), "must be an instance klass");
  if (!k->is_instance_klass()) return false;

  ResourceMark rm(THREAD);
  const char* name = k->name()->as_C_string();
  bool system_class = k->class_loader() == NULL;
  return JavaAssertions::enabled(name, system_class);

JVM_END


// Return a new AssertionStatusDirectives object with the fields filled in with
// command-line assertion arguments (i.e., -ea, -da).
JVM_ENTRY(jobject, JVM_AssertionStatusDirectives(JNIEnv *env, jclass unused))
  JvmtiVMObjectAllocEventCollector oam;
  oop asd = JavaAssertions::createAssertionStatusDirectives(CHECK_NULL);
  return JNIHandles::make_local(THREAD, asd);
JVM_END

// Verification ////////////////////////////////////////////////////////////////////////////////

// Reflection for the verifier /////////////////////////////////////////////////////////////////

// RedefineClasses support: bug 6214132 caused verification to fail.
// All functions from this section should call the jvmtiThreadSate function:
//   Klass* class_to_verify_considering_redefinition(Klass* klass).
// The function returns a Klass* of the _scratch_class if the verifier
// was invoked in the middle of the class redefinition.
// Otherwise it returns its argument value which is the _the_class Klass*.
// Please, refer to the description in the jvmtiThreadSate.hpp.

JVM_ENTRY(const char*, JVM_GetClassNameUTF(JNIEnv *env, jclass cls))
  Klass* k = java_lang_Class::as_Klass(JNIHandles::resolve_non_null(cls));
  k = JvmtiThreadState::class_to_verify_considering_redefinition(k, thread);
  return k->name()->as_utf8();
JVM_END


JVM_ENTRY(void, JVM_GetClassCPTypes(JNIEnv *env, jclass cls, unsigned char *types))
  Klass* k = java_lang_Class::as_Klass(JNIHandles::resolve_non_null(cls));
  k = JvmtiThreadState::class_to_verify_considering_redefinition(k, thread);
  // types will have length zero if this is not an InstanceKlass
  // (length is determined by call to JVM_GetClassCPEntriesCount)
  if (k->is_instance_klass()) {
    ConstantPool* cp = InstanceKlass::cast(k)->constants();
    for (int index = cp->length() - 1; index >= 0; index--) {
      constantTag tag = cp->tag_at(index);
      types[index] = (tag.is_unresolved_klass()) ? (unsigned char) JVM_CONSTANT_Class : tag.value();
    }
  }
JVM_END


JVM_ENTRY(jint, JVM_GetClassCPEntriesCount(JNIEnv *env, jclass cls))
  Klass* k = java_lang_Class::as_Klass(JNIHandles::resolve_non_null(cls));
  k = JvmtiThreadState::class_to_verify_considering_redefinition(k, thread);
  return (!k->is_instance_klass()) ? 0 : InstanceKlass::cast(k)->constants()->length();
JVM_END


JVM_ENTRY(jint, JVM_GetClassFieldsCount(JNIEnv *env, jclass cls))
  Klass* k = java_lang_Class::as_Klass(JNIHandles::resolve_non_null(cls));
  k = JvmtiThreadState::class_to_verify_considering_redefinition(k, thread);
  return (!k->is_instance_klass()) ? 0 : InstanceKlass::cast(k)->java_fields_count();
JVM_END


JVM_ENTRY(jint, JVM_GetClassMethodsCount(JNIEnv *env, jclass cls))
  Klass* k = java_lang_Class::as_Klass(JNIHandles::resolve_non_null(cls));
  k = JvmtiThreadState::class_to_verify_considering_redefinition(k, thread);
  return (!k->is_instance_klass()) ? 0 : InstanceKlass::cast(k)->methods()->length();
JVM_END


// The following methods, used for the verifier, are never called with
// array klasses, so a direct cast to InstanceKlass is safe.
// Typically, these methods are called in a loop with bounds determined
// by the results of JVM_GetClass{Fields,Methods}Count, which return
// zero for arrays.
JVM_ENTRY(void, JVM_GetMethodIxExceptionIndexes(JNIEnv *env, jclass cls, jint method_index, unsigned short *exceptions))
  Klass* k = java_lang_Class::as_Klass(JNIHandles::resolve_non_null(cls));
  k = JvmtiThreadState::class_to_verify_considering_redefinition(k, thread);
  Method* method = InstanceKlass::cast(k)->methods()->at(method_index);
  int length = method->checked_exceptions_length();
  if (length > 0) {
    CheckedExceptionElement* table= method->checked_exceptions_start();
    for (int i = 0; i < length; i++) {
      exceptions[i] = table[i].class_cp_index;
    }
  }
JVM_END


JVM_ENTRY(jint, JVM_GetMethodIxExceptionsCount(JNIEnv *env, jclass cls, jint method_index))
  Klass* k = java_lang_Class::as_Klass(JNIHandles::resolve_non_null(cls));
  k = JvmtiThreadState::class_to_verify_considering_redefinition(k, thread);
  Method* method = InstanceKlass::cast(k)->methods()->at(method_index);
  return method->checked_exceptions_length();
JVM_END


JVM_ENTRY(void, JVM_GetMethodIxByteCode(JNIEnv *env, jclass cls, jint method_index, unsigned char *code))
  Klass* k = java_lang_Class::as_Klass(JNIHandles::resolve_non_null(cls));
  k = JvmtiThreadState::class_to_verify_considering_redefinition(k, thread);
  Method* method = InstanceKlass::cast(k)->methods()->at(method_index);
  memcpy(code, method->code_base(), method->code_size());
JVM_END


JVM_ENTRY(jint, JVM_GetMethodIxByteCodeLength(JNIEnv *env, jclass cls, jint method_index))
  Klass* k = java_lang_Class::as_Klass(JNIHandles::resolve_non_null(cls));
  k = JvmtiThreadState::class_to_verify_considering_redefinition(k, thread);
  Method* method = InstanceKlass::cast(k)->methods()->at(method_index);
  return method->code_size();
JVM_END


JVM_ENTRY(void, JVM_GetMethodIxExceptionTableEntry(JNIEnv *env, jclass cls, jint method_index, jint entry_index, JVM_ExceptionTableEntryType *entry))
  Klass* k = java_lang_Class::as_Klass(JNIHandles::resolve_non_null(cls));
  k = JvmtiThreadState::class_to_verify_considering_redefinition(k, thread);
  Method* method = InstanceKlass::cast(k)->methods()->at(method_index);
  ExceptionTable extable(method);
  entry->start_pc   = extable.start_pc(entry_index);
  entry->end_pc     = extable.end_pc(entry_index);
  entry->handler_pc = extable.handler_pc(entry_index);
  entry->catchType  = extable.catch_type_index(entry_index);
JVM_END


JVM_ENTRY(jint, JVM_GetMethodIxExceptionTableLength(JNIEnv *env, jclass cls, int method_index))
  Klass* k = java_lang_Class::as_Klass(JNIHandles::resolve_non_null(cls));
  k = JvmtiThreadState::class_to_verify_considering_redefinition(k, thread);
  Method* method = InstanceKlass::cast(k)->methods()->at(method_index);
  return method->exception_table_length();
JVM_END


JVM_ENTRY(jint, JVM_GetMethodIxModifiers(JNIEnv *env, jclass cls, int method_index))
  Klass* k = java_lang_Class::as_Klass(JNIHandles::resolve_non_null(cls));
  k = JvmtiThreadState::class_to_verify_considering_redefinition(k, thread);
  Method* method = InstanceKlass::cast(k)->methods()->at(method_index);
  return method->access_flags().as_int() & JVM_RECOGNIZED_METHOD_MODIFIERS;
JVM_END


JVM_ENTRY(jint, JVM_GetFieldIxModifiers(JNIEnv *env, jclass cls, int field_index))
  Klass* k = java_lang_Class::as_Klass(JNIHandles::resolve_non_null(cls));
  k = JvmtiThreadState::class_to_verify_considering_redefinition(k, thread);
  return InstanceKlass::cast(k)->field_access_flags(field_index) & JVM_RECOGNIZED_FIELD_MODIFIERS;
JVM_END


JVM_ENTRY(jint, JVM_GetMethodIxLocalsCount(JNIEnv *env, jclass cls, int method_index))
  Klass* k = java_lang_Class::as_Klass(JNIHandles::resolve_non_null(cls));
  k = JvmtiThreadState::class_to_verify_considering_redefinition(k, thread);
  Method* method = InstanceKlass::cast(k)->methods()->at(method_index);
  return method->max_locals();
JVM_END


JVM_ENTRY(jint, JVM_GetMethodIxArgsSize(JNIEnv *env, jclass cls, int method_index))
  Klass* k = java_lang_Class::as_Klass(JNIHandles::resolve_non_null(cls));
  k = JvmtiThreadState::class_to_verify_considering_redefinition(k, thread);
  Method* method = InstanceKlass::cast(k)->methods()->at(method_index);
  return method->size_of_parameters();
JVM_END


JVM_ENTRY(jint, JVM_GetMethodIxMaxStack(JNIEnv *env, jclass cls, int method_index))
  Klass* k = java_lang_Class::as_Klass(JNIHandles::resolve_non_null(cls));
  k = JvmtiThreadState::class_to_verify_considering_redefinition(k, thread);
  Method* method = InstanceKlass::cast(k)->methods()->at(method_index);
  return method->verifier_max_stack();
JVM_END


JVM_ENTRY(jboolean, JVM_IsConstructorIx(JNIEnv *env, jclass cls, int method_index))
  ResourceMark rm(THREAD);
  Klass* k = java_lang_Class::as_Klass(JNIHandles::resolve_non_null(cls));
  k = JvmtiThreadState::class_to_verify_considering_redefinition(k, thread);
  Method* method = InstanceKlass::cast(k)->methods()->at(method_index);
  return method->name() == vmSymbols::object_initializer_name();
JVM_END


JVM_ENTRY(jboolean, JVM_IsVMGeneratedMethodIx(JNIEnv *env, jclass cls, int method_index))
  ResourceMark rm(THREAD);
  Klass* k = java_lang_Class::as_Klass(JNIHandles::resolve_non_null(cls));
  k = JvmtiThreadState::class_to_verify_considering_redefinition(k, thread);
  Method* method = InstanceKlass::cast(k)->methods()->at(method_index);
  return method->is_overpass();
JVM_END

JVM_ENTRY(const char*, JVM_GetMethodIxNameUTF(JNIEnv *env, jclass cls, jint method_index))
  Klass* k = java_lang_Class::as_Klass(JNIHandles::resolve_non_null(cls));
  k = JvmtiThreadState::class_to_verify_considering_redefinition(k, thread);
  Method* method = InstanceKlass::cast(k)->methods()->at(method_index);
  return method->name()->as_utf8();
JVM_END


JVM_ENTRY(const char*, JVM_GetMethodIxSignatureUTF(JNIEnv *env, jclass cls, jint method_index))
  Klass* k = java_lang_Class::as_Klass(JNIHandles::resolve_non_null(cls));
  k = JvmtiThreadState::class_to_verify_considering_redefinition(k, thread);
  Method* method = InstanceKlass::cast(k)->methods()->at(method_index);
  return method->signature()->as_utf8();
JVM_END

/**
 * All of these JVM_GetCP-xxx methods are used by the old verifier to
 * read entries in the constant pool.  Since the old verifier always
 * works on a copy of the code, it will not see any rewriting that
 * may possibly occur in the middle of verification.  So it is important
 * that nothing it calls tries to use the cpCache instead of the raw
 * constant pool, so we must use cp->uncached_x methods when appropriate.
 */
JVM_ENTRY(const char*, JVM_GetCPFieldNameUTF(JNIEnv *env, jclass cls, jint cp_index))
  Klass* k = java_lang_Class::as_Klass(JNIHandles::resolve_non_null(cls));
  k = JvmtiThreadState::class_to_verify_considering_redefinition(k, thread);
  ConstantPool* cp = InstanceKlass::cast(k)->constants();
  switch (cp->tag_at(cp_index).value()) {
    case JVM_CONSTANT_Fieldref:
      return cp->uncached_name_ref_at(cp_index)->as_utf8();
    default:
      fatal("JVM_GetCPFieldNameUTF: illegal constant");
  }
  ShouldNotReachHere();
  return NULL;
JVM_END


JVM_ENTRY(const char*, JVM_GetCPMethodNameUTF(JNIEnv *env, jclass cls, jint cp_index))
  Klass* k = java_lang_Class::as_Klass(JNIHandles::resolve_non_null(cls));
  k = JvmtiThreadState::class_to_verify_considering_redefinition(k, thread);
  ConstantPool* cp = InstanceKlass::cast(k)->constants();
  switch (cp->tag_at(cp_index).value()) {
    case JVM_CONSTANT_InterfaceMethodref:
    case JVM_CONSTANT_Methodref:
      return cp->uncached_name_ref_at(cp_index)->as_utf8();
    default:
      fatal("JVM_GetCPMethodNameUTF: illegal constant");
  }
  ShouldNotReachHere();
  return NULL;
JVM_END


JVM_ENTRY(const char*, JVM_GetCPMethodSignatureUTF(JNIEnv *env, jclass cls, jint cp_index))
  Klass* k = java_lang_Class::as_Klass(JNIHandles::resolve_non_null(cls));
  k = JvmtiThreadState::class_to_verify_considering_redefinition(k, thread);
  ConstantPool* cp = InstanceKlass::cast(k)->constants();
  switch (cp->tag_at(cp_index).value()) {
    case JVM_CONSTANT_InterfaceMethodref:
    case JVM_CONSTANT_Methodref:
      return cp->uncached_signature_ref_at(cp_index)->as_utf8();
    default:
      fatal("JVM_GetCPMethodSignatureUTF: illegal constant");
  }
  ShouldNotReachHere();
  return NULL;
JVM_END


JVM_ENTRY(const char*, JVM_GetCPFieldSignatureUTF(JNIEnv *env, jclass cls, jint cp_index))
  Klass* k = java_lang_Class::as_Klass(JNIHandles::resolve_non_null(cls));
  k = JvmtiThreadState::class_to_verify_considering_redefinition(k, thread);
  ConstantPool* cp = InstanceKlass::cast(k)->constants();
  switch (cp->tag_at(cp_index).value()) {
    case JVM_CONSTANT_Fieldref:
      return cp->uncached_signature_ref_at(cp_index)->as_utf8();
    default:
      fatal("JVM_GetCPFieldSignatureUTF: illegal constant");
  }
  ShouldNotReachHere();
  return NULL;
JVM_END


JVM_ENTRY(const char*, JVM_GetCPClassNameUTF(JNIEnv *env, jclass cls, jint cp_index))
  Klass* k = java_lang_Class::as_Klass(JNIHandles::resolve_non_null(cls));
  k = JvmtiThreadState::class_to_verify_considering_redefinition(k, thread);
  ConstantPool* cp = InstanceKlass::cast(k)->constants();
  Symbol* classname = cp->klass_name_at(cp_index);
  return classname->as_utf8();
JVM_END


JVM_ENTRY(const char*, JVM_GetCPFieldClassNameUTF(JNIEnv *env, jclass cls, jint cp_index))
  Klass* k = java_lang_Class::as_Klass(JNIHandles::resolve_non_null(cls));
  k = JvmtiThreadState::class_to_verify_considering_redefinition(k, thread);
  ConstantPool* cp = InstanceKlass::cast(k)->constants();
  switch (cp->tag_at(cp_index).value()) {
    case JVM_CONSTANT_Fieldref: {
      int class_index = cp->uncached_klass_ref_index_at(cp_index);
      Symbol* classname = cp->klass_name_at(class_index);
      return classname->as_utf8();
    }
    default:
      fatal("JVM_GetCPFieldClassNameUTF: illegal constant");
  }
  ShouldNotReachHere();
  return NULL;
JVM_END


JVM_ENTRY(const char*, JVM_GetCPMethodClassNameUTF(JNIEnv *env, jclass cls, jint cp_index))
  Klass* k = java_lang_Class::as_Klass(JNIHandles::resolve_non_null(cls));
  k = JvmtiThreadState::class_to_verify_considering_redefinition(k, thread);
  ConstantPool* cp = InstanceKlass::cast(k)->constants();
  switch (cp->tag_at(cp_index).value()) {
    case JVM_CONSTANT_Methodref:
    case JVM_CONSTANT_InterfaceMethodref: {
      int class_index = cp->uncached_klass_ref_index_at(cp_index);
      Symbol* classname = cp->klass_name_at(class_index);
      return classname->as_utf8();
    }
    default:
      fatal("JVM_GetCPMethodClassNameUTF: illegal constant");
  }
  ShouldNotReachHere();
  return NULL;
JVM_END


JVM_ENTRY(jint, JVM_GetCPFieldModifiers(JNIEnv *env, jclass cls, int cp_index, jclass called_cls))
  Klass* k = java_lang_Class::as_Klass(JNIHandles::resolve_non_null(cls));
  Klass* k_called = java_lang_Class::as_Klass(JNIHandles::resolve_non_null(called_cls));
  k        = JvmtiThreadState::class_to_verify_considering_redefinition(k, thread);
  k_called = JvmtiThreadState::class_to_verify_considering_redefinition(k_called, thread);
  ConstantPool* cp = InstanceKlass::cast(k)->constants();
  ConstantPool* cp_called = InstanceKlass::cast(k_called)->constants();
  switch (cp->tag_at(cp_index).value()) {
    case JVM_CONSTANT_Fieldref: {
      Symbol* name      = cp->uncached_name_ref_at(cp_index);
      Symbol* signature = cp->uncached_signature_ref_at(cp_index);
      InstanceKlass* ik = InstanceKlass::cast(k_called);
      for (JavaFieldStream fs(ik); !fs.done(); fs.next()) {
        if (fs.name() == name && fs.signature() == signature) {
          return fs.access_flags().as_short() & JVM_RECOGNIZED_FIELD_MODIFIERS;
        }
      }
      return -1;
    }
    default:
      fatal("JVM_GetCPFieldModifiers: illegal constant");
  }
  ShouldNotReachHere();
  return 0;
JVM_END


JVM_ENTRY(jint, JVM_GetCPMethodModifiers(JNIEnv *env, jclass cls, int cp_index, jclass called_cls))
  Klass* k = java_lang_Class::as_Klass(JNIHandles::resolve_non_null(cls));
  Klass* k_called = java_lang_Class::as_Klass(JNIHandles::resolve_non_null(called_cls));
  k        = JvmtiThreadState::class_to_verify_considering_redefinition(k, thread);
  k_called = JvmtiThreadState::class_to_verify_considering_redefinition(k_called, thread);
  ConstantPool* cp = InstanceKlass::cast(k)->constants();
  switch (cp->tag_at(cp_index).value()) {
    case JVM_CONSTANT_Methodref:
    case JVM_CONSTANT_InterfaceMethodref: {
      Symbol* name      = cp->uncached_name_ref_at(cp_index);
      Symbol* signature = cp->uncached_signature_ref_at(cp_index);
      Array<Method*>* methods = InstanceKlass::cast(k_called)->methods();
      int methods_count = methods->length();
      for (int i = 0; i < methods_count; i++) {
        Method* method = methods->at(i);
        if (method->name() == name && method->signature() == signature) {
            return method->access_flags().as_int() & JVM_RECOGNIZED_METHOD_MODIFIERS;
        }
      }
      return -1;
    }
    default:
      fatal("JVM_GetCPMethodModifiers: illegal constant");
  }
  ShouldNotReachHere();
  return 0;
JVM_END


// Misc //////////////////////////////////////////////////////////////////////////////////////////////

JVM_LEAF(void, JVM_ReleaseUTF(const char *utf))
  // So long as UTF8::convert_to_utf8 returns resource strings, we don't have to do anything
JVM_END


JVM_ENTRY(jboolean, JVM_IsSameClassPackage(JNIEnv *env, jclass class1, jclass class2))
  oop class1_mirror = JNIHandles::resolve_non_null(class1);
  oop class2_mirror = JNIHandles::resolve_non_null(class2);
  Klass* klass1 = java_lang_Class::as_Klass(class1_mirror);
  Klass* klass2 = java_lang_Class::as_Klass(class2_mirror);
  return (jboolean) Reflection::is_same_class_package(klass1, klass2);
JVM_END

// Printing support //////////////////////////////////////////////////
extern "C" {

ATTRIBUTE_PRINTF(3, 0)
int jio_vsnprintf(char *str, size_t count, const char *fmt, va_list args) {
  // Reject count values that are negative signed values converted to
  // unsigned; see bug 4399518, 4417214
  if ((intptr_t)count <= 0) return -1;

  int result = os::vsnprintf(str, count, fmt, args);
  if (result > 0 && (size_t)result >= count) {
    result = -1;
  }

  return result;
}

ATTRIBUTE_PRINTF(3, 4)
int jio_snprintf(char *str, size_t count, const char *fmt, ...) {
  va_list args;
  int len;
  va_start(args, fmt);
  len = jio_vsnprintf(str, count, fmt, args);
  va_end(args);
  return len;
}

ATTRIBUTE_PRINTF(2, 3)
int jio_fprintf(FILE* f, const char *fmt, ...) {
  int len;
  va_list args;
  va_start(args, fmt);
  len = jio_vfprintf(f, fmt, args);
  va_end(args);
  return len;
}

ATTRIBUTE_PRINTF(2, 0)
int jio_vfprintf(FILE* f, const char *fmt, va_list args) {
  if (Arguments::vfprintf_hook() != NULL) {
     return Arguments::vfprintf_hook()(f, fmt, args);
  } else {
    return vfprintf(f, fmt, args);
  }
}

ATTRIBUTE_PRINTF(1, 2)
JNIEXPORT int jio_printf(const char *fmt, ...) {
  int len;
  va_list args;
  va_start(args, fmt);
  len = jio_vfprintf(defaultStream::output_stream(), fmt, args);
  va_end(args);
  return len;
}

// HotSpot specific jio method
void jio_print(const char* s, size_t len) {
  // Try to make this function as atomic as possible.
  if (Arguments::vfprintf_hook() != NULL) {
    jio_fprintf(defaultStream::output_stream(), "%.*s", (int)len, s);
  } else {
    // Make an unused local variable to avoid warning from gcc compiler.
    size_t count = ::write(defaultStream::output_fd(), s, (int)len);
  }
}

} // Extern C

// java.lang.Thread //////////////////////////////////////////////////////////////////////////////

// In most of the JVM thread support functions we need to access the
// thread through a ThreadsListHandle to prevent it from exiting and
// being reclaimed while we try to operate on it. The exceptions to this
// rule are when operating on the current thread, or if the monitor of
// the target java.lang.Thread is locked at the Java level - in both
// cases the target cannot exit.

static void thread_entry(JavaThread* thread, TRAPS) {
  HandleMark hm(THREAD);
  Handle obj(THREAD, thread->threadObj());
  JavaValue result(T_VOID);
  JavaCalls::call_virtual(&result,
                          obj,
                          vmClasses::Thread_klass(),
                          vmSymbols::run_method_name(),
                          vmSymbols::void_method_signature(),
                          THREAD);
}


JVM_ENTRY(void, JVM_StartThread(JNIEnv* env, jobject jthread))
  JavaThread *native_thread = NULL;

  // We cannot hold the Threads_lock when we throw an exception,
  // due to rank ordering issues. Example:  we might need to grab the
  // Heap_lock while we construct the exception.
  bool throw_illegal_thread_state = false;

  // We must release the Threads_lock before we can post a jvmti event
  // in Thread::start.
  {
    // Ensure that the C++ Thread and OSThread structures aren't freed before
    // we operate.
    MutexLocker mu(Threads_lock);

    // Since JDK 5 the java.lang.Thread threadStatus is used to prevent
    // re-starting an already started thread, so we should usually find
    // that the JavaThread is null. However for a JNI attached thread
    // there is a small window between the Thread object being created
    // (with its JavaThread set) and the update to its threadStatus, so we
    // have to check for this
    if (java_lang_Thread::thread(JNIHandles::resolve_non_null(jthread)) != NULL) {
      throw_illegal_thread_state = true;
    } else {
      // We could also check the stillborn flag to see if this thread was already stopped, but
      // for historical reasons we let the thread detect that itself when it starts running

      jlong size =
             java_lang_Thread::stackSize(JNIHandles::resolve_non_null(jthread));
      // Allocate the C++ Thread structure and create the native thread.  The
      // stack size retrieved from java is 64-bit signed, but the constructor takes
      // size_t (an unsigned type), which may be 32 or 64-bit depending on the platform.
      //  - Avoid truncating on 32-bit platforms if size is greater than UINT_MAX.
      //  - Avoid passing negative values which would result in really large stacks.
      NOT_LP64(if (size > SIZE_MAX) size = SIZE_MAX;)
      size_t sz = size > 0 ? (size_t) size : 0;
      native_thread = new JavaThread(&thread_entry, sz);

      // At this point it may be possible that no osthread was created for the
      // JavaThread due to lack of memory. Check for this situation and throw
      // an exception if necessary. Eventually we may want to change this so
      // that we only grab the lock if the thread was created successfully -
      // then we can also do this check and throw the exception in the
      // JavaThread constructor.
      if (native_thread->osthread() != NULL) {
        // Note: the current thread is not being used within "prepare".
        native_thread->prepare(jthread);
      }
    }
  }

  if (throw_illegal_thread_state) {
    THROW(vmSymbols::java_lang_IllegalThreadStateException());
  }

  assert(native_thread != NULL, "Starting null thread?");

  if (native_thread->osthread() == NULL) {
    // No one should hold a reference to the 'native_thread'.
    native_thread->smr_delete();
    if (JvmtiExport::should_post_resource_exhausted()) {
      JvmtiExport::post_resource_exhausted(
        JVMTI_RESOURCE_EXHAUSTED_OOM_ERROR | JVMTI_RESOURCE_EXHAUSTED_THREADS,
        os::native_thread_creation_failed_msg());
    }
    THROW_MSG(vmSymbols::java_lang_OutOfMemoryError(),
              os::native_thread_creation_failed_msg());
  }

#if INCLUDE_JFR
  if (Jfr::is_recording() && EventThreadStart::is_enabled() &&
      EventThreadStart::is_stacktrace_enabled()) {
    JfrThreadLocal* tl = native_thread->jfr_thread_local();
    // skip Thread.start() and Thread.start0()
    tl->set_cached_stack_trace_id(JfrStackTraceRepository::record(thread, 2));
  }
#endif

  Thread::start(native_thread);

JVM_END


// JVM_Stop is implemented using a VM_Operation, so threads are forced to safepoints
// before the quasi-asynchronous exception is delivered.  This is a little obtrusive,
// but is thought to be reliable and simple. In the case, where the receiver is the
// same thread as the sender, no VM_Operation is needed.
JVM_ENTRY(void, JVM_StopThread(JNIEnv* env, jobject jthread, jobject throwable))
  ThreadsListHandle tlh(thread);
  oop java_throwable = JNIHandles::resolve(throwable);
  if (java_throwable == NULL) {
    THROW(vmSymbols::java_lang_NullPointerException());
  }
  oop java_thread = NULL;
  JavaThread* receiver = NULL;
  bool is_alive = tlh.cv_internal_thread_to_JavaThread(jthread, &receiver, &java_thread);
  Events::log_exception(thread,
                        "JVM_StopThread thread JavaThread " INTPTR_FORMAT " as oop " INTPTR_FORMAT " [exception " INTPTR_FORMAT "]",
                        p2i(receiver), p2i(java_thread), p2i(throwable));

  if (is_alive) {
    // jthread refers to a live JavaThread.
    if (thread == receiver) {
      // Exception is getting thrown at self so no VM_Operation needed.
      THROW_OOP(java_throwable);
    } else {
      // Use a VM_Operation to throw the exception.
      JavaThread::send_async_exception(java_thread, java_throwable);
    }
  } else {
    // Either:
    // - target thread has not been started before being stopped, or
    // - target thread already terminated
    // We could read the threadStatus to determine which case it is
    // but that is overkill as it doesn't matter. We must set the
    // stillborn flag for the first case, and if the thread has already
    // exited setting this flag has no effect.
    java_lang_Thread::set_stillborn(java_thread);
  }
JVM_END


JVM_ENTRY(jboolean, JVM_IsThreadAlive(JNIEnv* env, jobject jthread))
  oop thread_oop = JNIHandles::resolve_non_null(jthread);
  return java_lang_Thread::is_alive(thread_oop);
JVM_END


JVM_ENTRY(void, JVM_SuspendThread(JNIEnv* env, jobject jthread))
  ThreadsListHandle tlh(thread);
  JavaThread* receiver = NULL;
  bool is_alive = tlh.cv_internal_thread_to_JavaThread(jthread, &receiver, NULL);
  if (is_alive) {
    // jthread refers to a live JavaThread, but java_suspend() will
    // detect a thread that has started to exit and will ignore it.
    receiver->java_suspend();
  }
JVM_END


JVM_ENTRY(void, JVM_ResumeThread(JNIEnv* env, jobject jthread))
  ThreadsListHandle tlh(thread);
  JavaThread* receiver = NULL;
  bool is_alive = tlh.cv_internal_thread_to_JavaThread(jthread, &receiver, NULL);
  if (is_alive) {
    // jthread refers to a live JavaThread.
    receiver->java_resume();
  }
JVM_END


JVM_ENTRY(void, JVM_SetThreadPriority(JNIEnv* env, jobject jthread, jint prio))
  ThreadsListHandle tlh(thread);
  oop java_thread = NULL;
  JavaThread* receiver = NULL;
  bool is_alive = tlh.cv_internal_thread_to_JavaThread(jthread, &receiver, &java_thread);
  java_lang_Thread::set_priority(java_thread, (ThreadPriority)prio);

  if (is_alive) {
    // jthread refers to a live JavaThread.
    Thread::set_priority(receiver, (ThreadPriority)prio);
  }
  // Implied else: If the JavaThread hasn't started yet, then the
  // priority set in the java.lang.Thread object above will be pushed
  // down when it does start.
JVM_END


JVM_ENTRY(void, JVM_Yield(JNIEnv *env, jclass threadClass))
  if (os::dont_yield()) return;
  HOTSPOT_THREAD_YIELD();
  os::naked_yield();
JVM_END

static void post_thread_sleep_event(EventThreadSleep* event, jlong millis) {
  assert(event != NULL, "invariant");
  assert(event->should_commit(), "invariant");
  event->set_time(millis);
  event->commit();
}

JVM_ENTRY(void, JVM_Sleep(JNIEnv* env, jclass threadClass, jlong millis))
  if (millis < 0) {
    THROW_MSG(vmSymbols::java_lang_IllegalArgumentException(), "timeout value is negative");
  }

  if (thread->is_interrupted(true) && !HAS_PENDING_EXCEPTION) {
    THROW_MSG(vmSymbols::java_lang_InterruptedException(), "sleep interrupted");
  }

  // Save current thread state and restore it at the end of this block.
  // And set new thread state to SLEEPING.
  JavaThreadSleepState jtss(thread);

  HOTSPOT_THREAD_SLEEP_BEGIN(millis);
  EventThreadSleep event;

  if (millis == 0) {
    os::naked_yield();
  } else {
    ThreadState old_state = thread->osthread()->get_state();
    thread->osthread()->set_state(SLEEPING);
    if (!thread->sleep(millis)) { // interrupted
      // An asynchronous exception (e.g., ThreadDeathException) could have been thrown on
      // us while we were sleeping. We do not overwrite those.
      if (!HAS_PENDING_EXCEPTION) {
        if (event.should_commit()) {
          post_thread_sleep_event(&event, millis);
        }
        HOTSPOT_THREAD_SLEEP_END(1);

        // TODO-FIXME: THROW_MSG returns which means we will not call set_state()
        // to properly restore the thread state.  That's likely wrong.
        THROW_MSG(vmSymbols::java_lang_InterruptedException(), "sleep interrupted");
      }
    }
    thread->osthread()->set_state(old_state);
  }
  if (event.should_commit()) {
    post_thread_sleep_event(&event, millis);
  }
  HOTSPOT_THREAD_SLEEP_END(0);
JVM_END

JVM_ENTRY(jobject, JVM_CurrentThread(JNIEnv* env, jclass threadClass))
  oop jthread = thread->threadObj();
  assert(jthread != NULL, "no current thread!");
  return JNIHandles::make_local(THREAD, jthread);
JVM_END

JVM_ENTRY(void, JVM_Interrupt(JNIEnv* env, jobject jthread))
  ThreadsListHandle tlh(thread);
  JavaThread* receiver = NULL;
  bool is_alive = tlh.cv_internal_thread_to_JavaThread(jthread, &receiver, NULL);
  if (is_alive) {
    // jthread refers to a live JavaThread.
    receiver->interrupt();
  }
JVM_END


// Return true iff the current thread has locked the object passed in

JVM_ENTRY(jboolean, JVM_HoldsLock(JNIEnv* env, jclass threadClass, jobject obj))
  if (obj == NULL) {
    THROW_(vmSymbols::java_lang_NullPointerException(), JNI_FALSE);
  }
  Handle h_obj(THREAD, JNIHandles::resolve(obj));
  return ObjectSynchronizer::current_thread_holds_lock(thread, h_obj);
JVM_END


JVM_ENTRY(void, JVM_DumpAllStacks(JNIEnv* env, jclass))
  VM_PrintThreads op;
  VMThread::execute(&op);
  if (JvmtiExport::should_post_data_dump()) {
    JvmtiExport::post_data_dump();
  }
JVM_END

JVM_ENTRY(void, JVM_SetNativeThreadName(JNIEnv* env, jobject jthread, jstring name))
  // We don't use a ThreadsListHandle here because the current thread
  // must be alive.
  oop java_thread = JNIHandles::resolve_non_null(jthread);
  JavaThread* thr = java_lang_Thread::thread(java_thread);
  if (thread == thr && !thr->has_attached_via_jni()) {
    // Thread naming is only supported for the current thread and
    // we don't set the name of an attached thread to avoid stepping
    // on other programs.
    ResourceMark rm(thread);
    const char *thread_name = java_lang_String::as_utf8_string(JNIHandles::resolve_non_null(name));
    os::set_native_thread_name(thread_name);
  }
JVM_END

// java.lang.SecurityManager ///////////////////////////////////////////////////////////////////////

JVM_ENTRY(jobjectArray, JVM_GetClassContext(JNIEnv *env))
  ResourceMark rm(THREAD);
  JvmtiVMObjectAllocEventCollector oam;
  vframeStream vfst(thread);

  if (vmClasses::reflect_CallerSensitive_klass() != NULL) {
    // This must only be called from SecurityManager.getClassContext
    Method* m = vfst.method();
    if (!(m->method_holder() == vmClasses::SecurityManager_klass() &&
          m->name()          == vmSymbols::getClassContext_name() &&
          m->signature()     == vmSymbols::void_class_array_signature())) {
      THROW_MSG_NULL(vmSymbols::java_lang_InternalError(), "JVM_GetClassContext must only be called from SecurityManager.getClassContext");
    }
  }

  // Collect method holders
  GrowableArray<Klass*>* klass_array = new GrowableArray<Klass*>();
  for (; !vfst.at_end(); vfst.security_next()) {
    Method* m = vfst.method();
    // Native frames are not returned
    if (!m->is_ignored_by_security_stack_walk() && !m->is_native()) {
      Klass* holder = m->method_holder();
      assert(holder->is_klass(), "just checking");
      klass_array->append(holder);
    }
  }

  // Create result array of type [Ljava/lang/Class;
  objArrayOop result = oopFactory::new_objArray(vmClasses::Class_klass(), klass_array->length(), CHECK_NULL);
  // Fill in mirrors corresponding to method holders
  for (int i = 0; i < klass_array->length(); i++) {
    result->obj_at_put(i, klass_array->at(i)->java_mirror());
  }

  return (jobjectArray) JNIHandles::make_local(THREAD, result);
JVM_END


// java.lang.Package ////////////////////////////////////////////////////////////////


JVM_ENTRY(jstring, JVM_GetSystemPackage(JNIEnv *env, jstring name))
  ResourceMark rm(THREAD);
  JvmtiVMObjectAllocEventCollector oam;
  char* str = java_lang_String::as_utf8_string(JNIHandles::resolve_non_null(name));
  oop result = ClassLoader::get_system_package(str, CHECK_NULL);
return (jstring) JNIHandles::make_local(THREAD, result);
JVM_END


JVM_ENTRY(jobjectArray, JVM_GetSystemPackages(JNIEnv *env))
  JvmtiVMObjectAllocEventCollector oam;
  objArrayOop result = ClassLoader::get_system_packages(CHECK_NULL);
  return (jobjectArray) JNIHandles::make_local(THREAD, result);
JVM_END


// java.lang.ref.Finalizer ///////////////////////////////////////////////////////////////

JVM_ENTRY(jboolean, JVM_GetTsanEnabled(JNIEnv *env))
  JVMWrapper("JVM_GetTsanEnabled");
  TSAN_ONLY(return ThreadSanitizer;)
  NOT_TSAN(return JNI_FALSE;)
JVM_END


// java.lang.ref.Reference ///////////////////////////////////////////////////////////////


JVM_ENTRY(jobject, JVM_GetAndClearReferencePendingList(JNIEnv* env))
  MonitorLocker ml(Heap_lock);
  oop ref = Universe::reference_pending_list();
  if (ref != NULL) {
    Universe::clear_reference_pending_list();
  }
  return JNIHandles::make_local(THREAD, ref);
JVM_END

JVM_ENTRY(jboolean, JVM_HasReferencePendingList(JNIEnv* env))
  MonitorLocker ml(Heap_lock);
  return Universe::has_reference_pending_list();
JVM_END

JVM_ENTRY(void, JVM_WaitForReferencePendingList(JNIEnv* env))
  MonitorLocker ml(Heap_lock);
  while (!Universe::has_reference_pending_list()) {
    ml.wait();
  }
JVM_END

JVM_ENTRY(jboolean, JVM_ReferenceRefersTo(JNIEnv* env, jobject ref, jobject o))
  oop ref_oop = JNIHandles::resolve_non_null(ref);
  oop referent = java_lang_ref_Reference::weak_referent_no_keepalive(ref_oop);
  return referent == JNIHandles::resolve(o);
JVM_END

JVM_ENTRY(void, JVM_ReferenceClear(JNIEnv* env, jobject ref))
  oop ref_oop = JNIHandles::resolve_non_null(ref);
  // FinalReference has it's own implementation of clear().
  assert(!java_lang_ref_Reference::is_final(ref_oop), "precondition");
  if (java_lang_ref_Reference::unknown_referent_no_keepalive(ref_oop) == NULL) {
    // If the referent has already been cleared then done.
    // However, if the referent is dead but has not yet been cleared by
    // concurrent reference processing, it should NOT be cleared here.
    // Instead, clearing should be left to the GC.  Clearing it here could
    // detectably lose an expected notification, which is impossible with
    // STW reference processing.  The clearing in enqueue() doesn't have
    // this problem, since the enqueue covers the notification, but it's not
    // worth the effort to handle that case specially.
    return;
  }
  java_lang_ref_Reference::clear_referent(ref_oop);
JVM_END


// java.lang.ref.PhantomReference //////////////////////////////////////////////////


JVM_ENTRY(jboolean, JVM_PhantomReferenceRefersTo(JNIEnv* env, jobject ref, jobject o))
  oop ref_oop = JNIHandles::resolve_non_null(ref);
  oop referent = java_lang_ref_Reference::phantom_referent_no_keepalive(ref_oop);
  return referent == JNIHandles::resolve(o);
JVM_END


// ObjectInputStream ///////////////////////////////////////////////////////////////

// Return the first user-defined class loader up the execution stack, or null
// if only code from the bootstrap or platform class loader is on the stack.

JVM_ENTRY(jobject, JVM_LatestUserDefinedLoader(JNIEnv *env))
  for (vframeStream vfst(thread); !vfst.at_end(); vfst.next()) {
    InstanceKlass* ik = vfst.method()->method_holder();
    oop loader = ik->class_loader();
    if (loader != NULL && !SystemDictionary::is_platform_class_loader(loader)) {
      // Skip reflection related frames
      if (!ik->is_subclass_of(vmClasses::reflect_MethodAccessorImpl_klass()) &&
          !ik->is_subclass_of(vmClasses::reflect_ConstructorAccessorImpl_klass())) {
        return JNIHandles::make_local(THREAD, loader);
      }
    }
  }
  return NULL;
JVM_END


// Array ///////////////////////////////////////////////////////////////////////////////////////////


// resolve array handle and check arguments
static inline arrayOop check_array(JNIEnv *env, jobject arr, bool type_array_only, TRAPS) {
  if (arr == NULL) {
    THROW_0(vmSymbols::java_lang_NullPointerException());
  }
  oop a = JNIHandles::resolve_non_null(arr);
  if (!a->is_array()) {
    THROW_MSG_0(vmSymbols::java_lang_IllegalArgumentException(), "Argument is not an array");
  } else if (type_array_only && !a->is_typeArray()) {
    THROW_MSG_0(vmSymbols::java_lang_IllegalArgumentException(), "Argument is not an array of primitive type");
  }
  return arrayOop(a);
}


JVM_ENTRY(jint, JVM_GetArrayLength(JNIEnv *env, jobject arr))
  arrayOop a = check_array(env, arr, false, CHECK_0);
  return a->length();
JVM_END


JVM_ENTRY(jobject, JVM_GetArrayElement(JNIEnv *env, jobject arr, jint index))
  JvmtiVMObjectAllocEventCollector oam;
  arrayOop a = check_array(env, arr, false, CHECK_NULL);
  jvalue value;
  BasicType type = Reflection::array_get(&value, a, index, CHECK_NULL);
  oop box = Reflection::box(&value, type, CHECK_NULL);
  return JNIHandles::make_local(THREAD, box);
JVM_END


JVM_ENTRY(jvalue, JVM_GetPrimitiveArrayElement(JNIEnv *env, jobject arr, jint index, jint wCode))
  jvalue value;
  value.i = 0; // to initialize value before getting used in CHECK
  arrayOop a = check_array(env, arr, true, CHECK_(value));
  assert(a->is_typeArray(), "just checking");
  BasicType type = Reflection::array_get(&value, a, index, CHECK_(value));
  BasicType wide_type = (BasicType) wCode;
  if (type != wide_type) {
    Reflection::widen(&value, type, wide_type, CHECK_(value));
  }
  return value;
JVM_END


JVM_ENTRY(void, JVM_SetArrayElement(JNIEnv *env, jobject arr, jint index, jobject val))
  arrayOop a = check_array(env, arr, false, CHECK);
  oop box = JNIHandles::resolve(val);
  jvalue value;
  value.i = 0; // to initialize value before getting used in CHECK
  BasicType value_type;
  if (a->is_objArray()) {
    // Make sure we do no unbox e.g. java/lang/Integer instances when storing into an object array
    value_type = Reflection::unbox_for_regular_object(box, &value);
  } else {
    value_type = Reflection::unbox_for_primitive(box, &value, CHECK);
  }
  Reflection::array_set(&value, a, index, value_type, CHECK);
JVM_END


JVM_ENTRY(void, JVM_SetPrimitiveArrayElement(JNIEnv *env, jobject arr, jint index, jvalue v, unsigned char vCode))
  arrayOop a = check_array(env, arr, true, CHECK);
  assert(a->is_typeArray(), "just checking");
  BasicType value_type = (BasicType) vCode;
  Reflection::array_set(&v, a, index, value_type, CHECK);
JVM_END


JVM_ENTRY(jobject, JVM_NewArray(JNIEnv *env, jclass eltClass, jint length))
  JvmtiVMObjectAllocEventCollector oam;
  oop element_mirror = JNIHandles::resolve(eltClass);
  oop result = Reflection::reflect_new_array(element_mirror, length, CHECK_NULL);
  return JNIHandles::make_local(THREAD, result);
JVM_END


JVM_ENTRY(jobject, JVM_NewMultiArray(JNIEnv *env, jclass eltClass, jintArray dim))
  JvmtiVMObjectAllocEventCollector oam;
  arrayOop dim_array = check_array(env, dim, true, CHECK_NULL);
  oop element_mirror = JNIHandles::resolve(eltClass);
  assert(dim_array->is_typeArray(), "just checking");
  oop result = Reflection::reflect_new_multi_array(element_mirror, typeArrayOop(dim_array), CHECK_NULL);
  return JNIHandles::make_local(THREAD, result);
JVM_END


// Library support ///////////////////////////////////////////////////////////////////////////

JVM_ENTRY_NO_ENV(void*, JVM_LoadLibrary(const char* name))
  //%note jvm_ct
  char ebuf[1024];
  void *load_result;
  {
    ThreadToNativeFromVM ttnfvm(thread);
    load_result = os::dll_load(name, ebuf, sizeof ebuf);
  }
  if (load_result == NULL) {
    char msg[1024];
    jio_snprintf(msg, sizeof msg, "%s: %s", name, ebuf);
    // Since 'ebuf' may contain a string encoded using
    // platform encoding scheme, we need to pass
    // Exceptions::unsafe_to_utf8 to the new_exception method
    // as the last argument. See bug 6367357.
    Handle h_exception =
      Exceptions::new_exception(thread,
                                vmSymbols::java_lang_UnsatisfiedLinkError(),
                                msg, Exceptions::unsafe_to_utf8);

    THROW_HANDLE_0(h_exception);
  }
  log_info(library)("Loaded library %s, handle " INTPTR_FORMAT, name, p2i(load_result));
  return load_result;
JVM_END


JVM_LEAF(void, JVM_UnloadLibrary(void* handle))
  os::dll_unload(handle);
  log_info(library)("Unloaded library with handle " INTPTR_FORMAT, p2i(handle));
JVM_END


JVM_LEAF(void*, JVM_FindLibraryEntry(void* handle, const char* name))
  void* find_result = os::dll_lookup(handle, name);
  log_info(library)("%s %s in library with handle " INTPTR_FORMAT,
                    find_result != NULL ? "Found" : "Failed to find",
                    name, p2i(handle));
  return find_result;
JVM_END


// JNI version ///////////////////////////////////////////////////////////////////////////////

JVM_LEAF(jboolean, JVM_IsSupportedJNIVersion(jint version))
  return Threads::is_supported_jni_version_including_1_1(version);
JVM_END


// String support ///////////////////////////////////////////////////////////////////////////

JVM_ENTRY(jstring, JVM_InternString(JNIEnv *env, jstring str))
  JvmtiVMObjectAllocEventCollector oam;
  if (str == NULL) return NULL;
  oop string = JNIHandles::resolve_non_null(str);
  oop result = StringTable::intern(string, CHECK_NULL);
  return (jstring) JNIHandles::make_local(THREAD, result);
JVM_END


// VM Raw monitor support //////////////////////////////////////////////////////////////////////

// VM Raw monitors (not to be confused with JvmtiRawMonitors) are a simple mutual exclusion
// lock (not actually monitors: no wait/notify) that is exported by the VM for use by JDK
// library code. They may be used by JavaThreads and non-JavaThreads and do not participate
// in the safepoint protocol, thread suspension, thread interruption, or anything of that
// nature. JavaThreads will be "in native" when using this API from JDK code.


JNIEXPORT void* JNICALL JVM_RawMonitorCreate(void) {
  VM_Exit::block_if_vm_exited();
<<<<<<< HEAD
  JVMWrapper("JVM_RawMonitorCreate");
  void *mon = new os::PlatformMutex();
  TSAN_RUNTIME_ONLY(TSAN_RAW_LOCK_CREATE(mon));
  return mon;
=======
  return new os::PlatformMutex();
>>>>>>> dfacda48
}


JNIEXPORT void JNICALL  JVM_RawMonitorDestroy(void *mon) {
  VM_Exit::block_if_vm_exited();
<<<<<<< HEAD
  JVMWrapper("JVM_RawMonitorDestroy");
  TSAN_RUNTIME_ONLY(TSAN_RAW_LOCK_DESTROY(mon));
=======
>>>>>>> dfacda48
  delete ((os::PlatformMutex*) mon);
}


JNIEXPORT jint JNICALL JVM_RawMonitorEnter(void *mon) {
  VM_Exit::block_if_vm_exited();
  ((os::PlatformMutex*) mon)->lock();
  TSAN_RUNTIME_ONLY(TSAN_RAW_LOCK_ACQUIRED(mon));
  return 0;
}


JNIEXPORT void JNICALL JVM_RawMonitorExit(void *mon) {
  VM_Exit::block_if_vm_exited();
<<<<<<< HEAD
  JVMWrapper("JVM_RawMonitorExit");
  TSAN_RUNTIME_ONLY(TSAN_RAW_LOCK_RELEASED(mon));
=======
>>>>>>> dfacda48
  ((os::PlatformMutex*) mon)->unlock();
}


// Shared JNI/JVM entry points //////////////////////////////////////////////////////////////

jclass find_class_from_class_loader(JNIEnv* env, Symbol* name, jboolean init,
                                    Handle loader, Handle protection_domain,
                                    jboolean throwError, TRAPS) {
  // Security Note:
  //   The Java level wrapper will perform the necessary security check allowing
  //   us to pass the NULL as the initiating class loader.  The VM is responsible for
  //   the checkPackageAccess relative to the initiating class loader via the
  //   protection_domain. The protection_domain is passed as NULL by the java code
  //   if there is no security manager in 3-arg Class.forName().
  Klass* klass = SystemDictionary::resolve_or_fail(name, loader, protection_domain, throwError != 0, CHECK_NULL);

  // Check if we should initialize the class
  if (init && klass->is_instance_klass()) {
    klass->initialize(CHECK_NULL);
  }
  return (jclass) JNIHandles::make_local(THREAD, klass->java_mirror());
}


// Method ///////////////////////////////////////////////////////////////////////////////////////////

JVM_ENTRY(jobject, JVM_InvokeMethod(JNIEnv *env, jobject method, jobject obj, jobjectArray args0))
  Handle method_handle;
  if (thread->stack_overflow_state()->stack_available((address) &method_handle) >= JVMInvokeMethodSlack) {
    method_handle = Handle(THREAD, JNIHandles::resolve(method));
    Handle receiver(THREAD, JNIHandles::resolve(obj));
    objArrayHandle args(THREAD, objArrayOop(JNIHandles::resolve(args0)));
    oop result = Reflection::invoke_method(method_handle(), receiver, args, CHECK_NULL);
    jobject res = JNIHandles::make_local(THREAD, result);
    if (JvmtiExport::should_post_vm_object_alloc()) {
      oop ret_type = java_lang_reflect_Method::return_type(method_handle());
      assert(ret_type != NULL, "sanity check: ret_type oop must not be NULL!");
      if (java_lang_Class::is_primitive(ret_type)) {
        // Only for primitive type vm allocates memory for java object.
        // See box() method.
        JvmtiExport::post_vm_object_alloc(thread, result);
      }
    }
    return res;
  } else {
    THROW_0(vmSymbols::java_lang_StackOverflowError());
  }
JVM_END


JVM_ENTRY(jobject, JVM_NewInstanceFromConstructor(JNIEnv *env, jobject c, jobjectArray args0))
  oop constructor_mirror = JNIHandles::resolve(c);
  objArrayHandle args(THREAD, objArrayOop(JNIHandles::resolve(args0)));
  oop result = Reflection::invoke_constructor(constructor_mirror, args, CHECK_NULL);
  jobject res = JNIHandles::make_local(THREAD, result);
  if (JvmtiExport::should_post_vm_object_alloc()) {
    JvmtiExport::post_vm_object_alloc(thread, result);
  }
  return res;
JVM_END

// Atomic ///////////////////////////////////////////////////////////////////////////////////////////

JVM_LEAF(jboolean, JVM_SupportsCX8())
  return VM_Version::supports_cx8();
JVM_END

JVM_ENTRY(void, JVM_InitializeFromArchive(JNIEnv* env, jclass cls))
  Klass* k = java_lang_Class::as_Klass(JNIHandles::resolve(cls));
  assert(k->is_klass(), "just checking");
  HeapShared::initialize_from_archived_subgraph(k, THREAD);
JVM_END

JVM_ENTRY(void, JVM_RegisterLambdaProxyClassForArchiving(JNIEnv* env,
                                              jclass caller,
                                              jstring interfaceMethodName,
                                              jobject factoryType,
                                              jobject interfaceMethodType,
                                              jobject implementationMember,
                                              jobject dynamicMethodType,
                                              jclass lambdaProxyClass))
#if INCLUDE_CDS
  if (!Arguments::is_dumping_archive()) {
    return;
  }

  Klass* caller_k = java_lang_Class::as_Klass(JNIHandles::resolve(caller));
  InstanceKlass* caller_ik = InstanceKlass::cast(caller_k);
  if (caller_ik->is_hidden()) {
    // Hidden classes not of type lambda proxy classes are currently not being archived.
    // If the caller_ik is of one of the above types, the corresponding lambda proxy class won't be
    // registered for archiving.
    return;
  }
  Klass* lambda_k = java_lang_Class::as_Klass(JNIHandles::resolve(lambdaProxyClass));
  InstanceKlass* lambda_ik = InstanceKlass::cast(lambda_k);
  assert(lambda_ik->is_hidden(), "must be a hidden class");
  assert(!lambda_ik->is_non_strong_hidden(), "expected a strong hidden class");

  Symbol* interface_method_name = NULL;
  if (interfaceMethodName != NULL) {
    interface_method_name = java_lang_String::as_symbol(JNIHandles::resolve_non_null(interfaceMethodName));
  }
  Handle factory_type_oop(THREAD, JNIHandles::resolve_non_null(factoryType));
  Symbol* factory_type = java_lang_invoke_MethodType::as_signature(factory_type_oop(), true);

  Handle interface_method_type_oop(THREAD, JNIHandles::resolve_non_null(interfaceMethodType));
  Symbol* interface_method_type = java_lang_invoke_MethodType::as_signature(interface_method_type_oop(), true);

  Handle implementation_member_oop(THREAD, JNIHandles::resolve_non_null(implementationMember));
  assert(java_lang_invoke_MemberName::is_method(implementation_member_oop()), "must be");
  Method* m = java_lang_invoke_MemberName::vmtarget(implementation_member_oop());

  Handle dynamic_method_type_oop(THREAD, JNIHandles::resolve_non_null(dynamicMethodType));
  Symbol* dynamic_method_type = java_lang_invoke_MethodType::as_signature(dynamic_method_type_oop(), true);

  SystemDictionaryShared::add_lambda_proxy_class(caller_ik, lambda_ik, interface_method_name, factory_type,
                                                 interface_method_type, m, dynamic_method_type, THREAD);
#endif // INCLUDE_CDS
JVM_END

JVM_ENTRY(jclass, JVM_LookupLambdaProxyClassFromArchive(JNIEnv* env,
                                                        jclass caller,
                                                        jstring interfaceMethodName,
                                                        jobject factoryType,
                                                        jobject interfaceMethodType,
                                                        jobject implementationMember,
                                                        jobject dynamicMethodType))
#if INCLUDE_CDS

  if (interfaceMethodName == NULL || factoryType == NULL || interfaceMethodType == NULL ||
      implementationMember == NULL || dynamicMethodType == NULL) {
    THROW_(vmSymbols::java_lang_NullPointerException(), NULL);
  }

  Klass* caller_k = java_lang_Class::as_Klass(JNIHandles::resolve(caller));
  InstanceKlass* caller_ik = InstanceKlass::cast(caller_k);
  if (!caller_ik->is_shared()) {
    // there won't be a shared lambda class if the caller_ik is not in the shared archive.
    return NULL;
  }

  Symbol* interface_method_name = java_lang_String::as_symbol(JNIHandles::resolve_non_null(interfaceMethodName));
  Handle factory_type_oop(THREAD, JNIHandles::resolve_non_null(factoryType));
  Symbol* factory_type = java_lang_invoke_MethodType::as_signature(factory_type_oop(), true);

  Handle interface_method_type_oop(THREAD, JNIHandles::resolve_non_null(interfaceMethodType));
  Symbol* interface_method_type = java_lang_invoke_MethodType::as_signature(interface_method_type_oop(), true);

  Handle implementation_member_oop(THREAD, JNIHandles::resolve_non_null(implementationMember));
  assert(java_lang_invoke_MemberName::is_method(implementation_member_oop()), "must be");
  Method* m = java_lang_invoke_MemberName::vmtarget(implementation_member_oop());

  Handle dynamic_method_type_oop(THREAD, JNIHandles::resolve_non_null(dynamicMethodType));
  Symbol* dynamic_method_type = java_lang_invoke_MethodType::as_signature(dynamic_method_type_oop(), true);

  InstanceKlass* lambda_ik = SystemDictionaryShared::get_shared_lambda_proxy_class(caller_ik, interface_method_name, factory_type,
                                                                                   interface_method_type, m, dynamic_method_type);
  jclass jcls = NULL;
  if (lambda_ik != NULL) {
    InstanceKlass* loaded_lambda = SystemDictionaryShared::prepare_shared_lambda_proxy_class(lambda_ik, caller_ik, THREAD);
    jcls = loaded_lambda == NULL ? NULL : (jclass) JNIHandles::make_local(THREAD, loaded_lambda->java_mirror());
  }
  return jcls;
#else
  return NULL;
#endif // INCLUDE_CDS
JVM_END

JVM_ENTRY(jboolean, JVM_IsCDSDumpingEnabled(JNIEnv* env))
  return Arguments::is_dumping_archive();
JVM_END

JVM_ENTRY(jboolean, JVM_IsSharingEnabled(JNIEnv* env))
  return UseSharedSpaces;
JVM_END

JVM_ENTRY_NO_ENV(jlong, JVM_GetRandomSeedForDumping())
  if (DumpSharedSpaces) {
    const char* release = Abstract_VM_Version::vm_release();
    const char* dbg_level = Abstract_VM_Version::jdk_debug_level();
    const char* version = VM_Version::internal_vm_info_string();
    jlong seed = (jlong)(java_lang_String::hash_code((const jbyte*)release, (int)strlen(release)) ^
                         java_lang_String::hash_code((const jbyte*)dbg_level, (int)strlen(dbg_level)) ^
                         java_lang_String::hash_code((const jbyte*)version, (int)strlen(version)));
    seed += (jlong)Abstract_VM_Version::vm_major_version();
    seed += (jlong)Abstract_VM_Version::vm_minor_version();
    seed += (jlong)Abstract_VM_Version::vm_security_version();
    seed += (jlong)Abstract_VM_Version::vm_patch_version();
    if (seed == 0) { // don't let this ever be zero.
      seed = 0x87654321;
    }
    log_debug(cds)("JVM_GetRandomSeedForDumping() = " JLONG_FORMAT, seed);
    return seed;
  } else {
    return 0;
  }
JVM_END

JVM_ENTRY(jboolean, JVM_IsDumpingClassList(JNIEnv *env))
#if INCLUDE_CDS
  return ClassListWriter::is_enabled() || DynamicDumpSharedSpaces;
#else
  return false;
#endif // INCLUDE_CDS
JVM_END

JVM_ENTRY(void, JVM_LogLambdaFormInvoker(JNIEnv *env, jstring line))
#if INCLUDE_CDS
  assert(ClassListWriter::is_enabled() || DynamicDumpSharedSpaces,  "Should be set and open or do dynamic dump");
  if (line != NULL) {
    ResourceMark rm(THREAD);
    Handle h_line (THREAD, JNIHandles::resolve_non_null(line));
    char* c_line = java_lang_String::as_utf8_string(h_line());
    if (DynamicDumpSharedSpaces) {
      // Note: LambdaFormInvokers::append_filtered and LambdaFormInvokers::append take same format which is not
      // same as below the print format. The line does not include LAMBDA_FORM_TAG.
      LambdaFormInvokers::append_filtered(os::strdup((const char*)c_line, mtInternal));
    }
    if (ClassListWriter::is_enabled()) {
      ClassListWriter w;
      w.stream()->print_cr("%s %s", LAMBDA_FORM_TAG, c_line);
    }
  }
#endif // INCLUDE_CDS
JVM_END

JVM_ENTRY(void, JVM_DumpClassListToFile(JNIEnv *env, jstring listFileName))
#if INCLUDE_CDS
  ResourceMark rm(THREAD);
  Handle file_handle(THREAD, JNIHandles::resolve_non_null(listFileName));
  char* file_name  = java_lang_String::as_utf8_string(file_handle());
  MetaspaceShared::dump_loaded_classes(file_name, THREAD);
#endif // INCLUDE_CDS
JVM_END

JVM_ENTRY(void, JVM_DumpDynamicArchive(JNIEnv *env, jstring archiveName))
#if INCLUDE_CDS
  ResourceMark rm(THREAD);
  Handle file_handle(THREAD, JNIHandles::resolve_non_null(archiveName));
  char* archive_name  = java_lang_String::as_utf8_string(file_handle());
  DynamicArchive::dump(archive_name, CHECK);
#endif // INCLUDE_CDS
JVM_END

// Returns an array of all live Thread objects (VM internal JavaThreads,
// jvmti agent threads, and JNI attaching threads  are skipped)
// See CR 6404306 regarding JNI attaching threads
JVM_ENTRY(jobjectArray, JVM_GetAllThreads(JNIEnv *env, jclass dummy))
  ResourceMark rm(THREAD);
  ThreadsListEnumerator tle(THREAD, false, false);
  JvmtiVMObjectAllocEventCollector oam;

  int num_threads = tle.num_threads();
  objArrayOop r = oopFactory::new_objArray(vmClasses::Thread_klass(), num_threads, CHECK_NULL);
  objArrayHandle threads_ah(THREAD, r);

  for (int i = 0; i < num_threads; i++) {
    Handle h = tle.get_threadObj(i);
    threads_ah->obj_at_put(i, h());
  }

  return (jobjectArray) JNIHandles::make_local(THREAD, threads_ah());
JVM_END


// Support for java.lang.Thread.getStackTrace() and getAllStackTraces() methods
// Return StackTraceElement[][], each element is the stack trace of a thread in
// the corresponding entry in the given threads array
JVM_ENTRY(jobjectArray, JVM_DumpThreads(JNIEnv *env, jclass threadClass, jobjectArray threads))
  JvmtiVMObjectAllocEventCollector oam;

  // Check if threads is null
  if (threads == NULL) {
    THROW_(vmSymbols::java_lang_NullPointerException(), 0);
  }

  objArrayOop a = objArrayOop(JNIHandles::resolve_non_null(threads));
  objArrayHandle ah(THREAD, a);
  int num_threads = ah->length();
  // check if threads is non-empty array
  if (num_threads == 0) {
    THROW_(vmSymbols::java_lang_IllegalArgumentException(), 0);
  }

  // check if threads is not an array of objects of Thread class
  Klass* k = ObjArrayKlass::cast(ah->klass())->element_klass();
  if (k != vmClasses::Thread_klass()) {
    THROW_(vmSymbols::java_lang_IllegalArgumentException(), 0);
  }

  ResourceMark rm(THREAD);

  GrowableArray<instanceHandle>* thread_handle_array = new GrowableArray<instanceHandle>(num_threads);
  for (int i = 0; i < num_threads; i++) {
    oop thread_obj = ah->obj_at(i);
    instanceHandle h(THREAD, (instanceOop) thread_obj);
    thread_handle_array->append(h);
  }

  // The JavaThread references in thread_handle_array are validated
  // in VM_ThreadDump::doit().
  Handle stacktraces = ThreadService::dump_stack_traces(thread_handle_array, num_threads, CHECK_NULL);
  return (jobjectArray)JNIHandles::make_local(THREAD, stacktraces());

JVM_END

// JVM monitoring and management support
JVM_ENTRY_NO_ENV(void*, JVM_GetManagement(jint version))
  return Management::get_jmm_interface(version);
JVM_END

// com.sun.tools.attach.VirtualMachine agent properties support
//
// Initialize the agent properties with the properties maintained in the VM
JVM_ENTRY(jobject, JVM_InitAgentProperties(JNIEnv *env, jobject properties))
  ResourceMark rm;

  Handle props(THREAD, JNIHandles::resolve_non_null(properties));

  PUTPROP(props, "sun.java.command", Arguments::java_command());
  PUTPROP(props, "sun.jvm.flags", Arguments::jvm_flags());
  PUTPROP(props, "sun.jvm.args", Arguments::jvm_args());
  return properties;
JVM_END

JVM_ENTRY(jobjectArray, JVM_GetEnclosingMethodInfo(JNIEnv *env, jclass ofClass))
{
  JvmtiVMObjectAllocEventCollector oam;

  if (ofClass == NULL) {
    return NULL;
  }
  Handle mirror(THREAD, JNIHandles::resolve_non_null(ofClass));
  // Special handling for primitive objects
  if (java_lang_Class::is_primitive(mirror())) {
    return NULL;
  }
  Klass* k = java_lang_Class::as_Klass(mirror());
  if (!k->is_instance_klass()) {
    return NULL;
  }
  InstanceKlass* ik = InstanceKlass::cast(k);
  int encl_method_class_idx = ik->enclosing_method_class_index();
  if (encl_method_class_idx == 0) {
    return NULL;
  }
  objArrayOop dest_o = oopFactory::new_objArray(vmClasses::Object_klass(), 3, CHECK_NULL);
  objArrayHandle dest(THREAD, dest_o);
  Klass* enc_k = ik->constants()->klass_at(encl_method_class_idx, CHECK_NULL);
  dest->obj_at_put(0, enc_k->java_mirror());
  int encl_method_method_idx = ik->enclosing_method_method_index();
  if (encl_method_method_idx != 0) {
    Symbol* sym = ik->constants()->symbol_at(
                        extract_low_short_from_int(
                          ik->constants()->name_and_type_at(encl_method_method_idx)));
    Handle str = java_lang_String::create_from_symbol(sym, CHECK_NULL);
    dest->obj_at_put(1, str());
    sym = ik->constants()->symbol_at(
              extract_high_short_from_int(
                ik->constants()->name_and_type_at(encl_method_method_idx)));
    str = java_lang_String::create_from_symbol(sym, CHECK_NULL);
    dest->obj_at_put(2, str());
  }
  return (jobjectArray) JNIHandles::make_local(THREAD, dest());
}
JVM_END

// Returns an array of java.lang.String objects containing the input arguments to the VM.
JVM_ENTRY(jobjectArray, JVM_GetVmArguments(JNIEnv *env))
  ResourceMark rm(THREAD);

  if (Arguments::num_jvm_args() == 0 && Arguments::num_jvm_flags() == 0) {
    return NULL;
  }

  char** vm_flags = Arguments::jvm_flags_array();
  char** vm_args = Arguments::jvm_args_array();
  int num_flags = Arguments::num_jvm_flags();
  int num_args = Arguments::num_jvm_args();

  InstanceKlass* ik = vmClasses::String_klass();
  objArrayOop r = oopFactory::new_objArray(ik, num_args + num_flags, CHECK_NULL);
  objArrayHandle result_h(THREAD, r);

  int index = 0;
  for (int j = 0; j < num_flags; j++, index++) {
    Handle h = java_lang_String::create_from_platform_dependent_str(vm_flags[j], CHECK_NULL);
    result_h->obj_at_put(index, h());
  }
  for (int i = 0; i < num_args; i++, index++) {
    Handle h = java_lang_String::create_from_platform_dependent_str(vm_args[i], CHECK_NULL);
    result_h->obj_at_put(index, h());
  }
  return (jobjectArray) JNIHandles::make_local(THREAD, result_h());
JVM_END

JVM_ENTRY_NO_ENV(jint, JVM_FindSignal(const char *name))
  return os::get_signal_number(name);
JVM_END<|MERGE_RESOLUTION|>--- conflicted
+++ resolved
@@ -3191,7 +3191,6 @@
 // java.lang.ref.Finalizer ///////////////////////////////////////////////////////////////
 
 JVM_ENTRY(jboolean, JVM_GetTsanEnabled(JNIEnv *env))
-  JVMWrapper("JVM_GetTsanEnabled");
   TSAN_ONLY(return ThreadSanitizer;)
   NOT_TSAN(return JNI_FALSE;)
 JVM_END
@@ -3440,24 +3439,15 @@
 
 JNIEXPORT void* JNICALL JVM_RawMonitorCreate(void) {
   VM_Exit::block_if_vm_exited();
-<<<<<<< HEAD
-  JVMWrapper("JVM_RawMonitorCreate");
   void *mon = new os::PlatformMutex();
   TSAN_RUNTIME_ONLY(TSAN_RAW_LOCK_CREATE(mon));
   return mon;
-=======
-  return new os::PlatformMutex();
->>>>>>> dfacda48
 }
 
 
 JNIEXPORT void JNICALL  JVM_RawMonitorDestroy(void *mon) {
   VM_Exit::block_if_vm_exited();
-<<<<<<< HEAD
-  JVMWrapper("JVM_RawMonitorDestroy");
   TSAN_RUNTIME_ONLY(TSAN_RAW_LOCK_DESTROY(mon));
-=======
->>>>>>> dfacda48
   delete ((os::PlatformMutex*) mon);
 }
 
@@ -3472,11 +3462,7 @@
 
 JNIEXPORT void JNICALL JVM_RawMonitorExit(void *mon) {
   VM_Exit::block_if_vm_exited();
-<<<<<<< HEAD
-  JVMWrapper("JVM_RawMonitorExit");
   TSAN_RUNTIME_ONLY(TSAN_RAW_LOCK_RELEASED(mon));
-=======
->>>>>>> dfacda48
   ((os::PlatformMutex*) mon)->unlock();
 }
 
