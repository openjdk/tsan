/*
 * Copyright (c) 2000, 2021, Oracle and/or its affiliates. All rights reserved.
 * DO NOT ALTER OR REMOVE COPYRIGHT NOTICES OR THIS FILE HEADER.
 *
 * This code is free software; you can redistribute it and/or modify it
 * under the terms of the GNU General Public License version 2 only, as
 * published by the Free Software Foundation.
 *
 * This code is distributed in the hope that it will be useful, but WITHOUT
 * ANY WARRANTY; without even the implied warranty of MERCHANTABILITY or
 * FITNESS FOR A PARTICULAR PURPOSE.  See the GNU General Public License
 * version 2 for more details (a copy is included in the LICENSE file that
 * accompanied this code).
 *
 * You should have received a copy of the GNU General Public License version
 * 2 along with this work; if not, write to the Free Software Foundation,
 * Inc., 51 Franklin St, Fifth Floor, Boston, MA 02110-1301 USA.
 *
 * Please contact Oracle, 500 Oracle Parkway, Redwood Shores, CA 94065 USA
 * or visit www.oracle.com if you need additional information or have any
 * questions.
 *
 */

#include "precompiled.hpp"
#include "jni.h"
#include "jvm.h"
#include "classfile/classFileStream.hpp"
#include "classfile/classLoader.hpp"
#include "classfile/classLoadInfo.hpp"
#include "classfile/javaClasses.inline.hpp"
#include "classfile/systemDictionary.hpp"
#include "classfile/vmSymbols.hpp"
#include "jfr/jfrEvents.hpp"
#include "memory/allocation.inline.hpp"
#include "memory/resourceArea.hpp"
#include "oops/access.inline.hpp"
#include "oops/fieldStreams.inline.hpp"
#include "oops/instanceKlass.inline.hpp"
#include "oops/klass.inline.hpp"
#include "oops/objArrayOop.inline.hpp"
#include "oops/oop.inline.hpp"
#include "oops/typeArrayOop.inline.hpp"
#include "prims/unsafe.hpp"
#include "runtime/globals.hpp"
#include "runtime/handles.inline.hpp"
#include "runtime/interfaceSupport.inline.hpp"
#include "runtime/jniHandles.inline.hpp"
#include "runtime/orderAccess.hpp"
#include "runtime/reflection.hpp"
#include "runtime/sharedRuntime.hpp"
#include "runtime/stubRoutines.hpp"
#include "runtime/thread.hpp"
#include "runtime/threadSMR.hpp"
#include "runtime/vmOperations.hpp"
#include "runtime/vm_version.hpp"
#include "services/threadService.hpp"
#include "utilities/align.hpp"
#include "utilities/copy.hpp"
#include "utilities/dtrace.hpp"
#include "utilities/macros.hpp"
#if INCLUDE_TSAN
#include "tsan/tsanExternalDecls.hpp"
#endif

/**
 * Implementation of the jdk.internal.misc.Unsafe class
 */


#define MAX_OBJECT_SIZE \
  ( arrayOopDesc::header_size(T_DOUBLE) * HeapWordSize \
    + ((julong)max_jint * sizeof(double)) )


#define UNSAFE_ENTRY(result_type, header) \
  JVM_ENTRY(static result_type, header)

#define UNSAFE_LEAF(result_type, header) \
  JVM_LEAF(static result_type, header)

#define UNSAFE_END JVM_END


static inline void* addr_from_java(jlong addr) {
  // This assert fails in a variety of ways on 32-bit systems.
  // It is impossible to predict whether native code that converts
  // pointers to longs will sign-extend or zero-extend the addresses.
  //assert(addr == (uintptr_t)addr, "must not be odd high bits");
  return (void*)(uintptr_t)addr;
}

static inline jlong addr_to_java(void* p) {
  assert(p == (void*)(uintptr_t)p, "must not be odd high bits");
  return (uintptr_t)p;
}


// Note: The VM's obj_field and related accessors use byte-scaled
// ("unscaled") offsets, just as the unsafe methods do.

// However, the method Unsafe.fieldOffset explicitly declines to
// guarantee this.  The field offset values manipulated by the Java user
// through the Unsafe API are opaque cookies that just happen to be byte
// offsets.  We represent this state of affairs by passing the cookies
// through conversion functions when going between the VM and the Unsafe API.
// The conversion functions just happen to be no-ops at present.

static inline jlong field_offset_to_byte_offset(jlong field_offset) {
  return field_offset;
}

static inline jlong field_offset_from_byte_offset(jlong byte_offset) {
  return byte_offset;
}

static inline void assert_field_offset_sane(oop p, jlong field_offset) {
#ifdef ASSERT
  jlong byte_offset = field_offset_to_byte_offset(field_offset);

  if (p != NULL) {
    assert(byte_offset >= 0 && byte_offset <= (jlong)MAX_OBJECT_SIZE, "sane offset");
    if (byte_offset == (jint)byte_offset) {
      void* ptr_plus_disp = cast_from_oop<address>(p) + byte_offset;
      assert(p->field_addr((jint)byte_offset) == ptr_plus_disp,
             "raw [ptr+disp] must be consistent with oop::field_addr");
    }
    jlong p_size = HeapWordSize * (jlong)(p->size());
    assert(byte_offset < p_size, "Unsafe access: offset " INT64_FORMAT " > object's size " INT64_FORMAT, (int64_t)byte_offset, (int64_t)p_size);
  }
#endif
}

static inline void* index_oop_from_field_offset_long(oop p, jlong field_offset) {
  assert_field_offset_sane(p, field_offset);
  jlong byte_offset = field_offset_to_byte_offset(field_offset);

  if (sizeof(char*) == sizeof(jint)) {   // (this constant folds!)
    return cast_from_oop<address>(p) + (jint) byte_offset;
  } else {
    return cast_from_oop<address>(p) +        byte_offset;
  }
}

// Externally callable versions:
// (Use these in compiler intrinsics which emulate unsafe primitives.)
jlong Unsafe_field_offset_to_byte_offset(jlong field_offset) {
  return field_offset;
}
jlong Unsafe_field_offset_from_byte_offset(jlong byte_offset) {
  return byte_offset;
}


///// Data read/writes on the Java heap and in native (off-heap) memory

/**
 * Helper class to wrap memory accesses in JavaThread::doing_unsafe_access()
 */
class GuardUnsafeAccess {
  JavaThread* _thread;

public:
  GuardUnsafeAccess(JavaThread* thread) : _thread(thread) {
    // native/off-heap access which may raise SIGBUS if accessing
    // memory mapped file data in a region of the file which has
    // been truncated and is now invalid.
    _thread->set_doing_unsafe_access(true);
  }

  ~GuardUnsafeAccess() {
    _thread->set_doing_unsafe_access(false);
  }
};

/**
 * Helper class for accessing memory.
 *
 * Normalizes values and wraps accesses in
 * JavaThread::doing_unsafe_access() if needed.
 */
template <typename T>
class MemoryAccess : StackObj {
  JavaThread* _thread;
  oop _obj;
  ptrdiff_t _offset;

  // Resolves and returns the address of the memory access.
  // This raw memory access may fault, so we make sure it happens within the
  // guarded scope by making the access volatile at least. Since the store
  // of Thread::set_doing_unsafe_access() is also volatile, these accesses
  // can not be reordered by the compiler. Therefore, if the access triggers
  // a fault, we will know that Thread::doing_unsafe_access() returns true.
  volatile T* addr() {
    void* addr = index_oop_from_field_offset_long(_obj, _offset);
    return static_cast<volatile T*>(addr);
  }

  template <typename U>
  U normalize_for_write(U x) {
    return x;
  }

  jboolean normalize_for_write(jboolean x) {
    return x & 1;
  }

  template <typename U>
  U normalize_for_read(U x) {
    return x;
  }

  jboolean normalize_for_read(jboolean x) {
    return x != 0;
  }

public:
  MemoryAccess(JavaThread* thread, jobject obj, jlong offset)
    : _thread(thread), _obj(JNIHandles::resolve(obj)), _offset((ptrdiff_t)offset) {
    assert_field_offset_sane(_obj, offset);
  }

  T get() {
    if (_obj == NULL) {
      GuardUnsafeAccess guard(_thread);
      T ret = RawAccess<>::load(addr());
      return normalize_for_read(ret);
    } else {
      T ret = HeapAccess<>::load_at(_obj, _offset);
      return normalize_for_read(ret);
    }
  }

  void put(T x) {
    if (_obj == NULL) {
      GuardUnsafeAccess guard(_thread);
      RawAccess<>::store(addr(), normalize_for_write(x));
    } else {
      HeapAccess<>::store_at(_obj, _offset, normalize_for_write(x));
    }
  }


  T get_volatile() {
    if (_obj == NULL) {
      GuardUnsafeAccess guard(_thread);
      volatile T ret = RawAccess<MO_SEQ_CST>::load(addr());
      return normalize_for_read(ret);
    } else {
      T ret = HeapAccess<MO_SEQ_CST>::load_at(_obj, _offset);
      return normalize_for_read(ret);
    }
  }

  void put_volatile(T x) {
    if (_obj == NULL) {
      GuardUnsafeAccess guard(_thread);
      RawAccess<MO_SEQ_CST>::store(addr(), normalize_for_write(x));
    } else {
      HeapAccess<MO_SEQ_CST>::store_at(_obj, _offset, normalize_for_write(x));
    }
  }
};

// These functions allow a null base pointer with an arbitrary address.
// But if the base pointer is non-null, the offset should make some sense.
// That is, it should be in the range [0, MAX_OBJECT_SIZE].
UNSAFE_ENTRY(jobject, Unsafe_GetReference(JNIEnv *env, jobject unsafe, jobject obj, jlong offset)) {
  oop p = JNIHandles::resolve(obj);
  assert_field_offset_sane(p, offset);
  oop v = HeapAccess<ON_UNKNOWN_OOP_REF>::oop_load_at(p, offset);
<<<<<<< HEAD
  TSAN_RUNTIME_ONLY(
    void* addr = index_oop_from_field_offset_long(p, offset);
    if (UseCompressedOops) {
      __tsan_read4_pc(addr, SharedRuntime::tsan_code_location(0, 0));
    } else {
      __tsan_read8_pc(addr, SharedRuntime::tsan_code_location(0, 0));
    }
  );
  return JNIHandles::make_local(env, v);
=======
  return JNIHandles::make_local(THREAD, v);
>>>>>>> dfacda48
} UNSAFE_END

UNSAFE_ENTRY(void, Unsafe_PutReference(JNIEnv *env, jobject unsafe, jobject obj, jlong offset, jobject x_h)) {
  oop x = JNIHandles::resolve(x_h);
  oop p = JNIHandles::resolve(obj);
  assert_field_offset_sane(p, offset);
  TSAN_RUNTIME_ONLY(
    void* addr = index_oop_from_field_offset_long(p, offset);
    if (UseCompressedOops) {
      __tsan_write4_pc(addr, SharedRuntime::tsan_code_location(0, 0));
    } else {
      __tsan_write8_pc(addr, SharedRuntime::tsan_code_location(0, 0));
    }
  );
  HeapAccess<ON_UNKNOWN_OOP_REF>::oop_store_at(p, offset, x);
} UNSAFE_END

UNSAFE_ENTRY(jobject, Unsafe_GetReferenceVolatile(JNIEnv *env, jobject unsafe, jobject obj, jlong offset)) {
  oop p = JNIHandles::resolve(obj);
  assert_field_offset_sane(p, offset);
  oop v = HeapAccess<MO_SEQ_CST | ON_UNKNOWN_OOP_REF>::oop_load_at(p, offset);
<<<<<<< HEAD
  TSAN_RUNTIME_ONLY(
    void* addr = index_oop_from_field_offset_long(p, offset);
    __tsan_java_acquire(addr);
  );
  return JNIHandles::make_local(env, v);
=======
  return JNIHandles::make_local(THREAD, v);
>>>>>>> dfacda48
} UNSAFE_END

UNSAFE_ENTRY(void, Unsafe_PutReferenceVolatile(JNIEnv *env, jobject unsafe, jobject obj, jlong offset, jobject x_h)) {
  oop x = JNIHandles::resolve(x_h);
  oop p = JNIHandles::resolve(obj);
  assert_field_offset_sane(p, offset);
  TSAN_RUNTIME_ONLY(
    void* addr = index_oop_from_field_offset_long(p, offset);
    __tsan_java_release(addr);
  );
  HeapAccess<MO_SEQ_CST | ON_UNKNOWN_OOP_REF>::oop_store_at(p, offset, x);
} UNSAFE_END

UNSAFE_ENTRY(jobject, Unsafe_GetUncompressedObject(JNIEnv *env, jobject unsafe, jlong addr)) {
  oop v = *(oop*) (address) addr;
  return JNIHandles::make_local(THREAD, v);
} UNSAFE_END

#define DEFINE_GETSETOOP(java_type, Type, size) \
 \
UNSAFE_ENTRY(java_type, Unsafe_Get##Type(JNIEnv *env, jobject unsafe, jobject obj, jlong offset)) { \
  java_type ret = MemoryAccess<java_type>(thread, obj, offset).get(); \
  TSAN_RUNTIME_ONLY( \
    void* addr = index_oop_from_field_offset_long(JNIHandles::resolve(obj), offset); \
    __tsan_read##size##_pc(addr, SharedRuntime::tsan_code_location(0, 0)); \
  ); \
  return ret; \
} UNSAFE_END \
 \
UNSAFE_ENTRY(void, Unsafe_Put##Type(JNIEnv *env, jobject unsafe, jobject obj, jlong offset, java_type x)) { \
  TSAN_RUNTIME_ONLY( \
    void* addr = index_oop_from_field_offset_long(JNIHandles::resolve(obj), offset); \
    __tsan_write##size##_pc(addr, SharedRuntime::tsan_code_location(0, 0)); \
  ); \
  MemoryAccess<java_type>(thread, obj, offset).put(x); \
} UNSAFE_END \
 \
// END DEFINE_GETSETOOP.

DEFINE_GETSETOOP(jboolean, Boolean, 1)
DEFINE_GETSETOOP(jbyte, Byte, 1)
DEFINE_GETSETOOP(jshort, Short, 2);
DEFINE_GETSETOOP(jchar, Char, 2);
DEFINE_GETSETOOP(jint, Int, 4);
DEFINE_GETSETOOP(jlong, Long, 8);
DEFINE_GETSETOOP(jfloat, Float, 4);
DEFINE_GETSETOOP(jdouble, Double, 8);

#undef DEFINE_GETSETOOP

#define DEFINE_GETSETOOP_VOLATILE(java_type, Type) \
 \
UNSAFE_ENTRY(java_type, Unsafe_Get##Type##Volatile(JNIEnv *env, jobject unsafe, jobject obj, jlong offset)) { \
  java_type ret = MemoryAccess<java_type>(thread, obj, offset).get_volatile(); \
  TSAN_RUNTIME_ONLY( \
    void* addr = index_oop_from_field_offset_long(JNIHandles::resolve(obj), offset); \
    __tsan_java_acquire(addr); \
  ); \
  return ret; \
} UNSAFE_END \
 \
UNSAFE_ENTRY(void, Unsafe_Put##Type##Volatile(JNIEnv *env, jobject unsafe, jobject obj, jlong offset, java_type x)) { \
  TSAN_RUNTIME_ONLY( \
    void* addr = index_oop_from_field_offset_long(JNIHandles::resolve(obj), offset); \
    __tsan_java_release(addr); \
  ); \
  MemoryAccess<java_type>(thread, obj, offset).put_volatile(x); \
} UNSAFE_END \
 \
// END DEFINE_GETSETOOP_VOLATILE.

DEFINE_GETSETOOP_VOLATILE(jboolean, Boolean)
DEFINE_GETSETOOP_VOLATILE(jbyte, Byte)
DEFINE_GETSETOOP_VOLATILE(jshort, Short);
DEFINE_GETSETOOP_VOLATILE(jchar, Char);
DEFINE_GETSETOOP_VOLATILE(jint, Int);
DEFINE_GETSETOOP_VOLATILE(jlong, Long);
DEFINE_GETSETOOP_VOLATILE(jfloat, Float);
DEFINE_GETSETOOP_VOLATILE(jdouble, Double);

#undef DEFINE_GETSETOOP_VOLATILE

UNSAFE_LEAF(void, Unsafe_LoadFence(JNIEnv *env, jobject unsafe)) {
  OrderAccess::acquire();
} UNSAFE_END

UNSAFE_LEAF(void, Unsafe_StoreFence(JNIEnv *env, jobject unsafe)) {
  OrderAccess::release();
} UNSAFE_END

UNSAFE_LEAF(void, Unsafe_FullFence(JNIEnv *env, jobject unsafe)) {
  OrderAccess::fence();
} UNSAFE_END

////// Allocation requests

UNSAFE_ENTRY(jobject, Unsafe_AllocateInstance(JNIEnv *env, jobject unsafe, jclass cls)) {
  instanceOop i = InstanceKlass::allocate_instance(JNIHandles::resolve_non_null(cls), CHECK_NULL);
  return JNIHandles::make_local(THREAD, i);
} UNSAFE_END

UNSAFE_ENTRY(jlong, Unsafe_AllocateMemory0(JNIEnv *env, jobject unsafe, jlong size)) {
  size_t sz = (size_t)size;

  assert(is_aligned(sz, HeapWordSize), "sz not aligned");

  void* x = os::malloc(sz, mtOther);

  return addr_to_java(x);
} UNSAFE_END

UNSAFE_ENTRY(jlong, Unsafe_ReallocateMemory0(JNIEnv *env, jobject unsafe, jlong addr, jlong size)) {
  void* p = addr_from_java(addr);
  size_t sz = (size_t)size;

  assert(is_aligned(sz, HeapWordSize), "sz not aligned");

  void* x = os::realloc(p, sz, mtOther);

  return addr_to_java(x);
} UNSAFE_END

UNSAFE_ENTRY(void, Unsafe_FreeMemory0(JNIEnv *env, jobject unsafe, jlong addr)) {
  void* p = addr_from_java(addr);

  os::free(p);
} UNSAFE_END

UNSAFE_ENTRY(void, Unsafe_SetMemory0(JNIEnv *env, jobject unsafe, jobject obj, jlong offset, jlong size, jbyte value)) {
  size_t sz = (size_t)size;

  oop base = JNIHandles::resolve(obj);
  void* p = index_oop_from_field_offset_long(base, offset);

  Copy::fill_to_memory_atomic(p, sz, value);
} UNSAFE_END

UNSAFE_ENTRY(void, Unsafe_CopyMemory0(JNIEnv *env, jobject unsafe, jobject srcObj, jlong srcOffset, jobject dstObj, jlong dstOffset, jlong size)) {
  size_t sz = (size_t)size;

  oop srcp = JNIHandles::resolve(srcObj);
  oop dstp = JNIHandles::resolve(dstObj);

  void* src = index_oop_from_field_offset_long(srcp, srcOffset);
  void* dst = index_oop_from_field_offset_long(dstp, dstOffset);
  {
    GuardUnsafeAccess guard(thread);
    if (StubRoutines::unsafe_arraycopy() != NULL) {
      MACOS_AARCH64_ONLY(ThreadWXEnable wx(WXExec, thread));
      StubRoutines::UnsafeArrayCopy_stub()(src, dst, sz);
    } else {
      Copy::conjoint_memory_atomic(src, dst, sz);
    }
  }
} UNSAFE_END

// This function is a leaf since if the source and destination are both in native memory
// the copy may potentially be very large, and we don't want to disable GC if we can avoid it.
// If either source or destination (or both) are on the heap, the function will enter VM using
// JVM_ENTRY_FROM_LEAF
UNSAFE_LEAF(void, Unsafe_CopySwapMemory0(JNIEnv *env, jobject unsafe, jobject srcObj, jlong srcOffset, jobject dstObj, jlong dstOffset, jlong size, jlong elemSize)) {
  size_t sz = (size_t)size;
  size_t esz = (size_t)elemSize;

  if (srcObj == NULL && dstObj == NULL) {
    // Both src & dst are in native memory
    address src = (address)srcOffset;
    address dst = (address)dstOffset;

    {
      JavaThread* thread = JavaThread::thread_from_jni_environment(env);
      GuardUnsafeAccess guard(thread);
      Copy::conjoint_swap(src, dst, sz, esz);
    }
  } else {
    // At least one of src/dst are on heap, transition to VM to access raw pointers

    JVM_ENTRY_FROM_LEAF(env, void, Unsafe_CopySwapMemory0) {
      oop srcp = JNIHandles::resolve(srcObj);
      oop dstp = JNIHandles::resolve(dstObj);

      address src = (address)index_oop_from_field_offset_long(srcp, srcOffset);
      address dst = (address)index_oop_from_field_offset_long(dstp, dstOffset);

      {
        GuardUnsafeAccess guard(thread);
        Copy::conjoint_swap(src, dst, sz, esz);
      }
    } JVM_END
  }
} UNSAFE_END

UNSAFE_LEAF (void, Unsafe_WriteBack0(JNIEnv *env, jobject unsafe, jlong line)) {
  assert(VM_Version::supports_data_cache_line_flush(), "should not get here");
#ifdef ASSERT
  if (TraceMemoryWriteback) {
    tty->print_cr("Unsafe: writeback 0x%p", addr_from_java(line));
  }
#endif

  MACOS_AARCH64_ONLY(ThreadWXEnable wx(WXExec, Thread::current()));
  assert(StubRoutines::data_cache_writeback() != NULL, "sanity");
  (StubRoutines::DataCacheWriteback_stub())(addr_from_java(line));
} UNSAFE_END

static void doWriteBackSync0(bool is_pre)
{
  MACOS_AARCH64_ONLY(ThreadWXEnable wx(WXExec, Thread::current()));
  assert(StubRoutines::data_cache_writeback_sync() != NULL, "sanity");
  (StubRoutines::DataCacheWritebackSync_stub())(is_pre);
}

UNSAFE_LEAF (void, Unsafe_WriteBackPreSync0(JNIEnv *env, jobject unsafe)) {
  assert(VM_Version::supports_data_cache_line_flush(), "should not get here");
#ifdef ASSERT
  if (TraceMemoryWriteback) {
      tty->print_cr("Unsafe: writeback pre-sync");
  }
#endif

  doWriteBackSync0(true);
} UNSAFE_END

UNSAFE_LEAF (void, Unsafe_WriteBackPostSync0(JNIEnv *env, jobject unsafe)) {
  assert(VM_Version::supports_data_cache_line_flush(), "should not get here");
#ifdef ASSERT
  if (TraceMemoryWriteback) {
    tty->print_cr("Unsafe: writeback pre-sync");
  }
#endif

  doWriteBackSync0(false);
} UNSAFE_END

////// Random queries

static jlong find_field_offset(jclass clazz, jstring name, TRAPS) {
  assert(clazz != NULL, "clazz must not be NULL");
  assert(name != NULL, "name must not be NULL");

  ResourceMark rm(THREAD);
  char *utf_name = java_lang_String::as_utf8_string(JNIHandles::resolve_non_null(name));

  InstanceKlass* k = InstanceKlass::cast(java_lang_Class::as_Klass(JNIHandles::resolve_non_null(clazz)));

  jint offset = -1;
  for (JavaFieldStream fs(k); !fs.done(); fs.next()) {
    Symbol *name = fs.name();
    if (name->equals(utf_name)) {
      offset = fs.offset();
      break;
    }
  }
  if (offset < 0) {
    THROW_0(vmSymbols::java_lang_InternalError());
  }
  return field_offset_from_byte_offset(offset);
}

static jlong find_field_offset(jobject field, int must_be_static, TRAPS) {
  assert(field != NULL, "field must not be NULL");

  oop reflected   = JNIHandles::resolve_non_null(field);
  oop mirror      = java_lang_reflect_Field::clazz(reflected);
  Klass* k        = java_lang_Class::as_Klass(mirror);
  int slot        = java_lang_reflect_Field::slot(reflected);
  int modifiers   = java_lang_reflect_Field::modifiers(reflected);

  if (must_be_static >= 0) {
    int really_is_static = ((modifiers & JVM_ACC_STATIC) != 0);
    if (must_be_static != really_is_static) {
      THROW_0(vmSymbols::java_lang_IllegalArgumentException());
    }
  }

  int offset = InstanceKlass::cast(k)->field_offset(slot);
  return field_offset_from_byte_offset(offset);
}

UNSAFE_ENTRY(jlong, Unsafe_ObjectFieldOffset0(JNIEnv *env, jobject unsafe, jobject field)) {
  return find_field_offset(field, 0, THREAD);
} UNSAFE_END

UNSAFE_ENTRY(jlong, Unsafe_ObjectFieldOffset1(JNIEnv *env, jobject unsafe, jclass c, jstring name)) {
  return find_field_offset(c, name, THREAD);
} UNSAFE_END

UNSAFE_ENTRY(jlong, Unsafe_StaticFieldOffset0(JNIEnv *env, jobject unsafe, jobject field)) {
  return find_field_offset(field, 1, THREAD);
} UNSAFE_END

UNSAFE_ENTRY(jobject, Unsafe_StaticFieldBase0(JNIEnv *env, jobject unsafe, jobject field)) {
  assert(field != NULL, "field must not be NULL");

  // Note:  In this VM implementation, a field address is always a short
  // offset from the base of a a klass metaobject.  Thus, the full dynamic
  // range of the return type is never used.  However, some implementations
  // might put the static field inside an array shared by many classes,
  // or even at a fixed address, in which case the address could be quite
  // large.  In that last case, this function would return NULL, since
  // the address would operate alone, without any base pointer.

  oop reflected   = JNIHandles::resolve_non_null(field);
  oop mirror      = java_lang_reflect_Field::clazz(reflected);
  int modifiers   = java_lang_reflect_Field::modifiers(reflected);

  if ((modifiers & JVM_ACC_STATIC) == 0) {
    THROW_0(vmSymbols::java_lang_IllegalArgumentException());
  }

  return JNIHandles::make_local(THREAD, mirror);
} UNSAFE_END

UNSAFE_ENTRY(void, Unsafe_EnsureClassInitialized0(JNIEnv *env, jobject unsafe, jobject clazz)) {
  assert(clazz != NULL, "clazz must not be NULL");

  oop mirror = JNIHandles::resolve_non_null(clazz);

  Klass* klass = java_lang_Class::as_Klass(mirror);
  if (klass != NULL && klass->should_be_initialized()) {
    InstanceKlass* k = InstanceKlass::cast(klass);
    k->initialize(CHECK);
  }
}
UNSAFE_END

UNSAFE_ENTRY(jboolean, Unsafe_ShouldBeInitialized0(JNIEnv *env, jobject unsafe, jobject clazz)) {
  assert(clazz != NULL, "clazz must not be NULL");

  oop mirror = JNIHandles::resolve_non_null(clazz);
  Klass* klass = java_lang_Class::as_Klass(mirror);

  if (klass != NULL && klass->should_be_initialized()) {
    return true;
  }

  return false;
}
UNSAFE_END

static void getBaseAndScale(int& base, int& scale, jclass clazz, TRAPS) {
  assert(clazz != NULL, "clazz must not be NULL");

  oop mirror = JNIHandles::resolve_non_null(clazz);
  Klass* k = java_lang_Class::as_Klass(mirror);

  if (k == NULL || !k->is_array_klass()) {
    THROW(vmSymbols::java_lang_InvalidClassException());
  } else if (k->is_objArray_klass()) {
    base  = arrayOopDesc::base_offset_in_bytes(T_OBJECT);
    scale = heapOopSize;
  } else if (k->is_typeArray_klass()) {
    TypeArrayKlass* tak = TypeArrayKlass::cast(k);
    base  = tak->array_header_in_bytes();
    assert(base == arrayOopDesc::base_offset_in_bytes(tak->element_type()), "array_header_size semantics ok");
    scale = (1 << tak->log2_element_size());
  } else {
    ShouldNotReachHere();
  }
}

UNSAFE_ENTRY(jint, Unsafe_ArrayBaseOffset0(JNIEnv *env, jobject unsafe, jclass clazz)) {
  int base = 0, scale = 0;
  getBaseAndScale(base, scale, clazz, CHECK_0);

  return field_offset_from_byte_offset(base);
} UNSAFE_END


UNSAFE_ENTRY(jint, Unsafe_ArrayIndexScale0(JNIEnv *env, jobject unsafe, jclass clazz)) {
  int base = 0, scale = 0;
  getBaseAndScale(base, scale, clazz, CHECK_0);

  // This VM packs both fields and array elements down to the byte.
  // But watch out:  If this changes, so that array references for
  // a given primitive type (say, T_BOOLEAN) use different memory units
  // than fields, this method MUST return zero for such arrays.
  // For example, the VM used to store sub-word sized fields in full
  // words in the object layout, so that accessors like getByte(Object,int)
  // did not really do what one might expect for arrays.  Therefore,
  // this function used to report a zero scale factor, so that the user
  // would know not to attempt to access sub-word array elements.
  // // Code for unpacked fields:
  // if (scale < wordSize)  return 0;

  // The following allows for a pretty general fieldOffset cookie scheme,
  // but requires it to be linear in byte offset.
  return field_offset_from_byte_offset(scale) - field_offset_from_byte_offset(0);
} UNSAFE_END


static inline void throw_new(JNIEnv *env, const char *ename) {
  jclass cls = env->FindClass(ename);
  if (env->ExceptionCheck()) {
    env->ExceptionClear();
    tty->print_cr("Unsafe: cannot throw %s because FindClass has failed", ename);
    return;
  }

  env->ThrowNew(cls, NULL);
}

static jclass Unsafe_DefineClass_impl(JNIEnv *env, jstring name, jbyteArray data, int offset, int length, jobject loader, jobject pd) {
  // Code lifted from JDK 1.3 ClassLoader.c

  jbyte *body;
  char *utfName = NULL;
  jclass result = 0;
  char buf[128];

  assert(data != NULL, "Class bytes must not be NULL");
  assert(length >= 0, "length must not be negative: %d", length);

  if (UsePerfData) {
    ClassLoader::unsafe_defineClassCallCounter()->inc();
  }

  body = NEW_C_HEAP_ARRAY_RETURN_NULL(jbyte, length, mtInternal);
  if (body == NULL) {
    throw_new(env, "java/lang/OutOfMemoryError");
    return 0;
  }

  env->GetByteArrayRegion(data, offset, length, body);
  if (env->ExceptionOccurred()) {
    goto free_body;
  }

  if (name != NULL) {
    uint len = env->GetStringUTFLength(name);
    int unicode_len = env->GetStringLength(name);

    if (len >= sizeof(buf)) {
      utfName = NEW_C_HEAP_ARRAY_RETURN_NULL(char, len + 1, mtInternal);
      if (utfName == NULL) {
        throw_new(env, "java/lang/OutOfMemoryError");
        goto free_body;
      }
    } else {
      utfName = buf;
    }

    env->GetStringUTFRegion(name, 0, unicode_len, utfName);

    for (uint i = 0; i < len; i++) {
      if (utfName[i] == '.')   utfName[i] = '/';
    }
  }

  result = JVM_DefineClass(env, utfName, loader, body, length, pd);

  if (utfName && utfName != buf) {
    FREE_C_HEAP_ARRAY(char, utfName);
  }

 free_body:
  FREE_C_HEAP_ARRAY(jbyte, body);
  return result;
}


UNSAFE_ENTRY(jclass, Unsafe_DefineClass0(JNIEnv *env, jobject unsafe, jstring name, jbyteArray data, int offset, int length, jobject loader, jobject pd)) {
  ThreadToNativeFromVM ttnfv(thread);

  return Unsafe_DefineClass_impl(env, name, data, offset, length, loader, pd);
} UNSAFE_END


UNSAFE_ENTRY(void, Unsafe_ThrowException(JNIEnv *env, jobject unsafe, jthrowable thr)) {
  ThreadToNativeFromVM ttnfv(thread);
  env->Throw(thr);
} UNSAFE_END

// JSR166 ------------------------------------------------------------------

// Calls __tsan_java_release() on construct and __tsan_java_acquire() on destruct.
class ScopedReleaseAcquire: public StackObj {
private:
  void* _addr;
public:
  ScopedReleaseAcquire(volatile void* addr) {
    TSAN_RUNTIME_ONLY(
      _addr = const_cast<void*>(addr);
      __tsan_java_release(_addr);
    );
  }

  ScopedReleaseAcquire(oop obj, jlong offset) {
    TSAN_RUNTIME_ONLY(
      _addr = index_oop_from_field_offset_long(obj, offset);
      __tsan_java_release(_addr);
    );
  }

  ~ScopedReleaseAcquire() {
    TSAN_RUNTIME_ONLY(__tsan_java_acquire(_addr));
  }
};

UNSAFE_ENTRY(jobject, Unsafe_CompareAndExchangeReference(JNIEnv *env, jobject unsafe, jobject obj, jlong offset, jobject e_h, jobject x_h)) {
  oop x = JNIHandles::resolve(x_h);
  oop e = JNIHandles::resolve(e_h);
  oop p = JNIHandles::resolve(obj);
  assert_field_offset_sane(p, offset);
  ScopedReleaseAcquire releaseAcquire(p, offset);
  oop res = HeapAccess<ON_UNKNOWN_OOP_REF>::oop_atomic_cmpxchg_at(p, (ptrdiff_t)offset, e, x);
  return JNIHandles::make_local(THREAD, res);
} UNSAFE_END

UNSAFE_ENTRY(jint, Unsafe_CompareAndExchangeInt(JNIEnv *env, jobject unsafe, jobject obj, jlong offset, jint e, jint x)) {
  oop p = JNIHandles::resolve(obj);
  if (p == NULL) {
    volatile jint* addr = (volatile jint*)index_oop_from_field_offset_long(p, offset);
    ScopedReleaseAcquire releaseAcquire(addr);
    return RawAccess<>::atomic_cmpxchg(addr, e, x);
  } else {
    assert_field_offset_sane(p, offset);
    ScopedReleaseAcquire releaseAcquire(p, offset);
    return HeapAccess<>::atomic_cmpxchg_at(p, (ptrdiff_t)offset, e, x);
  }
} UNSAFE_END

UNSAFE_ENTRY(jlong, Unsafe_CompareAndExchangeLong(JNIEnv *env, jobject unsafe, jobject obj, jlong offset, jlong e, jlong x)) {
  oop p = JNIHandles::resolve(obj);
  if (p == NULL) {
    volatile jlong* addr = (volatile jlong*)index_oop_from_field_offset_long(p, offset);
    ScopedReleaseAcquire releaseAcquire(addr);
    return RawAccess<>::atomic_cmpxchg(addr, e, x);
  } else {
    assert_field_offset_sane(p, offset);
    ScopedReleaseAcquire releaseAcquire(p, offset);
    return HeapAccess<>::atomic_cmpxchg_at(p, (ptrdiff_t)offset, e, x);
  }
} UNSAFE_END

UNSAFE_ENTRY(jboolean, Unsafe_CompareAndSetReference(JNIEnv *env, jobject unsafe, jobject obj, jlong offset, jobject e_h, jobject x_h)) {
  oop x = JNIHandles::resolve(x_h);
  oop e = JNIHandles::resolve(e_h);
  oop p = JNIHandles::resolve(obj);
  assert_field_offset_sane(p, offset);
  ScopedReleaseAcquire releaseAcquire(p, offset);
  oop ret = HeapAccess<ON_UNKNOWN_OOP_REF>::oop_atomic_cmpxchg_at(p, (ptrdiff_t)offset, e, x);
  return ret == e;
} UNSAFE_END

UNSAFE_ENTRY(jboolean, Unsafe_CompareAndSetInt(JNIEnv *env, jobject unsafe, jobject obj, jlong offset, jint e, jint x)) {
  oop p = JNIHandles::resolve(obj);
  if (p == NULL) {
    volatile jint* addr = (volatile jint*)index_oop_from_field_offset_long(p, offset);
    ScopedReleaseAcquire releaseAcquire(addr);
    return RawAccess<>::atomic_cmpxchg(addr, e, x) == e;
  } else {
    assert_field_offset_sane(p, offset);
    ScopedReleaseAcquire releaseAcquire(p, offset);
    return HeapAccess<>::atomic_cmpxchg_at(p, (ptrdiff_t)offset, e, x) == e;
  }
} UNSAFE_END

UNSAFE_ENTRY(jboolean, Unsafe_CompareAndSetLong(JNIEnv *env, jobject unsafe, jobject obj, jlong offset, jlong e, jlong x)) {
  oop p = JNIHandles::resolve(obj);
  if (p == NULL) {
    volatile jlong* addr = (volatile jlong*)index_oop_from_field_offset_long(p, offset);
    ScopedReleaseAcquire releaseAcquire(addr);
    return RawAccess<>::atomic_cmpxchg(addr, e, x) == e;
  } else {
    assert_field_offset_sane(p, offset);
    ScopedReleaseAcquire releaseAcquire(p, offset);
    return HeapAccess<>::atomic_cmpxchg_at(p, (ptrdiff_t)offset, e, x) == e;
  }
} UNSAFE_END

static void post_thread_park_event(EventThreadPark* event, const oop obj, jlong timeout_nanos, jlong until_epoch_millis) {
  assert(event != NULL, "invariant");
  assert(event->should_commit(), "invariant");
  event->set_parkedClass((obj != NULL) ? obj->klass() : NULL);
  event->set_timeout(timeout_nanos);
  event->set_until(until_epoch_millis);
  event->set_address((obj != NULL) ? (u8)cast_from_oop<uintptr_t>(obj) : 0);
  event->commit();
}

UNSAFE_ENTRY(void, Unsafe_Park(JNIEnv *env, jobject unsafe, jboolean isAbsolute, jlong time)) {
  HOTSPOT_THREAD_PARK_BEGIN((uintptr_t) thread->parker(), (int) isAbsolute, time);
  EventThreadPark event;

  JavaThreadParkedState jtps(thread, time != 0);
  thread->parker()->park(isAbsolute != 0, time);
  if (event.should_commit()) {
    const oop obj = thread->current_park_blocker();
    if (time == 0) {
      post_thread_park_event(&event, obj, min_jlong, min_jlong);
    } else {
      if (isAbsolute != 0) {
        post_thread_park_event(&event, obj, min_jlong, time);
      } else {
        post_thread_park_event(&event, obj, time, min_jlong);
      }
    }
  }
  HOTSPOT_THREAD_PARK_END((uintptr_t) thread->parker());
} UNSAFE_END

UNSAFE_ENTRY(void, Unsafe_Unpark(JNIEnv *env, jobject unsafe, jobject jthread)) {
  if (jthread != NULL) {
    ThreadsListHandle tlh;
    JavaThread* thr = NULL;
    oop java_thread = NULL;
    (void) tlh.cv_internal_thread_to_JavaThread(jthread, &thr, &java_thread);
    if (java_thread != NULL) {
      // This is a valid oop.
      if (thr != NULL) {
        // The JavaThread is alive.
        Parker* p = thr->parker();
        HOTSPOT_THREAD_UNPARK((uintptr_t) p);
        p->unpark();
      }
    }
  } // ThreadsListHandle is destroyed here.

} UNSAFE_END

UNSAFE_ENTRY(jint, Unsafe_GetLoadAverage0(JNIEnv *env, jobject unsafe, jdoubleArray loadavg, jint nelem)) {
  const int max_nelem = 3;
  double la[max_nelem];
  jint ret;

  typeArrayOop a = typeArrayOop(JNIHandles::resolve_non_null(loadavg));
  assert(a->is_typeArray(), "must be type array");

  ret = os::loadavg(la, nelem);
  if (ret == -1) {
    return -1;
  }

  // if successful, ret is the number of samples actually retrieved.
  assert(ret >= 0 && ret <= max_nelem, "Unexpected loadavg return value");
  switch(ret) {
    case 3: a->double_at_put(2, (jdouble)la[2]); // fall through
    case 2: a->double_at_put(1, (jdouble)la[1]); // fall through
    case 1: a->double_at_put(0, (jdouble)la[0]); break;
  }

  return ret;
} UNSAFE_END


/// JVM_RegisterUnsafeMethods

#define ADR "J"

#define LANG "Ljava/lang/"

#define OBJ LANG "Object;"
#define CLS LANG "Class;"
#define FLD LANG "reflect/Field;"
#define THR LANG "Throwable;"

#define DC_Args  LANG "String;[BII" LANG "ClassLoader;" "Ljava/security/ProtectionDomain;"
#define DAC_Args CLS "[B[" OBJ

#define CC (char*)  /*cast a literal from (const char*)*/
#define FN_PTR(f) CAST_FROM_FN_PTR(void*, &f)

#define DECLARE_GETPUTOOP(Type, Desc) \
    {CC "get" #Type,      CC "(" OBJ "J)" #Desc,       FN_PTR(Unsafe_Get##Type)}, \
    {CC "put" #Type,      CC "(" OBJ "J" #Desc ")V",   FN_PTR(Unsafe_Put##Type)}, \
    {CC "get" #Type "Volatile",      CC "(" OBJ "J)" #Desc,       FN_PTR(Unsafe_Get##Type##Volatile)}, \
    {CC "put" #Type "Volatile",      CC "(" OBJ "J" #Desc ")V",   FN_PTR(Unsafe_Put##Type##Volatile)}


static JNINativeMethod jdk_internal_misc_Unsafe_methods[] = {
    {CC "getReference",         CC "(" OBJ "J)" OBJ "",   FN_PTR(Unsafe_GetReference)},
    {CC "putReference",         CC "(" OBJ "J" OBJ ")V",  FN_PTR(Unsafe_PutReference)},
    {CC "getReferenceVolatile", CC "(" OBJ "J)" OBJ,      FN_PTR(Unsafe_GetReferenceVolatile)},
    {CC "putReferenceVolatile", CC "(" OBJ "J" OBJ ")V",  FN_PTR(Unsafe_PutReferenceVolatile)},

    {CC "getUncompressedObject", CC "(" ADR ")" OBJ,  FN_PTR(Unsafe_GetUncompressedObject)},

    DECLARE_GETPUTOOP(Boolean, Z),
    DECLARE_GETPUTOOP(Byte, B),
    DECLARE_GETPUTOOP(Short, S),
    DECLARE_GETPUTOOP(Char, C),
    DECLARE_GETPUTOOP(Int, I),
    DECLARE_GETPUTOOP(Long, J),
    DECLARE_GETPUTOOP(Float, F),
    DECLARE_GETPUTOOP(Double, D),

    {CC "allocateMemory0",    CC "(J)" ADR,              FN_PTR(Unsafe_AllocateMemory0)},
    {CC "reallocateMemory0",  CC "(" ADR "J)" ADR,       FN_PTR(Unsafe_ReallocateMemory0)},
    {CC "freeMemory0",        CC "(" ADR ")V",           FN_PTR(Unsafe_FreeMemory0)},

    {CC "objectFieldOffset0", CC "(" FLD ")J",           FN_PTR(Unsafe_ObjectFieldOffset0)},
    {CC "objectFieldOffset1", CC "(" CLS LANG "String;)J", FN_PTR(Unsafe_ObjectFieldOffset1)},
    {CC "staticFieldOffset0", CC "(" FLD ")J",           FN_PTR(Unsafe_StaticFieldOffset0)},
    {CC "staticFieldBase0",   CC "(" FLD ")" OBJ,        FN_PTR(Unsafe_StaticFieldBase0)},
    {CC "ensureClassInitialized0", CC "(" CLS ")V",      FN_PTR(Unsafe_EnsureClassInitialized0)},
    {CC "arrayBaseOffset0",   CC "(" CLS ")I",           FN_PTR(Unsafe_ArrayBaseOffset0)},
    {CC "arrayIndexScale0",   CC "(" CLS ")I",           FN_PTR(Unsafe_ArrayIndexScale0)},

    {CC "defineClass0",       CC "(" DC_Args ")" CLS,    FN_PTR(Unsafe_DefineClass0)},
    {CC "allocateInstance",   CC "(" CLS ")" OBJ,        FN_PTR(Unsafe_AllocateInstance)},
    {CC "throwException",     CC "(" THR ")V",           FN_PTR(Unsafe_ThrowException)},
    {CC "compareAndSetReference",CC "(" OBJ "J" OBJ "" OBJ ")Z", FN_PTR(Unsafe_CompareAndSetReference)},
    {CC "compareAndSetInt",   CC "(" OBJ "J""I""I"")Z",  FN_PTR(Unsafe_CompareAndSetInt)},
    {CC "compareAndSetLong",  CC "(" OBJ "J""J""J"")Z",  FN_PTR(Unsafe_CompareAndSetLong)},
    {CC "compareAndExchangeReference", CC "(" OBJ "J" OBJ "" OBJ ")" OBJ, FN_PTR(Unsafe_CompareAndExchangeReference)},
    {CC "compareAndExchangeInt",  CC "(" OBJ "J""I""I"")I", FN_PTR(Unsafe_CompareAndExchangeInt)},
    {CC "compareAndExchangeLong", CC "(" OBJ "J""J""J"")J", FN_PTR(Unsafe_CompareAndExchangeLong)},

    {CC "park",               CC "(ZJ)V",                FN_PTR(Unsafe_Park)},
    {CC "unpark",             CC "(" OBJ ")V",           FN_PTR(Unsafe_Unpark)},

    {CC "getLoadAverage0",    CC "([DI)I",               FN_PTR(Unsafe_GetLoadAverage0)},

    {CC "copyMemory0",        CC "(" OBJ "J" OBJ "JJ)V", FN_PTR(Unsafe_CopyMemory0)},
    {CC "copySwapMemory0",    CC "(" OBJ "J" OBJ "JJJ)V", FN_PTR(Unsafe_CopySwapMemory0)},
    {CC "writeback0",         CC "(" "J" ")V",           FN_PTR(Unsafe_WriteBack0)},
    {CC "writebackPreSync0",  CC "()V",                  FN_PTR(Unsafe_WriteBackPreSync0)},
    {CC "writebackPostSync0", CC "()V",                  FN_PTR(Unsafe_WriteBackPostSync0)},
    {CC "setMemory0",         CC "(" OBJ "JJB)V",        FN_PTR(Unsafe_SetMemory0)},

    {CC "shouldBeInitialized0", CC "(" CLS ")Z",         FN_PTR(Unsafe_ShouldBeInitialized0)},

    {CC "loadFence",          CC "()V",                  FN_PTR(Unsafe_LoadFence)},
    {CC "storeFence",         CC "()V",                  FN_PTR(Unsafe_StoreFence)},
    {CC "fullFence",          CC "()V",                  FN_PTR(Unsafe_FullFence)},
};

#undef CC
#undef FN_PTR

#undef ADR
#undef LANG
#undef OBJ
#undef CLS
#undef FLD
#undef THR
#undef DC_Args
#undef DAC_Args

#undef DECLARE_GETPUTOOP


// This function is exported, used by NativeLookup.
// The Unsafe_xxx functions above are called only from the interpreter.
// The optimizer looks at names and signatures to recognize
// individual functions.

JVM_ENTRY(void, JVM_RegisterJDKInternalMiscUnsafeMethods(JNIEnv *env, jclass unsafeclass)) {
  ThreadToNativeFromVM ttnfv(thread);

  int ok = env->RegisterNatives(unsafeclass, jdk_internal_misc_Unsafe_methods, sizeof(jdk_internal_misc_Unsafe_methods)/sizeof(JNINativeMethod));
  guarantee(ok == 0, "register jdk.internal.misc.Unsafe natives");
} JVM_END<|MERGE_RESOLUTION|>--- conflicted
+++ resolved
@@ -269,7 +269,6 @@
   oop p = JNIHandles::resolve(obj);
   assert_field_offset_sane(p, offset);
   oop v = HeapAccess<ON_UNKNOWN_OOP_REF>::oop_load_at(p, offset);
-<<<<<<< HEAD
   TSAN_RUNTIME_ONLY(
     void* addr = index_oop_from_field_offset_long(p, offset);
     if (UseCompressedOops) {
@@ -278,10 +277,7 @@
       __tsan_read8_pc(addr, SharedRuntime::tsan_code_location(0, 0));
     }
   );
-  return JNIHandles::make_local(env, v);
-=======
   return JNIHandles::make_local(THREAD, v);
->>>>>>> dfacda48
 } UNSAFE_END
 
 UNSAFE_ENTRY(void, Unsafe_PutReference(JNIEnv *env, jobject unsafe, jobject obj, jlong offset, jobject x_h)) {
@@ -303,15 +299,11 @@
   oop p = JNIHandles::resolve(obj);
   assert_field_offset_sane(p, offset);
   oop v = HeapAccess<MO_SEQ_CST | ON_UNKNOWN_OOP_REF>::oop_load_at(p, offset);
-<<<<<<< HEAD
   TSAN_RUNTIME_ONLY(
     void* addr = index_oop_from_field_offset_long(p, offset);
     __tsan_java_acquire(addr);
   );
-  return JNIHandles::make_local(env, v);
-=======
   return JNIHandles::make_local(THREAD, v);
->>>>>>> dfacda48
 } UNSAFE_END
 
 UNSAFE_ENTRY(void, Unsafe_PutReferenceVolatile(JNIEnv *env, jobject unsafe, jobject obj, jlong offset, jobject x_h)) {
