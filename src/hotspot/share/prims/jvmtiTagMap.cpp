/*
 * Copyright (c) 2003, 2023, Oracle and/or its affiliates. All rights reserved.
 * DO NOT ALTER OR REMOVE COPYRIGHT NOTICES OR THIS FILE HEADER.
 *
 * This code is free software; you can redistribute it and/or modify it
 * under the terms of the GNU General Public License version 2 only, as
 * published by the Free Software Foundation.
 *
 * This code is distributed in the hope that it will be useful, but WITHOUT
 * ANY WARRANTY; without even the implied warranty of MERCHANTABILITY or
 * FITNESS FOR A PARTICULAR PURPOSE.  See the GNU General Public License
 * version 2 for more details (a copy is included in the LICENSE file that
 * accompanied this code).
 *
 * You should have received a copy of the GNU General Public License version
 * 2 along with this work; if not, write to the Free Software Foundation,
 * Inc., 51 Franklin St, Fifth Floor, Boston, MA 02110-1301 USA.
 *
 * Please contact Oracle, 500 Oracle Parkway, Redwood Shores, CA 94065 USA
 * or visit www.oracle.com if you need additional information or have any
 * questions.
 *
 */

#include "precompiled.hpp"
#include "classfile/classLoaderDataGraph.hpp"
#include "classfile/javaClasses.inline.hpp"
#include "classfile/symbolTable.hpp"
#include "classfile/vmClasses.hpp"
#include "classfile/vmSymbols.hpp"
#include "gc/shared/collectedHeap.hpp"
#include "jvmtifiles/jvmtiEnv.hpp"
#include "logging/log.hpp"
#include "memory/allocation.inline.hpp"
#include "memory/resourceArea.hpp"
#include "memory/universe.hpp"
#include "oops/access.inline.hpp"
#include "oops/arrayOop.hpp"
#include "oops/constantPool.inline.hpp"
#include "oops/instanceMirrorKlass.hpp"
#include "oops/klass.inline.hpp"
#include "oops/objArrayKlass.hpp"
#include "oops/objArrayOop.inline.hpp"
#include "oops/oop.inline.hpp"
#include "oops/typeArrayOop.inline.hpp"
#include "prims/jvmtiEventController.hpp"
#include "prims/jvmtiEventController.inline.hpp"
#include "prims/jvmtiExport.hpp"
#include "prims/jvmtiImpl.hpp"
#include "prims/jvmtiTagMap.hpp"
#include "prims/jvmtiTagMapTable.hpp"
#include "prims/jvmtiThreadState.hpp"
#include "runtime/continuationWrapper.inline.hpp"
#include "runtime/deoptimization.hpp"
#include "runtime/frame.inline.hpp"
#include "runtime/handles.inline.hpp"
#include "runtime/interfaceSupport.inline.hpp"
#include "runtime/javaCalls.hpp"
#include "runtime/javaThread.inline.hpp"
#include "runtime/jniHandles.inline.hpp"
#include "runtime/mutex.hpp"
#include "runtime/mutexLocker.hpp"
#include "runtime/reflectionUtils.hpp"
#include "runtime/safepoint.hpp"
#include "runtime/timerTrace.hpp"
#include "runtime/threadSMR.hpp"
#include "runtime/vframe.hpp"
#include "runtime/vmThread.hpp"
#include "runtime/vmOperations.hpp"
<<<<<<< HEAD
#if INCLUDE_TSAN
#include "tsan/tsan.hpp"
#endif  // INCLUDE_TSAN
#include "utilities/macros.hpp"

// Tsan should know that the JVMTI TagMap is protected by a mutex.
class TsanMutexScope : public StackObj {
 private:
  Mutex *_lock;  // Keep my own reference, for destructor.

 public:
  // Don't actually lock it, just tell tsan we did.
  TsanMutexScope(Mutex* mutex) : _lock(mutex) {
    TSAN_RUNTIME_ONLY(TSAN_RAW_LOCK_ACQUIRED(_lock));
  }

  ~TsanMutexScope() {
    TSAN_RUNTIME_ONLY(TSAN_RAW_LOCK_RELEASED(_lock));
  }
};
=======
#include "utilities/objectBitSet.inline.hpp"
#include "utilities/macros.hpp"

typedef ObjectBitSet<mtServiceability> JVMTIBitSet;
>>>>>>> 890adb64

bool JvmtiTagMap::_has_object_free_events = false;

// create a JvmtiTagMap
JvmtiTagMap::JvmtiTagMap(JvmtiEnv* env) :
  _env(env),
  _lock(Mutex::nosafepoint, "JvmtiTagMap_lock"),
  _needs_cleaning(false),
  _posting_events(false) {

  assert(JvmtiThreadState_lock->is_locked(), "sanity check");
  assert(((JvmtiEnvBase *)env)->tag_map() == nullptr, "tag map already exists for environment");

  // TSAN Note: we cannot tell TSAN about the creation of this lock due to
  // this being seen as racy though is not really.
  //
  // The JvmtiTagMap gets created by the first thread to call tag_map_for; which
  // uses a lock to create it if need be.
  //
  // This means that this lock is created under a mutex but then,
  // subsequent uses do not have a lock to protect it (because not
  // needed in this case), however TSAN sees it as being needed because:
  //  - Another thread can come and get the newly created JvmtiTagMap without a
  //  lock and acquire the lock.
  //  - This provokes a race for TSAN on the lock itself, though there is no
  //  real issue.
  //
  //  Not creating the lock or having a fence mechanism to tell TSAN this is
  //  safe (a fake lock around this lock for example) seem to be the only
  //  solutions.

  _hashmap = new JvmtiTagMapTable();

  // finally add us to the environment
  ((JvmtiEnvBase *)env)->release_set_tag_map(this);
}

// destroy a JvmtiTagMap
JvmtiTagMap::~JvmtiTagMap() {
  // no lock acquired as we assume the enclosing environment is
  // also being destroyed.
  ((JvmtiEnvBase *)_env)->set_tag_map(nullptr);

  // finally destroy the hashmap
  delete _hashmap;
<<<<<<< HEAD
  _hashmap = NULL;

  // TSAN Note: see above for the Tsan creation note.
=======
  _hashmap = nullptr;
>>>>>>> 890adb64
}

// Called by env_dispose() to reclaim memory before deallocation.
// Remove all the entries but keep the empty table intact.
// This needs the table lock.
void JvmtiTagMap::clear() {
  MutexLocker ml(lock(), Mutex::_no_safepoint_check_flag);
  _hashmap->clear();
}

// returns the tag map for the given environments. If the tag map
// doesn't exist then it is created.
JvmtiTagMap* JvmtiTagMap::tag_map_for(JvmtiEnv* env) {
  JvmtiTagMap* tag_map = ((JvmtiEnvBase*)env)->tag_map_acquire();
  if (tag_map == nullptr) {
    MutexLocker mu(JvmtiThreadState_lock);
    tag_map = ((JvmtiEnvBase*)env)->tag_map();
    if (tag_map == nullptr) {
      tag_map = new JvmtiTagMap(env);
    }
  } else {
    DEBUG_ONLY(JavaThread::current()->check_possible_safepoint());
  }
  return tag_map;
}

// iterate over all entries in the tag map.
void JvmtiTagMap::entry_iterate(JvmtiTagMapKeyClosure* closure) {
  hashmap()->entry_iterate(closure);
}

// returns true if the hashmaps are empty
bool JvmtiTagMap::is_empty() {
  assert(SafepointSynchronize::is_at_safepoint() || is_locked(), "checking");
  return hashmap()->is_empty();
}

// This checks for posting before operations that use
// this tagmap table.
void JvmtiTagMap::check_hashmap(GrowableArray<jlong>* objects) {
  assert(is_locked(), "checking");

  if (is_empty()) { return; }

  if (_needs_cleaning &&
      objects != nullptr &&
      env()->is_enabled(JVMTI_EVENT_OBJECT_FREE)) {
    remove_dead_entries_locked(objects);
  }
}

// This checks for posting and is called from the heap walks.
void JvmtiTagMap::check_hashmaps_for_heapwalk(GrowableArray<jlong>* objects) {
  assert(SafepointSynchronize::is_at_safepoint(), "called from safepoints");

  // Verify that the tag map tables are valid and unconditionally post events
  // that are expected to be posted before gc_notification.
  JvmtiEnvIterator it;
  for (JvmtiEnv* env = it.first(); env != nullptr; env = it.next(env)) {
    JvmtiTagMap* tag_map = env->tag_map_acquire();
    if (tag_map != nullptr) {
      // The ZDriver may be walking the hashmaps concurrently so this lock is needed.
      MutexLocker ml(tag_map->lock(), Mutex::_no_safepoint_check_flag);
      tag_map->check_hashmap(objects);
    }
  }
}

// Return the tag value for an object, or 0 if the object is
// not tagged
//
static inline jlong tag_for(JvmtiTagMap* tag_map, oop o) {
  return tag_map->hashmap()->find(o);
}

// A CallbackWrapper is a support class for querying and tagging an object
// around a callback to a profiler. The constructor does pre-callback
// work to get the tag value, klass tag value, ... and the destructor
// does the post-callback work of tagging or untagging the object.
//
// {
//   CallbackWrapper wrapper(tag_map, o);
//
//   (*callback)(wrapper.klass_tag(), wrapper.obj_size(), wrapper.obj_tag_p(), ...)
//
// }
// wrapper goes out of scope here which results in the destructor
// checking to see if the object has been tagged, untagged, or the
// tag value has changed.
//
class CallbackWrapper : public StackObj {
 private:
  JvmtiTagMap* _tag_map;
  JvmtiTagMapTable* _hashmap;
  oop _o;
  jlong _obj_size;
  jlong _obj_tag;
  jlong _klass_tag;

 protected:
  JvmtiTagMap* tag_map() const { return _tag_map; }

  // invoked post-callback to tag, untag, or update the tag of an object
  void inline post_callback_tag_update(oop o, JvmtiTagMapTable* hashmap,
                                       jlong obj_tag);
 public:
  CallbackWrapper(JvmtiTagMap* tag_map, oop o) {
    assert(Thread::current()->is_VM_thread() || tag_map->is_locked(),
           "MT unsafe or must be VM thread");

    // object to tag
    _o = o;

    // object size
    _obj_size = (jlong)_o->size() * wordSize;

    // record the context
    _tag_map = tag_map;
    _hashmap = tag_map->hashmap();

    // get object tag
    _obj_tag = _hashmap->find(_o);

    // get the class and the class's tag value
    assert(vmClasses::Class_klass()->is_mirror_instance_klass(), "Is not?");

    _klass_tag = tag_for(tag_map, _o->klass()->java_mirror());
  }

  ~CallbackWrapper() {
    post_callback_tag_update(_o, _hashmap, _obj_tag);
  }

  inline jlong* obj_tag_p()                     { return &_obj_tag; }
  inline jlong obj_size() const                 { return _obj_size; }
  inline jlong obj_tag() const                  { return _obj_tag; }
  inline jlong klass_tag() const                { return _klass_tag; }
};

// callback post-callback to tag, untag, or update the tag of an object
void inline CallbackWrapper::post_callback_tag_update(oop o,
                                                      JvmtiTagMapTable* hashmap,
                                                      jlong obj_tag) {
  if (obj_tag == 0) {
    // callback has untagged the object, remove the entry if present
    hashmap->remove(o);
  } else {
    // object was previously tagged or not present - the callback may have
    // changed the tag value
    assert(Thread::current()->is_VM_thread(), "must be VMThread");
    hashmap->add(o, obj_tag);
  }
}

// An extended CallbackWrapper used when reporting an object reference
// to the agent.
//
// {
//   TwoOopCallbackWrapper wrapper(tag_map, referrer, o);
//
//   (*callback)(wrapper.klass_tag(),
//               wrapper.obj_size(),
//               wrapper.obj_tag_p()
//               wrapper.referrer_tag_p(), ...)
//
// }
// wrapper goes out of scope here which results in the destructor
// checking to see if the referrer object has been tagged, untagged,
// or the tag value has changed.
//
class TwoOopCallbackWrapper : public CallbackWrapper {
 private:
  bool _is_reference_to_self;
  JvmtiTagMapTable* _referrer_hashmap;
  oop _referrer;
  jlong _referrer_obj_tag;
  jlong _referrer_klass_tag;
  jlong* _referrer_tag_p;

  bool is_reference_to_self() const             { return _is_reference_to_self; }

 public:
  TwoOopCallbackWrapper(JvmtiTagMap* tag_map, oop referrer, oop o) :
    CallbackWrapper(tag_map, o)
  {
    // self reference needs to be handled in a special way
    _is_reference_to_self = (referrer == o);

    if (_is_reference_to_self) {
      _referrer_klass_tag = klass_tag();
      _referrer_tag_p = obj_tag_p();
    } else {
      _referrer = referrer;
      // record the context
      _referrer_hashmap = tag_map->hashmap();

      // get object tag
      _referrer_obj_tag = _referrer_hashmap->find(_referrer);

      _referrer_tag_p = &_referrer_obj_tag;

      // get referrer class tag.
      _referrer_klass_tag = tag_for(tag_map, _referrer->klass()->java_mirror());
    }
  }

  ~TwoOopCallbackWrapper() {
    if (!is_reference_to_self()) {
      post_callback_tag_update(_referrer,
                               _referrer_hashmap,
                               _referrer_obj_tag);
    }
  }

  // address of referrer tag
  // (for a self reference this will return the same thing as obj_tag_p())
  inline jlong* referrer_tag_p() { return _referrer_tag_p; }

  // referrer's class tag
  inline jlong referrer_klass_tag() { return _referrer_klass_tag; }
};

// tag an object
//
// This function is performance critical. If many threads attempt to tag objects
// around the same time then it's possible that the Mutex associated with the
// tag map will be a hot lock.
void JvmtiTagMap::set_tag(jobject object, jlong tag) {
  MutexLocker ml(lock(), Mutex::_no_safepoint_check_flag);
  TSAN_ONLY(TsanMutexScope tms(lock()));

  // SetTag should not post events because the JavaThread has to
  // transition to native for the callback and this cannot stop for
  // safepoints with the hashmap lock held.
  check_hashmap(nullptr);  /* don't collect dead objects */

  // resolve the object
  oop o = JNIHandles::resolve_non_null(object);

  // see if the object is already tagged
  JvmtiTagMapTable* hashmap = _hashmap;

  if (tag == 0) {
    // remove the entry if present
    hashmap->remove(o);
  } else {
    // if the object is already tagged or not present then we add/update
    // the tag
    hashmap->add(o, tag);
  }
}

// get the tag for an object
jlong JvmtiTagMap::get_tag(jobject object) {
  MutexLocker ml(lock(), Mutex::_no_safepoint_check_flag);
  TSAN_ONLY(TsanMutexScope tms(lock()));

  // GetTag should not post events because the JavaThread has to
  // transition to native for the callback and this cannot stop for
  // safepoints with the hashmap lock held.
  check_hashmap(nullptr); /* don't collect dead objects */

  // resolve the object
  oop o = JNIHandles::resolve_non_null(object);

  return tag_for(this, o);
}


// Helper class used to describe the static or instance fields of a class.
// For each field it holds the field index (as defined by the JVMTI specification),
// the field type, and the offset.

class ClassFieldDescriptor: public CHeapObj<mtInternal> {
 private:
  int _field_index;
  int _field_offset;
  char _field_type;
 public:
  ClassFieldDescriptor(int index, char type, int offset) :
    _field_index(index), _field_offset(offset), _field_type(type) {
  }
  int field_index()  const  { return _field_index; }
  char field_type()  const  { return _field_type; }
  int field_offset() const  { return _field_offset; }
};

class ClassFieldMap: public CHeapObj<mtInternal> {
 private:
  enum {
    initial_field_count = 5
  };

  // list of field descriptors
  GrowableArray<ClassFieldDescriptor*>* _fields;

  // constructor
  ClassFieldMap();

  // add a field
  void add(int index, char type, int offset);

 public:
  ~ClassFieldMap();

  // access
  int field_count()                     { return _fields->length(); }
  ClassFieldDescriptor* field_at(int i) { return _fields->at(i); }

  // functions to create maps of static or instance fields
  static ClassFieldMap* create_map_of_static_fields(Klass* k);
  static ClassFieldMap* create_map_of_instance_fields(oop obj);
};

ClassFieldMap::ClassFieldMap() {
  _fields = new (mtServiceability)
    GrowableArray<ClassFieldDescriptor*>(initial_field_count, mtServiceability);
}

ClassFieldMap::~ClassFieldMap() {
  for (int i=0; i<_fields->length(); i++) {
    delete _fields->at(i);
  }
  delete _fields;
}

void ClassFieldMap::add(int index, char type, int offset) {
  ClassFieldDescriptor* field = new ClassFieldDescriptor(index, type, offset);
  _fields->append(field);
}

// Returns a heap allocated ClassFieldMap to describe the static fields
// of the given class.
//
ClassFieldMap* ClassFieldMap::create_map_of_static_fields(Klass* k) {
  InstanceKlass* ik = InstanceKlass::cast(k);

  // create the field map
  ClassFieldMap* field_map = new ClassFieldMap();

  FilteredFieldStream f(ik, false, false);
  int max_field_index = f.field_count()-1;

  int index = 0;
  for (FilteredFieldStream fld(ik, true, true); !fld.eos(); fld.next(), index++) {
    // ignore instance fields
    if (!fld.access_flags().is_static()) {
      continue;
    }
    field_map->add(max_field_index - index, fld.signature()->char_at(0), fld.offset());
  }
  return field_map;
}

// Returns a heap allocated ClassFieldMap to describe the instance fields
// of the given class. All instance fields are included (this means public
// and private fields declared in superclasses and superinterfaces too).
//
ClassFieldMap* ClassFieldMap::create_map_of_instance_fields(oop obj) {
  InstanceKlass* ik = InstanceKlass::cast(obj->klass());

  // create the field map
  ClassFieldMap* field_map = new ClassFieldMap();

  FilteredFieldStream f(ik, false, false);

  int max_field_index = f.field_count()-1;

  int index = 0;
  for (FilteredFieldStream fld(ik, false, false); !fld.eos(); fld.next(), index++) {
    // ignore static fields
    if (fld.access_flags().is_static()) {
      continue;
    }
    field_map->add(max_field_index - index, fld.signature()->char_at(0), fld.offset());
  }

  return field_map;
}

// Helper class used to cache a ClassFileMap for the instance fields of
// a cache. A JvmtiCachedClassFieldMap can be cached by an InstanceKlass during
// heap iteration and avoid creating a field map for each object in the heap
// (only need to create the map when the first instance of a class is encountered).
//
class JvmtiCachedClassFieldMap : public CHeapObj<mtInternal> {
 private:
  enum {
     initial_class_count = 200
  };
  ClassFieldMap* _field_map;

  ClassFieldMap* field_map() const { return _field_map; }

  JvmtiCachedClassFieldMap(ClassFieldMap* field_map);
  ~JvmtiCachedClassFieldMap();

  static GrowableArray<InstanceKlass*>* _class_list;
  static void add_to_class_list(InstanceKlass* ik);

 public:
  // returns the field map for a given object (returning map cached
  // by InstanceKlass if possible
  static ClassFieldMap* get_map_of_instance_fields(oop obj);

  // removes the field map from all instanceKlasses - should be
  // called before VM operation completes
  static void clear_cache();

  // returns the number of ClassFieldMap cached by instanceKlasses
  static int cached_field_map_count();
};

GrowableArray<InstanceKlass*>* JvmtiCachedClassFieldMap::_class_list;

JvmtiCachedClassFieldMap::JvmtiCachedClassFieldMap(ClassFieldMap* field_map) {
  _field_map = field_map;
}

JvmtiCachedClassFieldMap::~JvmtiCachedClassFieldMap() {
  if (_field_map != nullptr) {
    delete _field_map;
  }
}

// Marker class to ensure that the class file map cache is only used in a defined
// scope.
class ClassFieldMapCacheMark : public StackObj {
 private:
   static bool _is_active;
 public:
   ClassFieldMapCacheMark() {
     assert(Thread::current()->is_VM_thread(), "must be VMThread");
     assert(JvmtiCachedClassFieldMap::cached_field_map_count() == 0, "cache not empty");
     assert(!_is_active, "ClassFieldMapCacheMark cannot be nested");
     _is_active = true;
   }
   ~ClassFieldMapCacheMark() {
     JvmtiCachedClassFieldMap::clear_cache();
     _is_active = false;
   }
   static bool is_active() { return _is_active; }
};

bool ClassFieldMapCacheMark::_is_active;

// record that the given InstanceKlass is caching a field map
void JvmtiCachedClassFieldMap::add_to_class_list(InstanceKlass* ik) {
  if (_class_list == nullptr) {
    _class_list = new (mtServiceability)
      GrowableArray<InstanceKlass*>(initial_class_count, mtServiceability);
  }
  _class_list->push(ik);
}

// returns the instance field map for the given object
// (returns field map cached by the InstanceKlass if possible)
ClassFieldMap* JvmtiCachedClassFieldMap::get_map_of_instance_fields(oop obj) {
  assert(Thread::current()->is_VM_thread(), "must be VMThread");
  assert(ClassFieldMapCacheMark::is_active(), "ClassFieldMapCacheMark not active");

  Klass* k = obj->klass();
  InstanceKlass* ik = InstanceKlass::cast(k);

  // return cached map if possible
  JvmtiCachedClassFieldMap* cached_map = ik->jvmti_cached_class_field_map();
  if (cached_map != nullptr) {
    assert(cached_map->field_map() != nullptr, "missing field list");
    return cached_map->field_map();
  } else {
    ClassFieldMap* field_map = ClassFieldMap::create_map_of_instance_fields(obj);
    cached_map = new JvmtiCachedClassFieldMap(field_map);
    ik->set_jvmti_cached_class_field_map(cached_map);
    add_to_class_list(ik);
    return field_map;
  }
}

// remove the fields maps cached from all instanceKlasses
void JvmtiCachedClassFieldMap::clear_cache() {
  assert(Thread::current()->is_VM_thread(), "must be VMThread");
  if (_class_list != nullptr) {
    for (int i = 0; i < _class_list->length(); i++) {
      InstanceKlass* ik = _class_list->at(i);
      JvmtiCachedClassFieldMap* cached_map = ik->jvmti_cached_class_field_map();
      assert(cached_map != nullptr, "should not be null");
      ik->set_jvmti_cached_class_field_map(nullptr);
      delete cached_map;  // deletes the encapsulated field map
    }
    delete _class_list;
    _class_list = nullptr;
  }
}

// returns the number of ClassFieldMap cached by instanceKlasses
int JvmtiCachedClassFieldMap::cached_field_map_count() {
  return (_class_list == nullptr) ? 0 : _class_list->length();
}

// helper function to indicate if an object is filtered by its tag or class tag
static inline bool is_filtered_by_heap_filter(jlong obj_tag,
                                              jlong klass_tag,
                                              int heap_filter) {
  // apply the heap filter
  if (obj_tag != 0) {
    // filter out tagged objects
    if (heap_filter & JVMTI_HEAP_FILTER_TAGGED) return true;
  } else {
    // filter out untagged objects
    if (heap_filter & JVMTI_HEAP_FILTER_UNTAGGED) return true;
  }
  if (klass_tag != 0) {
    // filter out objects with tagged classes
    if (heap_filter & JVMTI_HEAP_FILTER_CLASS_TAGGED) return true;
  } else {
    // filter out objects with untagged classes.
    if (heap_filter & JVMTI_HEAP_FILTER_CLASS_UNTAGGED) return true;
  }
  return false;
}

// helper function to indicate if an object is filtered by a klass filter
static inline bool is_filtered_by_klass_filter(oop obj, Klass* klass_filter) {
  if (klass_filter != nullptr) {
    if (obj->klass() != klass_filter) {
      return true;
    }
  }
  return false;
}

// helper function to tell if a field is a primitive field or not
static inline bool is_primitive_field_type(char type) {
  return (type != JVM_SIGNATURE_CLASS && type != JVM_SIGNATURE_ARRAY);
}

// helper function to copy the value from location addr to jvalue.
static inline void copy_to_jvalue(jvalue *v, address addr, jvmtiPrimitiveType value_type) {
  switch (value_type) {
    case JVMTI_PRIMITIVE_TYPE_BOOLEAN : { v->z = *(jboolean*)addr; break; }
    case JVMTI_PRIMITIVE_TYPE_BYTE    : { v->b = *(jbyte*)addr;    break; }
    case JVMTI_PRIMITIVE_TYPE_CHAR    : { v->c = *(jchar*)addr;    break; }
    case JVMTI_PRIMITIVE_TYPE_SHORT   : { v->s = *(jshort*)addr;   break; }
    case JVMTI_PRIMITIVE_TYPE_INT     : { v->i = *(jint*)addr;     break; }
    case JVMTI_PRIMITIVE_TYPE_LONG    : { v->j = *(jlong*)addr;    break; }
    case JVMTI_PRIMITIVE_TYPE_FLOAT   : { v->f = *(jfloat*)addr;   break; }
    case JVMTI_PRIMITIVE_TYPE_DOUBLE  : { v->d = *(jdouble*)addr;  break; }
    default: ShouldNotReachHere();
  }
}

// helper function to invoke string primitive value callback
// returns visit control flags
static jint invoke_string_value_callback(jvmtiStringPrimitiveValueCallback cb,
                                         CallbackWrapper* wrapper,
                                         oop str,
                                         void* user_data)
{
  assert(str->klass() == vmClasses::String_klass(), "not a string");

  typeArrayOop s_value = java_lang_String::value(str);

  // JDK-6584008: the value field may be null if a String instance is
  // partially constructed.
  if (s_value == nullptr) {
    return 0;
  }
  // get the string value and length
  // (string value may be offset from the base)
  int s_len = java_lang_String::length(str);
  bool is_latin1 = java_lang_String::is_latin1(str);
  jchar* value;
  if (s_len > 0) {
    if (!is_latin1) {
      value = s_value->char_at_addr(0);
    } else {
      // Inflate latin1 encoded string to UTF16
      jchar* buf = NEW_C_HEAP_ARRAY(jchar, s_len, mtInternal);
      for (int i = 0; i < s_len; i++) {
        buf[i] = ((jchar) s_value->byte_at(i)) & 0xff;
      }
      value = &buf[0];
    }
  } else {
    // Don't use char_at_addr(0) if length is 0
    value = (jchar*) s_value->base(T_CHAR);
  }

  // invoke the callback
  jint res = (*cb)(wrapper->klass_tag(),
                   wrapper->obj_size(),
                   wrapper->obj_tag_p(),
                   value,
                   (jint)s_len,
                   user_data);

  if (is_latin1 && s_len > 0) {
    FREE_C_HEAP_ARRAY(jchar, value);
  }
  return res;
}

// helper function to invoke string primitive value callback
// returns visit control flags
static jint invoke_array_primitive_value_callback(jvmtiArrayPrimitiveValueCallback cb,
                                                  CallbackWrapper* wrapper,
                                                  oop obj,
                                                  void* user_data)
{
  assert(obj->is_typeArray(), "not a primitive array");

  // get base address of first element
  typeArrayOop array = typeArrayOop(obj);
  BasicType type = TypeArrayKlass::cast(array->klass())->element_type();
  void* elements = array->base(type);

  // jvmtiPrimitiveType is defined so this mapping is always correct
  jvmtiPrimitiveType elem_type = (jvmtiPrimitiveType)type2char(type);

  return (*cb)(wrapper->klass_tag(),
               wrapper->obj_size(),
               wrapper->obj_tag_p(),
               (jint)array->length(),
               elem_type,
               elements,
               user_data);
}

// helper function to invoke the primitive field callback for all static fields
// of a given class
static jint invoke_primitive_field_callback_for_static_fields
  (CallbackWrapper* wrapper,
   oop obj,
   jvmtiPrimitiveFieldCallback cb,
   void* user_data)
{
  // for static fields only the index will be set
  static jvmtiHeapReferenceInfo reference_info = { 0 };

  assert(obj->klass() == vmClasses::Class_klass(), "not a class");
  if (java_lang_Class::is_primitive(obj)) {
    return 0;
  }
  Klass* klass = java_lang_Class::as_Klass(obj);

  // ignore classes for object and type arrays
  if (!klass->is_instance_klass()) {
    return 0;
  }

  // ignore classes which aren't linked yet
  InstanceKlass* ik = InstanceKlass::cast(klass);
  if (!ik->is_linked()) {
    return 0;
  }

  // get the field map
  ClassFieldMap* field_map = ClassFieldMap::create_map_of_static_fields(klass);

  // invoke the callback for each static primitive field
  for (int i=0; i<field_map->field_count(); i++) {
    ClassFieldDescriptor* field = field_map->field_at(i);

    // ignore non-primitive fields
    char type = field->field_type();
    if (!is_primitive_field_type(type)) {
      continue;
    }
    // one-to-one mapping
    jvmtiPrimitiveType value_type = (jvmtiPrimitiveType)type;

    // get offset and field value
    int offset = field->field_offset();
    address addr = cast_from_oop<address>(klass->java_mirror()) + offset;
    jvalue value;
    copy_to_jvalue(&value, addr, value_type);

    // field index
    reference_info.field.index = field->field_index();

    // invoke the callback
    jint res = (*cb)(JVMTI_HEAP_REFERENCE_STATIC_FIELD,
                     &reference_info,
                     wrapper->klass_tag(),
                     wrapper->obj_tag_p(),
                     value,
                     value_type,
                     user_data);
    if (res & JVMTI_VISIT_ABORT) {
      delete field_map;
      return res;
    }
  }

  delete field_map;
  return 0;
}

// helper function to invoke the primitive field callback for all instance fields
// of a given object
static jint invoke_primitive_field_callback_for_instance_fields(
  CallbackWrapper* wrapper,
  oop obj,
  jvmtiPrimitiveFieldCallback cb,
  void* user_data)
{
  // for instance fields only the index will be set
  static jvmtiHeapReferenceInfo reference_info = { 0 };

  // get the map of the instance fields
  ClassFieldMap* fields = JvmtiCachedClassFieldMap::get_map_of_instance_fields(obj);

  // invoke the callback for each instance primitive field
  for (int i=0; i<fields->field_count(); i++) {
    ClassFieldDescriptor* field = fields->field_at(i);

    // ignore non-primitive fields
    char type = field->field_type();
    if (!is_primitive_field_type(type)) {
      continue;
    }
    // one-to-one mapping
    jvmtiPrimitiveType value_type = (jvmtiPrimitiveType)type;

    // get offset and field value
    int offset = field->field_offset();
    address addr = cast_from_oop<address>(obj) + offset;
    jvalue value;
    copy_to_jvalue(&value, addr, value_type);

    // field index
    reference_info.field.index = field->field_index();

    // invoke the callback
    jint res = (*cb)(JVMTI_HEAP_REFERENCE_FIELD,
                     &reference_info,
                     wrapper->klass_tag(),
                     wrapper->obj_tag_p(),
                     value,
                     value_type,
                     user_data);
    if (res & JVMTI_VISIT_ABORT) {
      return res;
    }
  }
  return 0;
}


// VM operation to iterate over all objects in the heap (both reachable
// and unreachable)
class VM_HeapIterateOperation: public VM_Operation {
 private:
  ObjectClosure* _blk;
<<<<<<< HEAD
  JvmtiTagMap* _tag_map;

 public:
  VM_HeapIterateOperation(ObjectClosure* blk, JvmtiTagMap* tag_map) {
    _blk = blk;
    _tag_map = tag_map;
  }
=======
  GrowableArray<jlong>* const _dead_objects;
 public:
  VM_HeapIterateOperation(ObjectClosure* blk, GrowableArray<jlong>* objects) :
    _blk(blk), _dead_objects(objects) { }
>>>>>>> 890adb64

  VMOp_Type type() const { return VMOp_HeapIterateOperation; }
  void doit() {
    // Simulates barrier synchronization on safepoint.
    // This annotation is reasonably minimal in number of tsan callbacks.
    // By passing the lock directly, we are not actually locking it, just
    // telling TSAN we are to "simulate" the lock.
    TSAN_ONLY(TsanMutexScope tms(_tag_map->lock()));

    // allows class files maps to be cached during iteration
    ClassFieldMapCacheMark cm;

    JvmtiTagMap::check_hashmaps_for_heapwalk(_dead_objects);

    // make sure that heap is parsable (fills TLABs with filler objects)
    Universe::heap()->ensure_parsability(false);  // no need to retire TLABs

    // Verify heap before iteration - if the heap gets corrupted then
    // JVMTI's IterateOverHeap will crash.
    if (VerifyBeforeIteration) {
      Universe::verify();
    }

    // do the iteration
    Universe::heap()->object_iterate(_blk);
  }
};


// An ObjectClosure used to support the deprecated IterateOverHeap and
// IterateOverInstancesOfClass functions
class IterateOverHeapObjectClosure: public ObjectClosure {
 private:
  JvmtiTagMap* _tag_map;
  Klass* _klass;
  jvmtiHeapObjectFilter _object_filter;
  jvmtiHeapObjectCallback _heap_object_callback;
  const void* _user_data;

  // accessors
  JvmtiTagMap* tag_map() const                    { return _tag_map; }
  jvmtiHeapObjectFilter object_filter() const     { return _object_filter; }
  jvmtiHeapObjectCallback object_callback() const { return _heap_object_callback; }
  Klass* klass() const                            { return _klass; }
  const void* user_data() const                   { return _user_data; }

  // indicates if iteration has been aborted
  bool _iteration_aborted;
  bool is_iteration_aborted() const               { return _iteration_aborted; }
  void set_iteration_aborted(bool aborted)        { _iteration_aborted = aborted; }

 public:
  IterateOverHeapObjectClosure(JvmtiTagMap* tag_map,
                               Klass* klass,
                               jvmtiHeapObjectFilter object_filter,
                               jvmtiHeapObjectCallback heap_object_callback,
                               const void* user_data) :
    _tag_map(tag_map),
    _klass(klass),
    _object_filter(object_filter),
    _heap_object_callback(heap_object_callback),
    _user_data(user_data),
    _iteration_aborted(false)
  {
  }

  void do_object(oop o);
};

// invoked for each object in the heap
void IterateOverHeapObjectClosure::do_object(oop o) {
  // check if iteration has been halted
  if (is_iteration_aborted()) return;

  // instanceof check when filtering by klass
  if (klass() != nullptr && !o->is_a(klass())) {
    return;
  }

  // skip if object is a dormant shared object whose mirror hasn't been loaded
  if (o != nullptr && o->klass()->java_mirror() == nullptr) {
    log_debug(cds, heap)("skipped dormant archived object " INTPTR_FORMAT " (%s)", p2i(o),
                         o->klass()->external_name());
    return;
  }

  // prepare for the calllback
  CallbackWrapper wrapper(tag_map(), o);

  // if the object is tagged and we're only interested in untagged objects
  // then don't invoke the callback. Similarly, if the object is untagged
  // and we're only interested in tagged objects we skip the callback.
  if (wrapper.obj_tag() != 0) {
    if (object_filter() == JVMTI_HEAP_OBJECT_UNTAGGED) return;
  } else {
    if (object_filter() == JVMTI_HEAP_OBJECT_TAGGED) return;
  }

  // invoke the agent's callback
  jvmtiIterationControl control = (*object_callback())(wrapper.klass_tag(),
                                                       wrapper.obj_size(),
                                                       wrapper.obj_tag_p(),
                                                       (void*)user_data());
  if (control == JVMTI_ITERATION_ABORT) {
    set_iteration_aborted(true);
  }
}

// An ObjectClosure used to support the IterateThroughHeap function
class IterateThroughHeapObjectClosure: public ObjectClosure {
 private:
  JvmtiTagMap* _tag_map;
  Klass* _klass;
  int _heap_filter;
  const jvmtiHeapCallbacks* _callbacks;
  const void* _user_data;

  // accessor functions
  JvmtiTagMap* tag_map() const                     { return _tag_map; }
  int heap_filter() const                          { return _heap_filter; }
  const jvmtiHeapCallbacks* callbacks() const      { return _callbacks; }
  Klass* klass() const                             { return _klass; }
  const void* user_data() const                    { return _user_data; }

  // indicates if the iteration has been aborted
  bool _iteration_aborted;
  bool is_iteration_aborted() const                { return _iteration_aborted; }

  // used to check the visit control flags. If the abort flag is set
  // then we set the iteration aborted flag so that the iteration completes
  // without processing any further objects
  bool check_flags_for_abort(jint flags) {
    bool is_abort = (flags & JVMTI_VISIT_ABORT) != 0;
    if (is_abort) {
      _iteration_aborted = true;
    }
    return is_abort;
  }

 public:
  IterateThroughHeapObjectClosure(JvmtiTagMap* tag_map,
                                  Klass* klass,
                                  int heap_filter,
                                  const jvmtiHeapCallbacks* heap_callbacks,
                                  const void* user_data) :
    _tag_map(tag_map),
    _klass(klass),
    _heap_filter(heap_filter),
    _callbacks(heap_callbacks),
    _user_data(user_data),
    _iteration_aborted(false)
  {
  }

  void do_object(oop o);
};

// invoked for each object in the heap
void IterateThroughHeapObjectClosure::do_object(oop obj) {
  // check if iteration has been halted
  if (is_iteration_aborted()) return;

  // apply class filter
  if (is_filtered_by_klass_filter(obj, klass())) return;

  // skip if object is a dormant shared object whose mirror hasn't been loaded
  if (obj != nullptr &&   obj->klass()->java_mirror() == nullptr) {
    log_debug(cds, heap)("skipped dormant archived object " INTPTR_FORMAT " (%s)", p2i(obj),
                         obj->klass()->external_name());
    return;
  }

  // prepare for callback
  CallbackWrapper wrapper(tag_map(), obj);

  // check if filtered by the heap filter
  if (is_filtered_by_heap_filter(wrapper.obj_tag(), wrapper.klass_tag(), heap_filter())) {
    return;
  }

  // for arrays we need the length, otherwise -1
  bool is_array = obj->is_array();
  int len = is_array ? arrayOop(obj)->length() : -1;

  // invoke the object callback (if callback is provided)
  if (callbacks()->heap_iteration_callback != nullptr) {
    jvmtiHeapIterationCallback cb = callbacks()->heap_iteration_callback;
    jint res = (*cb)(wrapper.klass_tag(),
                     wrapper.obj_size(),
                     wrapper.obj_tag_p(),
                     (jint)len,
                     (void*)user_data());
    if (check_flags_for_abort(res)) return;
  }

  // for objects and classes we report primitive fields if callback provided
  if (callbacks()->primitive_field_callback != nullptr && obj->is_instance()) {
    jint res;
    jvmtiPrimitiveFieldCallback cb = callbacks()->primitive_field_callback;
    if (obj->klass() == vmClasses::Class_klass()) {
      res = invoke_primitive_field_callback_for_static_fields(&wrapper,
                                                                    obj,
                                                                    cb,
                                                                    (void*)user_data());
    } else {
      res = invoke_primitive_field_callback_for_instance_fields(&wrapper,
                                                                      obj,
                                                                      cb,
                                                                      (void*)user_data());
    }
    if (check_flags_for_abort(res)) return;
  }

  // string callback
  if (!is_array &&
      callbacks()->string_primitive_value_callback != nullptr &&
      obj->klass() == vmClasses::String_klass()) {
    jint res = invoke_string_value_callback(
                callbacks()->string_primitive_value_callback,
                &wrapper,
                obj,
                (void*)user_data() );
    if (check_flags_for_abort(res)) return;
  }

  // array callback
  if (is_array &&
      callbacks()->array_primitive_value_callback != nullptr &&
      obj->is_typeArray()) {
    jint res = invoke_array_primitive_value_callback(
               callbacks()->array_primitive_value_callback,
               &wrapper,
               obj,
               (void*)user_data() );
    if (check_flags_for_abort(res)) return;
  }
};


// Deprecated function to iterate over all objects in the heap
void JvmtiTagMap::iterate_over_heap(jvmtiHeapObjectFilter object_filter,
                                    Klass* klass,
                                    jvmtiHeapObjectCallback heap_object_callback,
                                    const void* user_data)
{
  // EA based optimizations on tagged objects are already reverted.
  EscapeBarrier eb(object_filter == JVMTI_HEAP_OBJECT_UNTAGGED ||
                   object_filter == JVMTI_HEAP_OBJECT_EITHER,
                   JavaThread::current());
  eb.deoptimize_objects_all_threads();
<<<<<<< HEAD
  MutexLocker ml(Heap_lock);
  IterateOverHeapObjectClosure blk(this,
                                   klass,
                                   object_filter,
                                   heap_object_callback,
                                   user_data);
  VM_HeapIterateOperation op(&blk, this);
  VMThread::execute(&op);
=======
  Arena dead_object_arena(mtServiceability);
  GrowableArray <jlong> dead_objects(&dead_object_arena, 10, 0, 0);
  {
    MutexLocker ml(Heap_lock);
    IterateOverHeapObjectClosure blk(this,
                                     klass,
                                     object_filter,
                                     heap_object_callback,
                                     user_data);
    VM_HeapIterateOperation op(&blk, &dead_objects);
    VMThread::execute(&op);
  }
  // Post events outside of Heap_lock
  post_dead_objects(&dead_objects);
>>>>>>> 890adb64
}


// Iterates over all objects in the heap
void JvmtiTagMap::iterate_through_heap(jint heap_filter,
                                       Klass* klass,
                                       const jvmtiHeapCallbacks* callbacks,
                                       const void* user_data)
{
  // EA based optimizations on tagged objects are already reverted.
  EscapeBarrier eb(!(heap_filter & JVMTI_HEAP_FILTER_UNTAGGED), JavaThread::current());
  eb.deoptimize_objects_all_threads();
<<<<<<< HEAD
  MutexLocker ml(Heap_lock);
  IterateThroughHeapObjectClosure blk(this,
                                      klass,
                                      heap_filter,
                                      callbacks,
                                      user_data);
  VM_HeapIterateOperation op(&blk, this);
  VMThread::execute(&op);
=======

  Arena dead_object_arena(mtServiceability);
  GrowableArray<jlong> dead_objects(&dead_object_arena, 10, 0, 0);
  {
    MutexLocker ml(Heap_lock);
    IterateThroughHeapObjectClosure blk(this,
                                        klass,
                                        heap_filter,
                                        callbacks,
                                        user_data);
    VM_HeapIterateOperation op(&blk, &dead_objects);
    VMThread::execute(&op);
  }
  // Post events outside of Heap_lock
  post_dead_objects(&dead_objects);
>>>>>>> 890adb64
}

void JvmtiTagMap::remove_dead_entries_locked(GrowableArray<jlong>* objects) {
  assert(is_locked(), "precondition");
  if (_needs_cleaning) {
    // Recheck whether to post object free events under the lock.
    if (!env()->is_enabled(JVMTI_EVENT_OBJECT_FREE)) {
      objects = nullptr;
    }
    log_info(jvmti, table)("TagMap table needs cleaning%s",
                           ((objects != nullptr) ? " and posting" : ""));
    hashmap()->remove_dead_entries(objects);
    _needs_cleaning = false;
  }
}

void JvmtiTagMap::remove_dead_entries(GrowableArray<jlong>* objects) {
  MutexLocker ml(lock(), Mutex::_no_safepoint_check_flag);
  remove_dead_entries_locked(objects);
}

void JvmtiTagMap::post_dead_objects(GrowableArray<jlong>* const objects) {
  assert(Thread::current()->is_Java_thread(), "Must post from JavaThread");
  if (objects != nullptr && objects->length() > 0) {
    JvmtiExport::post_object_free(env(), objects);
    log_info(jvmti, table)("%d free object posted", objects->length());
  }
}

void JvmtiTagMap::remove_and_post_dead_objects() {
  ResourceMark rm;
  GrowableArray<jlong> objects;
  remove_dead_entries(&objects);
  post_dead_objects(&objects);
}

void JvmtiTagMap::flush_object_free_events() {
  assert_not_at_safepoint();
  if (env()->is_enabled(JVMTI_EVENT_OBJECT_FREE)) {
    {
      MonitorLocker ml(lock(), Mutex::_no_safepoint_check_flag);
      // If another thread is posting events, let it finish
      while (_posting_events) {
        ml.wait();
      }

      if (!_needs_cleaning || is_empty()) {
        _needs_cleaning = false;
        return;
      }
      _posting_events = true;
    } // Drop the lock so we can do the cleaning on the VM thread.
    // Needs both cleaning and event posting (up to some other thread
    // getting there first after we dropped the lock).
    remove_and_post_dead_objects();
    {
      MonitorLocker ml(lock(), Mutex::_no_safepoint_check_flag);
      _posting_events = false;
      ml.notify_all();
    }
  } else {
    remove_dead_entries(nullptr);
  }
}

// support class for get_objects_with_tags

class TagObjectCollector : public JvmtiTagMapKeyClosure {
 private:
  JvmtiEnv* _env;
  JavaThread* _thread;
  jlong* _tags;
  jint _tag_count;
  bool _some_dead_found;

  GrowableArray<jobject>* _object_results;  // collected objects (JNI weak refs)
  GrowableArray<uint64_t>* _tag_results;    // collected tags

 public:
  TagObjectCollector(JvmtiEnv* env, const jlong* tags, jint tag_count) :
    _env(env),
    _thread(JavaThread::current()),
    _tags((jlong*)tags),
    _tag_count(tag_count),
    _some_dead_found(false),
    _object_results(new (mtServiceability) GrowableArray<jobject>(1, mtServiceability)),
    _tag_results(new (mtServiceability) GrowableArray<uint64_t>(1, mtServiceability)) { }

  ~TagObjectCollector() {
    delete _object_results;
    delete _tag_results;
  }

  bool some_dead_found() const { return _some_dead_found; }

  // for each tagged object check if the tag value matches
  // - if it matches then we create a JNI local reference to the object
  // and record the reference and tag value.
  // Always return true so the iteration continues.
  bool do_entry(JvmtiTagMapKey& key, jlong& value) {
    for (int i = 0; i < _tag_count; i++) {
      if (_tags[i] == value) {
        // The reference in this tag map could be the only (implicitly weak)
        // reference to that object. If we hand it out, we need to keep it live wrt
        // SATB marking similar to other j.l.ref.Reference referents. This is
        // achieved by using a phantom load in the object() accessor.
        oop o = key.object();
        if (o == nullptr) {
          _some_dead_found = true;
          // skip this whole entry
          return true;
        }
        assert(o != nullptr && Universe::heap()->is_in(o), "sanity check");
        jobject ref = JNIHandles::make_local(_thread, o);
        _object_results->append(ref);
        _tag_results->append(value);
      }
    }
    return true;
  }

  // return the results from the collection
  //
  jvmtiError result(jint* count_ptr, jobject** object_result_ptr, jlong** tag_result_ptr) {
    jvmtiError error;
    int count = _object_results->length();
    assert(count >= 0, "sanity check");

    // if object_result_ptr is not null then allocate the result and copy
    // in the object references.
    if (object_result_ptr != nullptr) {
      error = _env->Allocate(count * sizeof(jobject), (unsigned char**)object_result_ptr);
      if (error != JVMTI_ERROR_NONE) {
        return error;
      }
      for (int i=0; i<count; i++) {
        (*object_result_ptr)[i] = _object_results->at(i);
      }
    }

    // if tag_result_ptr is not null then allocate the result and copy
    // in the tag values.
    if (tag_result_ptr != nullptr) {
      error = _env->Allocate(count * sizeof(jlong), (unsigned char**)tag_result_ptr);
      if (error != JVMTI_ERROR_NONE) {
        if (object_result_ptr != nullptr) {
          _env->Deallocate((unsigned char*)object_result_ptr);
        }
        return error;
      }
      for (int i=0; i<count; i++) {
        (*tag_result_ptr)[i] = (jlong)_tag_results->at(i);
      }
    }

    *count_ptr = count;
    return JVMTI_ERROR_NONE;
  }
};

// return the list of objects with the specified tags
jvmtiError JvmtiTagMap::get_objects_with_tags(const jlong* tags,
  jint count, jint* count_ptr, jobject** object_result_ptr, jlong** tag_result_ptr) {

  TagObjectCollector collector(env(), tags, count);
  {
    // iterate over all tagged objects
    MutexLocker ml(lock(), Mutex::_no_safepoint_check_flag);
    TSAN_ONLY(TsanMutexScope tms(lock()));
    // Can't post ObjectFree events here from a JavaThread, so this
    // will race with the gc_notification thread in the tiny
    // window where the object is not marked but hasn't been notified that
    // it is collected yet.
    entry_iterate(&collector);
  }
  return collector.result(count_ptr, object_result_ptr, tag_result_ptr);
}

// helper to map a jvmtiHeapReferenceKind to an old style jvmtiHeapRootKind
// (not performance critical as only used for roots)
static jvmtiHeapRootKind toJvmtiHeapRootKind(jvmtiHeapReferenceKind kind) {
  switch (kind) {
    case JVMTI_HEAP_REFERENCE_JNI_GLOBAL:   return JVMTI_HEAP_ROOT_JNI_GLOBAL;
    case JVMTI_HEAP_REFERENCE_SYSTEM_CLASS: return JVMTI_HEAP_ROOT_SYSTEM_CLASS;
    case JVMTI_HEAP_REFERENCE_STACK_LOCAL:  return JVMTI_HEAP_ROOT_STACK_LOCAL;
    case JVMTI_HEAP_REFERENCE_JNI_LOCAL:    return JVMTI_HEAP_ROOT_JNI_LOCAL;
    case JVMTI_HEAP_REFERENCE_THREAD:       return JVMTI_HEAP_ROOT_THREAD;
    case JVMTI_HEAP_REFERENCE_OTHER:        return JVMTI_HEAP_ROOT_OTHER;
    default: ShouldNotReachHere();          return JVMTI_HEAP_ROOT_OTHER;
  }
}

// Base class for all heap walk contexts. The base class maintains a flag
// to indicate if the context is valid or not.
class HeapWalkContext {
 private:
  bool _valid;
 public:
  HeapWalkContext(bool valid)                   { _valid = valid; }
  void invalidate()                             { _valid = false; }
  bool is_valid() const                         { return _valid; }
};

// A basic heap walk context for the deprecated heap walking functions.
// The context for a basic heap walk are the callbacks and fields used by
// the referrer caching scheme.
class BasicHeapWalkContext: public HeapWalkContext {
 private:
  jvmtiHeapRootCallback _heap_root_callback;
  jvmtiStackReferenceCallback _stack_ref_callback;
  jvmtiObjectReferenceCallback _object_ref_callback;

  // used for caching
  oop _last_referrer;
  jlong _last_referrer_tag;

 public:
  BasicHeapWalkContext() : HeapWalkContext(false) { }

  BasicHeapWalkContext(jvmtiHeapRootCallback heap_root_callback,
                       jvmtiStackReferenceCallback stack_ref_callback,
                       jvmtiObjectReferenceCallback object_ref_callback) :
    HeapWalkContext(true),
    _heap_root_callback(heap_root_callback),
    _stack_ref_callback(stack_ref_callback),
    _object_ref_callback(object_ref_callback),
    _last_referrer(nullptr),
    _last_referrer_tag(0) {
  }

  // accessors
  jvmtiHeapRootCallback heap_root_callback() const         { return _heap_root_callback; }
  jvmtiStackReferenceCallback stack_ref_callback() const   { return _stack_ref_callback; }
  jvmtiObjectReferenceCallback object_ref_callback() const { return _object_ref_callback;  }

  oop last_referrer() const               { return _last_referrer; }
  void set_last_referrer(oop referrer)    { _last_referrer = referrer; }
  jlong last_referrer_tag() const         { return _last_referrer_tag; }
  void set_last_referrer_tag(jlong value) { _last_referrer_tag = value; }
};

// The advanced heap walk context for the FollowReferences functions.
// The context is the callbacks, and the fields used for filtering.
class AdvancedHeapWalkContext: public HeapWalkContext {
 private:
  jint _heap_filter;
  Klass* _klass_filter;
  const jvmtiHeapCallbacks* _heap_callbacks;

 public:
  AdvancedHeapWalkContext() : HeapWalkContext(false) { }

  AdvancedHeapWalkContext(jint heap_filter,
                           Klass* klass_filter,
                           const jvmtiHeapCallbacks* heap_callbacks) :
    HeapWalkContext(true),
    _heap_filter(heap_filter),
    _klass_filter(klass_filter),
    _heap_callbacks(heap_callbacks) {
  }

  // accessors
  jint heap_filter() const         { return _heap_filter; }
  Klass* klass_filter() const      { return _klass_filter; }

  const jvmtiHeapReferenceCallback heap_reference_callback() const {
    return _heap_callbacks->heap_reference_callback;
  };
  const jvmtiPrimitiveFieldCallback primitive_field_callback() const {
    return _heap_callbacks->primitive_field_callback;
  }
  const jvmtiArrayPrimitiveValueCallback array_primitive_value_callback() const {
    return _heap_callbacks->array_primitive_value_callback;
  }
  const jvmtiStringPrimitiveValueCallback string_primitive_value_callback() const {
    return _heap_callbacks->string_primitive_value_callback;
  }
};

// The CallbackInvoker is a class with static functions that the heap walk can call
// into to invoke callbacks. It works in one of two modes. The "basic" mode is
// used for the deprecated IterateOverReachableObjects functions. The "advanced"
// mode is for the newer FollowReferences function which supports a lot of
// additional callbacks.
class CallbackInvoker : AllStatic {
 private:
  // heap walk styles
  enum { basic, advanced };
  static int _heap_walk_type;
  static bool is_basic_heap_walk()           { return _heap_walk_type == basic; }
  static bool is_advanced_heap_walk()        { return _heap_walk_type == advanced; }

  // context for basic style heap walk
  static BasicHeapWalkContext _basic_context;
  static BasicHeapWalkContext* basic_context() {
    assert(_basic_context.is_valid(), "invalid");
    return &_basic_context;
  }

  // context for advanced style heap walk
  static AdvancedHeapWalkContext _advanced_context;
  static AdvancedHeapWalkContext* advanced_context() {
    assert(_advanced_context.is_valid(), "invalid");
    return &_advanced_context;
  }

  // context needed for all heap walks
  static JvmtiTagMap* _tag_map;
  static const void* _user_data;
  static GrowableArray<oop>* _visit_stack;
  static JVMTIBitSet* _bitset;

  // accessors
  static JvmtiTagMap* tag_map()                        { return _tag_map; }
  static const void* user_data()                       { return _user_data; }
  static GrowableArray<oop>* visit_stack()             { return _visit_stack; }

  // if the object hasn't been visited then push it onto the visit stack
  // so that it will be visited later
  static inline bool check_for_visit(oop obj) {
    if (!_bitset->is_marked(obj)) visit_stack()->push(obj);
    return true;
  }

  // invoke basic style callbacks
  static inline bool invoke_basic_heap_root_callback
    (jvmtiHeapRootKind root_kind, oop obj);
  static inline bool invoke_basic_stack_ref_callback
    (jvmtiHeapRootKind root_kind, jlong thread_tag, jint depth, jmethodID method,
     int slot, oop obj);
  static inline bool invoke_basic_object_reference_callback
    (jvmtiObjectReferenceKind ref_kind, oop referrer, oop referree, jint index);

  // invoke advanced style callbacks
  static inline bool invoke_advanced_heap_root_callback
    (jvmtiHeapReferenceKind ref_kind, oop obj);
  static inline bool invoke_advanced_stack_ref_callback
    (jvmtiHeapReferenceKind ref_kind, jlong thread_tag, jlong tid, int depth,
     jmethodID method, jlocation bci, jint slot, oop obj);
  static inline bool invoke_advanced_object_reference_callback
    (jvmtiHeapReferenceKind ref_kind, oop referrer, oop referree, jint index);

  // used to report the value of primitive fields
  static inline bool report_primitive_field
    (jvmtiHeapReferenceKind ref_kind, oop obj, jint index, address addr, char type);

 public:
  // initialize for basic mode
  static void initialize_for_basic_heap_walk(JvmtiTagMap* tag_map,
                                             GrowableArray<oop>* visit_stack,
                                             const void* user_data,
                                             BasicHeapWalkContext context,
                                             JVMTIBitSet* bitset);

  // initialize for advanced mode
  static void initialize_for_advanced_heap_walk(JvmtiTagMap* tag_map,
                                                GrowableArray<oop>* visit_stack,
                                                const void* user_data,
                                                AdvancedHeapWalkContext context,
                                                JVMTIBitSet* bitset);

   // functions to report roots
  static inline bool report_simple_root(jvmtiHeapReferenceKind kind, oop o);
  static inline bool report_jni_local_root(jlong thread_tag, jlong tid, jint depth,
    jmethodID m, oop o);
  static inline bool report_stack_ref_root(jlong thread_tag, jlong tid, jint depth,
    jmethodID method, jlocation bci, jint slot, oop o);

  // functions to report references
  static inline bool report_array_element_reference(oop referrer, oop referree, jint index);
  static inline bool report_class_reference(oop referrer, oop referree);
  static inline bool report_class_loader_reference(oop referrer, oop referree);
  static inline bool report_signers_reference(oop referrer, oop referree);
  static inline bool report_protection_domain_reference(oop referrer, oop referree);
  static inline bool report_superclass_reference(oop referrer, oop referree);
  static inline bool report_interface_reference(oop referrer, oop referree);
  static inline bool report_static_field_reference(oop referrer, oop referree, jint slot);
  static inline bool report_field_reference(oop referrer, oop referree, jint slot);
  static inline bool report_constant_pool_reference(oop referrer, oop referree, jint index);
  static inline bool report_primitive_array_values(oop array);
  static inline bool report_string_value(oop str);
  static inline bool report_primitive_instance_field(oop o, jint index, address value, char type);
  static inline bool report_primitive_static_field(oop o, jint index, address value, char type);
};

// statics
int CallbackInvoker::_heap_walk_type;
BasicHeapWalkContext CallbackInvoker::_basic_context;
AdvancedHeapWalkContext CallbackInvoker::_advanced_context;
JvmtiTagMap* CallbackInvoker::_tag_map;
const void* CallbackInvoker::_user_data;
GrowableArray<oop>* CallbackInvoker::_visit_stack;
JVMTIBitSet* CallbackInvoker::_bitset;

// initialize for basic heap walk (IterateOverReachableObjects et al)
void CallbackInvoker::initialize_for_basic_heap_walk(JvmtiTagMap* tag_map,
                                                     GrowableArray<oop>* visit_stack,
                                                     const void* user_data,
                                                     BasicHeapWalkContext context,
                                                     JVMTIBitSet* bitset) {
  _tag_map = tag_map;
  _visit_stack = visit_stack;
  _user_data = user_data;
  _basic_context = context;
  _advanced_context.invalidate();       // will trigger assertion if used
  _heap_walk_type = basic;
  _bitset = bitset;
}

// initialize for advanced heap walk (FollowReferences)
void CallbackInvoker::initialize_for_advanced_heap_walk(JvmtiTagMap* tag_map,
                                                        GrowableArray<oop>* visit_stack,
                                                        const void* user_data,
                                                        AdvancedHeapWalkContext context,
                                                        JVMTIBitSet* bitset) {
  _tag_map = tag_map;
  _visit_stack = visit_stack;
  _user_data = user_data;
  _advanced_context = context;
  _basic_context.invalidate();      // will trigger assertion if used
  _heap_walk_type = advanced;
  _bitset = bitset;
}


// invoke basic style heap root callback
inline bool CallbackInvoker::invoke_basic_heap_root_callback(jvmtiHeapRootKind root_kind, oop obj) {
  // if we heap roots should be reported
  jvmtiHeapRootCallback cb = basic_context()->heap_root_callback();
  if (cb == nullptr) {
    return check_for_visit(obj);
  }

  CallbackWrapper wrapper(tag_map(), obj);
  jvmtiIterationControl control = (*cb)(root_kind,
                                        wrapper.klass_tag(),
                                        wrapper.obj_size(),
                                        wrapper.obj_tag_p(),
                                        (void*)user_data());
  // push root to visit stack when following references
  if (control == JVMTI_ITERATION_CONTINUE &&
      basic_context()->object_ref_callback() != nullptr) {
    visit_stack()->push(obj);
  }
  return control != JVMTI_ITERATION_ABORT;
}

// invoke basic style stack ref callback
inline bool CallbackInvoker::invoke_basic_stack_ref_callback(jvmtiHeapRootKind root_kind,
                                                             jlong thread_tag,
                                                             jint depth,
                                                             jmethodID method,
                                                             int slot,
                                                             oop obj) {
  // if we stack refs should be reported
  jvmtiStackReferenceCallback cb = basic_context()->stack_ref_callback();
  if (cb == nullptr) {
    return check_for_visit(obj);
  }

  CallbackWrapper wrapper(tag_map(), obj);
  jvmtiIterationControl control = (*cb)(root_kind,
                                        wrapper.klass_tag(),
                                        wrapper.obj_size(),
                                        wrapper.obj_tag_p(),
                                        thread_tag,
                                        depth,
                                        method,
                                        slot,
                                        (void*)user_data());
  // push root to visit stack when following references
  if (control == JVMTI_ITERATION_CONTINUE &&
      basic_context()->object_ref_callback() != nullptr) {
    visit_stack()->push(obj);
  }
  return control != JVMTI_ITERATION_ABORT;
}

// invoke basic style object reference callback
inline bool CallbackInvoker::invoke_basic_object_reference_callback(jvmtiObjectReferenceKind ref_kind,
                                                                    oop referrer,
                                                                    oop referree,
                                                                    jint index) {

  BasicHeapWalkContext* context = basic_context();

  // callback requires the referrer's tag. If it's the same referrer
  // as the last call then we use the cached value.
  jlong referrer_tag;
  if (referrer == context->last_referrer()) {
    referrer_tag = context->last_referrer_tag();
  } else {
    referrer_tag = tag_for(tag_map(), referrer);
  }

  // do the callback
  CallbackWrapper wrapper(tag_map(), referree);
  jvmtiObjectReferenceCallback cb = context->object_ref_callback();
  jvmtiIterationControl control = (*cb)(ref_kind,
                                        wrapper.klass_tag(),
                                        wrapper.obj_size(),
                                        wrapper.obj_tag_p(),
                                        referrer_tag,
                                        index,
                                        (void*)user_data());

  // record referrer and referrer tag. For self-references record the
  // tag value from the callback as this might differ from referrer_tag.
  context->set_last_referrer(referrer);
  if (referrer == referree) {
    context->set_last_referrer_tag(*wrapper.obj_tag_p());
  } else {
    context->set_last_referrer_tag(referrer_tag);
  }

  if (control == JVMTI_ITERATION_CONTINUE) {
    return check_for_visit(referree);
  } else {
    return control != JVMTI_ITERATION_ABORT;
  }
}

// invoke advanced style heap root callback
inline bool CallbackInvoker::invoke_advanced_heap_root_callback(jvmtiHeapReferenceKind ref_kind,
                                                                oop obj) {
  AdvancedHeapWalkContext* context = advanced_context();

  // check that callback is provided
  jvmtiHeapReferenceCallback cb = context->heap_reference_callback();
  if (cb == nullptr) {
    return check_for_visit(obj);
  }

  // apply class filter
  if (is_filtered_by_klass_filter(obj, context->klass_filter())) {
    return check_for_visit(obj);
  }

  // setup the callback wrapper
  CallbackWrapper wrapper(tag_map(), obj);

  // apply tag filter
  if (is_filtered_by_heap_filter(wrapper.obj_tag(),
                                 wrapper.klass_tag(),
                                 context->heap_filter())) {
    return check_for_visit(obj);
  }

  // for arrays we need the length, otherwise -1
  jint len = (jint)(obj->is_array() ? arrayOop(obj)->length() : -1);

  // invoke the callback
  jint res  = (*cb)(ref_kind,
                    nullptr, // referrer info
                    wrapper.klass_tag(),
                    0,    // referrer_class_tag is 0 for heap root
                    wrapper.obj_size(),
                    wrapper.obj_tag_p(),
                    nullptr, // referrer_tag_p
                    len,
                    (void*)user_data());
  if (res & JVMTI_VISIT_ABORT) {
    return false;// referrer class tag
  }
  if (res & JVMTI_VISIT_OBJECTS) {
    check_for_visit(obj);
  }
  return true;
}

// report a reference from a thread stack to an object
inline bool CallbackInvoker::invoke_advanced_stack_ref_callback(jvmtiHeapReferenceKind ref_kind,
                                                                jlong thread_tag,
                                                                jlong tid,
                                                                int depth,
                                                                jmethodID method,
                                                                jlocation bci,
                                                                jint slot,
                                                                oop obj) {
  AdvancedHeapWalkContext* context = advanced_context();

  // check that callback is provider
  jvmtiHeapReferenceCallback cb = context->heap_reference_callback();
  if (cb == nullptr) {
    return check_for_visit(obj);
  }

  // apply class filter
  if (is_filtered_by_klass_filter(obj, context->klass_filter())) {
    return check_for_visit(obj);
  }

  // setup the callback wrapper
  CallbackWrapper wrapper(tag_map(), obj);

  // apply tag filter
  if (is_filtered_by_heap_filter(wrapper.obj_tag(),
                                 wrapper.klass_tag(),
                                 context->heap_filter())) {
    return check_for_visit(obj);
  }

  // setup the referrer info
  jvmtiHeapReferenceInfo reference_info;
  reference_info.stack_local.thread_tag = thread_tag;
  reference_info.stack_local.thread_id = tid;
  reference_info.stack_local.depth = depth;
  reference_info.stack_local.method = method;
  reference_info.stack_local.location = bci;
  reference_info.stack_local.slot = slot;

  // for arrays we need the length, otherwise -1
  jint len = (jint)(obj->is_array() ? arrayOop(obj)->length() : -1);

  // call into the agent
  int res = (*cb)(ref_kind,
                  &reference_info,
                  wrapper.klass_tag(),
                  0,    // referrer_class_tag is 0 for heap root (stack)
                  wrapper.obj_size(),
                  wrapper.obj_tag_p(),
                  nullptr, // referrer_tag is 0 for root
                  len,
                  (void*)user_data());

  if (res & JVMTI_VISIT_ABORT) {
    return false;
  }
  if (res & JVMTI_VISIT_OBJECTS) {
    check_for_visit(obj);
  }
  return true;
}

// This mask is used to pass reference_info to a jvmtiHeapReferenceCallback
// only for ref_kinds defined by the JVM TI spec. Otherwise, null is passed.
#define REF_INFO_MASK  ((1 << JVMTI_HEAP_REFERENCE_FIELD)         \
                      | (1 << JVMTI_HEAP_REFERENCE_STATIC_FIELD)  \
                      | (1 << JVMTI_HEAP_REFERENCE_ARRAY_ELEMENT) \
                      | (1 << JVMTI_HEAP_REFERENCE_CONSTANT_POOL) \
                      | (1 << JVMTI_HEAP_REFERENCE_STACK_LOCAL)   \
                      | (1 << JVMTI_HEAP_REFERENCE_JNI_LOCAL))

// invoke the object reference callback to report a reference
inline bool CallbackInvoker::invoke_advanced_object_reference_callback(jvmtiHeapReferenceKind ref_kind,
                                                                       oop referrer,
                                                                       oop obj,
                                                                       jint index)
{
  // field index is only valid field in reference_info
  static jvmtiHeapReferenceInfo reference_info = { 0 };

  AdvancedHeapWalkContext* context = advanced_context();

  // check that callback is provider
  jvmtiHeapReferenceCallback cb = context->heap_reference_callback();
  if (cb == nullptr) {
    return check_for_visit(obj);
  }

  // apply class filter
  if (is_filtered_by_klass_filter(obj, context->klass_filter())) {
    return check_for_visit(obj);
  }

  // setup the callback wrapper
  TwoOopCallbackWrapper wrapper(tag_map(), referrer, obj);

  // apply tag filter
  if (is_filtered_by_heap_filter(wrapper.obj_tag(),
                                 wrapper.klass_tag(),
                                 context->heap_filter())) {
    return check_for_visit(obj);
  }

  // field index is only valid field in reference_info
  reference_info.field.index = index;

  // for arrays we need the length, otherwise -1
  jint len = (jint)(obj->is_array() ? arrayOop(obj)->length() : -1);

  // invoke the callback
  int res = (*cb)(ref_kind,
                  (REF_INFO_MASK & (1 << ref_kind)) ? &reference_info : nullptr,
                  wrapper.klass_tag(),
                  wrapper.referrer_klass_tag(),
                  wrapper.obj_size(),
                  wrapper.obj_tag_p(),
                  wrapper.referrer_tag_p(),
                  len,
                  (void*)user_data());

  if (res & JVMTI_VISIT_ABORT) {
    return false;
  }
  if (res & JVMTI_VISIT_OBJECTS) {
    check_for_visit(obj);
  }
  return true;
}

// report a "simple root"
inline bool CallbackInvoker::report_simple_root(jvmtiHeapReferenceKind kind, oop obj) {
  assert(kind != JVMTI_HEAP_REFERENCE_STACK_LOCAL &&
         kind != JVMTI_HEAP_REFERENCE_JNI_LOCAL, "not a simple root");

  if (is_basic_heap_walk()) {
    // map to old style root kind
    jvmtiHeapRootKind root_kind = toJvmtiHeapRootKind(kind);
    return invoke_basic_heap_root_callback(root_kind, obj);
  } else {
    assert(is_advanced_heap_walk(), "wrong heap walk type");
    return invoke_advanced_heap_root_callback(kind, obj);
  }
}


// invoke the primitive array values
inline bool CallbackInvoker::report_primitive_array_values(oop obj) {
  assert(obj->is_typeArray(), "not a primitive array");

  AdvancedHeapWalkContext* context = advanced_context();
  assert(context->array_primitive_value_callback() != nullptr, "no callback");

  // apply class filter
  if (is_filtered_by_klass_filter(obj, context->klass_filter())) {
    return true;
  }

  CallbackWrapper wrapper(tag_map(), obj);

  // apply tag filter
  if (is_filtered_by_heap_filter(wrapper.obj_tag(),
                                 wrapper.klass_tag(),
                                 context->heap_filter())) {
    return true;
  }

  // invoke the callback
  int res = invoke_array_primitive_value_callback(context->array_primitive_value_callback(),
                                                  &wrapper,
                                                  obj,
                                                  (void*)user_data());
  return (!(res & JVMTI_VISIT_ABORT));
}

// invoke the string value callback
inline bool CallbackInvoker::report_string_value(oop str) {
  assert(str->klass() == vmClasses::String_klass(), "not a string");

  AdvancedHeapWalkContext* context = advanced_context();
  assert(context->string_primitive_value_callback() != nullptr, "no callback");

  // apply class filter
  if (is_filtered_by_klass_filter(str, context->klass_filter())) {
    return true;
  }

  CallbackWrapper wrapper(tag_map(), str);

  // apply tag filter
  if (is_filtered_by_heap_filter(wrapper.obj_tag(),
                                 wrapper.klass_tag(),
                                 context->heap_filter())) {
    return true;
  }

  // invoke the callback
  int res = invoke_string_value_callback(context->string_primitive_value_callback(),
                                         &wrapper,
                                         str,
                                         (void*)user_data());
  return (!(res & JVMTI_VISIT_ABORT));
}

// invoke the primitive field callback
inline bool CallbackInvoker::report_primitive_field(jvmtiHeapReferenceKind ref_kind,
                                                    oop obj,
                                                    jint index,
                                                    address addr,
                                                    char type)
{
  // for primitive fields only the index will be set
  static jvmtiHeapReferenceInfo reference_info = { 0 };

  AdvancedHeapWalkContext* context = advanced_context();
  assert(context->primitive_field_callback() != nullptr, "no callback");

  // apply class filter
  if (is_filtered_by_klass_filter(obj, context->klass_filter())) {
    return true;
  }

  CallbackWrapper wrapper(tag_map(), obj);

  // apply tag filter
  if (is_filtered_by_heap_filter(wrapper.obj_tag(),
                                 wrapper.klass_tag(),
                                 context->heap_filter())) {
    return true;
  }

  // the field index in the referrer
  reference_info.field.index = index;

  // map the type
  jvmtiPrimitiveType value_type = (jvmtiPrimitiveType)type;

  // setup the jvalue
  jvalue value;
  copy_to_jvalue(&value, addr, value_type);

  jvmtiPrimitiveFieldCallback cb = context->primitive_field_callback();
  int res = (*cb)(ref_kind,
                  &reference_info,
                  wrapper.klass_tag(),
                  wrapper.obj_tag_p(),
                  value,
                  value_type,
                  (void*)user_data());
  return (!(res & JVMTI_VISIT_ABORT));
}


// instance field
inline bool CallbackInvoker::report_primitive_instance_field(oop obj,
                                                             jint index,
                                                             address value,
                                                             char type) {
  return report_primitive_field(JVMTI_HEAP_REFERENCE_FIELD,
                                obj,
                                index,
                                value,
                                type);
}

// static field
inline bool CallbackInvoker::report_primitive_static_field(oop obj,
                                                           jint index,
                                                           address value,
                                                           char type) {
  return report_primitive_field(JVMTI_HEAP_REFERENCE_STATIC_FIELD,
                                obj,
                                index,
                                value,
                                type);
}

// report a JNI local (root object) to the profiler
inline bool CallbackInvoker::report_jni_local_root(jlong thread_tag, jlong tid, jint depth, jmethodID m, oop obj) {
  if (is_basic_heap_walk()) {
    return invoke_basic_stack_ref_callback(JVMTI_HEAP_ROOT_JNI_LOCAL,
                                           thread_tag,
                                           depth,
                                           m,
                                           -1,
                                           obj);
  } else {
    return invoke_advanced_stack_ref_callback(JVMTI_HEAP_REFERENCE_JNI_LOCAL,
                                              thread_tag, tid,
                                              depth,
                                              m,
                                              (jlocation)-1,
                                              -1,
                                              obj);
  }
}


// report a local (stack reference, root object)
inline bool CallbackInvoker::report_stack_ref_root(jlong thread_tag,
                                                   jlong tid,
                                                   jint depth,
                                                   jmethodID method,
                                                   jlocation bci,
                                                   jint slot,
                                                   oop obj) {
  if (is_basic_heap_walk()) {
    return invoke_basic_stack_ref_callback(JVMTI_HEAP_ROOT_STACK_LOCAL,
                                           thread_tag,
                                           depth,
                                           method,
                                           slot,
                                           obj);
  } else {
    return invoke_advanced_stack_ref_callback(JVMTI_HEAP_REFERENCE_STACK_LOCAL,
                                              thread_tag,
                                              tid,
                                              depth,
                                              method,
                                              bci,
                                              slot,
                                              obj);
  }
}

// report an object referencing a class.
inline bool CallbackInvoker::report_class_reference(oop referrer, oop referree) {
  if (is_basic_heap_walk()) {
    return invoke_basic_object_reference_callback(JVMTI_REFERENCE_CLASS, referrer, referree, -1);
  } else {
    return invoke_advanced_object_reference_callback(JVMTI_HEAP_REFERENCE_CLASS, referrer, referree, -1);
  }
}

// report a class referencing its class loader.
inline bool CallbackInvoker::report_class_loader_reference(oop referrer, oop referree) {
  if (is_basic_heap_walk()) {
    return invoke_basic_object_reference_callback(JVMTI_REFERENCE_CLASS_LOADER, referrer, referree, -1);
  } else {
    return invoke_advanced_object_reference_callback(JVMTI_HEAP_REFERENCE_CLASS_LOADER, referrer, referree, -1);
  }
}

// report a class referencing its signers.
inline bool CallbackInvoker::report_signers_reference(oop referrer, oop referree) {
  if (is_basic_heap_walk()) {
    return invoke_basic_object_reference_callback(JVMTI_REFERENCE_SIGNERS, referrer, referree, -1);
  } else {
    return invoke_advanced_object_reference_callback(JVMTI_HEAP_REFERENCE_SIGNERS, referrer, referree, -1);
  }
}

// report a class referencing its protection domain..
inline bool CallbackInvoker::report_protection_domain_reference(oop referrer, oop referree) {
  if (is_basic_heap_walk()) {
    return invoke_basic_object_reference_callback(JVMTI_REFERENCE_PROTECTION_DOMAIN, referrer, referree, -1);
  } else {
    return invoke_advanced_object_reference_callback(JVMTI_HEAP_REFERENCE_PROTECTION_DOMAIN, referrer, referree, -1);
  }
}

// report a class referencing its superclass.
inline bool CallbackInvoker::report_superclass_reference(oop referrer, oop referree) {
  if (is_basic_heap_walk()) {
    // Send this to be consistent with past implementation
    return invoke_basic_object_reference_callback(JVMTI_REFERENCE_CLASS, referrer, referree, -1);
  } else {
    return invoke_advanced_object_reference_callback(JVMTI_HEAP_REFERENCE_SUPERCLASS, referrer, referree, -1);
  }
}

// report a class referencing one of its interfaces.
inline bool CallbackInvoker::report_interface_reference(oop referrer, oop referree) {
  if (is_basic_heap_walk()) {
    return invoke_basic_object_reference_callback(JVMTI_REFERENCE_INTERFACE, referrer, referree, -1);
  } else {
    return invoke_advanced_object_reference_callback(JVMTI_HEAP_REFERENCE_INTERFACE, referrer, referree, -1);
  }
}

// report a class referencing one of its static fields.
inline bool CallbackInvoker::report_static_field_reference(oop referrer, oop referree, jint slot) {
  if (is_basic_heap_walk()) {
    return invoke_basic_object_reference_callback(JVMTI_REFERENCE_STATIC_FIELD, referrer, referree, slot);
  } else {
    return invoke_advanced_object_reference_callback(JVMTI_HEAP_REFERENCE_STATIC_FIELD, referrer, referree, slot);
  }
}

// report an array referencing an element object
inline bool CallbackInvoker::report_array_element_reference(oop referrer, oop referree, jint index) {
  if (is_basic_heap_walk()) {
    return invoke_basic_object_reference_callback(JVMTI_REFERENCE_ARRAY_ELEMENT, referrer, referree, index);
  } else {
    return invoke_advanced_object_reference_callback(JVMTI_HEAP_REFERENCE_ARRAY_ELEMENT, referrer, referree, index);
  }
}

// report an object referencing an instance field object
inline bool CallbackInvoker::report_field_reference(oop referrer, oop referree, jint slot) {
  if (is_basic_heap_walk()) {
    return invoke_basic_object_reference_callback(JVMTI_REFERENCE_FIELD, referrer, referree, slot);
  } else {
    return invoke_advanced_object_reference_callback(JVMTI_HEAP_REFERENCE_FIELD, referrer, referree, slot);
  }
}

// report an array referencing an element object
inline bool CallbackInvoker::report_constant_pool_reference(oop referrer, oop referree, jint index) {
  if (is_basic_heap_walk()) {
    return invoke_basic_object_reference_callback(JVMTI_REFERENCE_CONSTANT_POOL, referrer, referree, index);
  } else {
    return invoke_advanced_object_reference_callback(JVMTI_HEAP_REFERENCE_CONSTANT_POOL, referrer, referree, index);
  }
}

// A supporting closure used to process simple roots
class SimpleRootsClosure : public OopClosure {
 private:
  jvmtiHeapReferenceKind _kind;
  bool _continue;

  jvmtiHeapReferenceKind root_kind()    { return _kind; }

 public:
  void set_kind(jvmtiHeapReferenceKind kind) {
    _kind = kind;
    _continue = true;
  }

  inline bool stopped() {
    return !_continue;
  }

  void do_oop(oop* obj_p) {
    // iteration has terminated
    if (stopped()) {
      return;
    }

    oop o = NativeAccess<AS_NO_KEEPALIVE>::oop_load(obj_p);
    // ignore null
    if (o == nullptr) {
      return;
    }

    assert(Universe::heap()->is_in(o), "should be impossible");

    jvmtiHeapReferenceKind kind = root_kind();

    // invoke the callback
    _continue = CallbackInvoker::report_simple_root(kind, o);

  }
  virtual void do_oop(narrowOop* obj_p) { ShouldNotReachHere(); }
};

// A supporting closure used to process JNI locals
class JNILocalRootsClosure : public OopClosure {
 private:
  jlong _thread_tag;
  jlong _tid;
  jint _depth;
  jmethodID _method;
  bool _continue;
 public:
  void set_context(jlong thread_tag, jlong tid, jint depth, jmethodID method) {
    _thread_tag = thread_tag;
    _tid = tid;
    _depth = depth;
    _method = method;
    _continue = true;
  }

  inline bool stopped() {
    return !_continue;
  }

  void do_oop(oop* obj_p) {
    // iteration has terminated
    if (stopped()) {
      return;
    }

    oop o = *obj_p;
    // ignore null
    if (o == nullptr) {
      return;
    }

    // invoke the callback
    _continue = CallbackInvoker::report_jni_local_root(_thread_tag, _tid, _depth, _method, o);
  }
  virtual void do_oop(narrowOop* obj_p) { ShouldNotReachHere(); }
};

// Helper class to collect/report stack references.
class StackRefCollector {
private:
  JvmtiTagMap* _tag_map;
  JNILocalRootsClosure* _blk;
  // java_thread is needed only to report JNI local on top native frame;
  // I.e. it's required only for platform/carrier threads or mounted virtual threads.
  JavaThread* _java_thread;

  oop _threadObj;
  jlong _thread_tag;
  jlong _tid;

  bool _is_top_frame;
  int _depth;
  frame* _last_entry_frame;

  bool report_java_stack_refs(StackValueCollection* values, jmethodID method, jlocation bci, jint slot_offset);
  bool report_native_stack_refs(jmethodID method);

public:
  StackRefCollector(JvmtiTagMap* tag_map, JNILocalRootsClosure* blk, JavaThread* java_thread)
    : _tag_map(tag_map), _blk(blk), _java_thread(java_thread),
      _threadObj(nullptr), _thread_tag(0), _tid(0),
      _is_top_frame(true), _depth(0), _last_entry_frame(nullptr)
  {
  }

  bool set_thread(oop o);
  // Sets the thread and reports the reference to it with the specified kind.
  bool set_thread(jvmtiHeapReferenceKind kind, oop o);

  bool do_frame(vframe* vf);
  // Handles frames until vf->sender() is null.
  bool process_frames(vframe* vf);
};

bool StackRefCollector::set_thread(oop o) {
  _threadObj = o;
  _thread_tag = tag_for(_tag_map, _threadObj);
  _tid = java_lang_Thread::thread_id(_threadObj);

  _is_top_frame = true;
  _depth = 0;
  _last_entry_frame = nullptr;

  return true;
}

bool StackRefCollector::set_thread(jvmtiHeapReferenceKind kind, oop o) {
  return set_thread(o)
         && CallbackInvoker::report_simple_root(kind, _threadObj);
}

bool StackRefCollector::report_java_stack_refs(StackValueCollection* values, jmethodID method, jlocation bci, jint slot_offset) {
  for (int index = 0; index < values->size(); index++) {
    if (values->at(index)->type() == T_OBJECT) {
      oop obj = values->obj_at(index)();
      if (obj == nullptr) {
        continue;
      }
      // stack reference
      if (!CallbackInvoker::report_stack_ref_root(_thread_tag, _tid, _depth, method,
                                                  bci, slot_offset + index, obj)) {
        return false;
      }
    }
  }
  return true;
}

bool StackRefCollector::report_native_stack_refs(jmethodID method) {
  _blk->set_context(_thread_tag, _tid, _depth, method);
  if (_is_top_frame) {
    // JNI locals for the top frame.
    assert(_java_thread != nullptr, "sanity");
    _java_thread->active_handles()->oops_do(_blk);
    if (_blk->stopped()) {
      return false;
    }
  } else {
    if (_last_entry_frame != nullptr) {
      // JNI locals for the entry frame.
      assert(_last_entry_frame->is_entry_frame(), "checking");
      _last_entry_frame->entry_frame_call_wrapper()->handles()->oops_do(_blk);
      if (_blk->stopped()) {
        return false;
      }
    }
  }
  return true;
}

bool StackRefCollector::do_frame(vframe* vf) {
  if (vf->is_java_frame()) {
    // java frame (interpreted, compiled, ...)
    javaVFrame* jvf = javaVFrame::cast(vf);

    jmethodID method = jvf->method()->jmethod_id();

    if (!(jvf->method()->is_native())) {
      jlocation bci = (jlocation)jvf->bci();
      StackValueCollection* locals = jvf->locals();
      if (!report_java_stack_refs(locals, method, bci, 0)) {
        return false;
      }
      if (!report_java_stack_refs(jvf->expressions(), method, bci, locals->size())) {
        return false;
      }

      // Follow oops from compiled nmethod.
      if (jvf->cb() != nullptr && jvf->cb()->is_nmethod()) {
        _blk->set_context(_thread_tag, _tid, _depth, method);
        jvf->cb()->as_nmethod()->oops_do(_blk);
        if (_blk->stopped()) {
          return false;
        }
      }
    } else {
      // native frame
      if (!report_native_stack_refs(method)) {
        return false;
      }
    }
    _last_entry_frame = nullptr;
    _depth++;
  } else {
    // externalVFrame - for an entry frame then we report the JNI locals
    // when we find the corresponding javaVFrame
    frame* fr = vf->frame_pointer();
    assert(fr != nullptr, "sanity check");
    if (fr->is_entry_frame()) {
      _last_entry_frame = fr;
    }
  }

  _is_top_frame = false;

  return true;
}

bool StackRefCollector::process_frames(vframe* vf) {
  while (vf != nullptr) {
    if (!do_frame(vf)) {
      return false;
    }
    vf = vf->sender();
  }
  return true;
}


// A VM operation to iterate over objects that are reachable from
// a set of roots or an initial object.
//
// For VM_HeapWalkOperation the set of roots used is :-
//
// - All JNI global references
// - All inflated monitors
// - All classes loaded by the boot class loader (or all classes
//     in the event that class unloading is disabled)
// - All java threads
// - For each java thread then all locals and JNI local references
//      on the thread's execution stack
// - All visible/explainable objects from Universes::oops_do
//
class VM_HeapWalkOperation: public VM_Operation {
 private:
  enum {
    initial_visit_stack_size = 4000
  };

  bool _is_advanced_heap_walk;                      // indicates FollowReferences
  JvmtiTagMap* _tag_map;
  Handle _initial_object;
  GrowableArray<oop>* _visit_stack;                 // the visit stack

  JVMTIBitSet _bitset;

  // Dead object tags in JvmtiTagMap
  GrowableArray<jlong>* _dead_objects;

  bool _following_object_refs;                      // are we following object references

  bool _reporting_primitive_fields;                 // optional reporting
  bool _reporting_primitive_array_values;
  bool _reporting_string_values;

  GrowableArray<oop>* create_visit_stack() {
    return new (mtServiceability) GrowableArray<oop>(initial_visit_stack_size, mtServiceability);
  }

  // accessors
  bool is_advanced_heap_walk() const               { return _is_advanced_heap_walk; }
  JvmtiTagMap* tag_map() const                     { return _tag_map; }
  Handle initial_object() const                    { return _initial_object; }

  bool is_following_references() const             { return _following_object_refs; }

  bool is_reporting_primitive_fields()  const      { return _reporting_primitive_fields; }
  bool is_reporting_primitive_array_values() const { return _reporting_primitive_array_values; }
  bool is_reporting_string_values() const          { return _reporting_string_values; }

  GrowableArray<oop>* visit_stack() const          { return _visit_stack; }

  // iterate over the various object types
  inline bool iterate_over_array(oop o);
  inline bool iterate_over_type_array(oop o);
  inline bool iterate_over_class(oop o);
  inline bool iterate_over_object(oop o);

  // root collection
  inline bool collect_simple_roots();
  inline bool collect_stack_roots();
  inline bool collect_stack_refs(JavaThread* java_thread, JNILocalRootsClosure* blk);
  inline bool collect_vthread_stack_refs(oop vt);

  // visit an object
  inline bool visit(oop o);

 public:
  VM_HeapWalkOperation(JvmtiTagMap* tag_map,
                       Handle initial_object,
                       BasicHeapWalkContext callbacks,
                       const void* user_data,
                       GrowableArray<jlong>* objects);

  VM_HeapWalkOperation(JvmtiTagMap* tag_map,
                       Handle initial_object,
                       AdvancedHeapWalkContext callbacks,
                       const void* user_data,
                       GrowableArray<jlong>* objects);

  ~VM_HeapWalkOperation();

  VMOp_Type type() const { return VMOp_HeapWalkOperation; }
  void doit();
};


VM_HeapWalkOperation::VM_HeapWalkOperation(JvmtiTagMap* tag_map,
                                           Handle initial_object,
                                           BasicHeapWalkContext callbacks,
                                           const void* user_data,
                                           GrowableArray<jlong>* objects) {
  _is_advanced_heap_walk = false;
  _tag_map = tag_map;
  _initial_object = initial_object;
  _following_object_refs = (callbacks.object_ref_callback() != nullptr);
  _reporting_primitive_fields = false;
  _reporting_primitive_array_values = false;
  _reporting_string_values = false;
  _visit_stack = create_visit_stack();
  _dead_objects = objects;

  CallbackInvoker::initialize_for_basic_heap_walk(tag_map, _visit_stack, user_data, callbacks, &_bitset);
}

VM_HeapWalkOperation::VM_HeapWalkOperation(JvmtiTagMap* tag_map,
                                           Handle initial_object,
                                           AdvancedHeapWalkContext callbacks,
                                           const void* user_data,
                                           GrowableArray<jlong>* objects) {
  _is_advanced_heap_walk = true;
  _tag_map = tag_map;
  _initial_object = initial_object;
  _following_object_refs = true;
  _reporting_primitive_fields = (callbacks.primitive_field_callback() != nullptr);;
  _reporting_primitive_array_values = (callbacks.array_primitive_value_callback() != nullptr);;
  _reporting_string_values = (callbacks.string_primitive_value_callback() != nullptr);;
  _visit_stack = create_visit_stack();
  _dead_objects = objects;
  CallbackInvoker::initialize_for_advanced_heap_walk(tag_map, _visit_stack, user_data, callbacks, &_bitset);
}

VM_HeapWalkOperation::~VM_HeapWalkOperation() {
  if (_following_object_refs) {
    assert(_visit_stack != nullptr, "checking");
    delete _visit_stack;
    _visit_stack = nullptr;
  }
}

// an array references its class and has a reference to
// each element in the array
inline bool VM_HeapWalkOperation::iterate_over_array(oop o) {
  objArrayOop array = objArrayOop(o);

  // array reference to its class
  oop mirror = ObjArrayKlass::cast(array->klass())->java_mirror();
  if (!CallbackInvoker::report_class_reference(o, mirror)) {
    return false;
  }

  // iterate over the array and report each reference to a
  // non-null element
  for (int index=0; index<array->length(); index++) {
    oop elem = array->obj_at(index);
    if (elem == nullptr) {
      continue;
    }

    // report the array reference o[index] = elem
    if (!CallbackInvoker::report_array_element_reference(o, elem, index)) {
      return false;
    }
  }
  return true;
}

// a type array references its class
inline bool VM_HeapWalkOperation::iterate_over_type_array(oop o) {
  Klass* k = o->klass();
  oop mirror = k->java_mirror();
  if (!CallbackInvoker::report_class_reference(o, mirror)) {
    return false;
  }

  // report the array contents if required
  if (is_reporting_primitive_array_values()) {
    if (!CallbackInvoker::report_primitive_array_values(o)) {
      return false;
    }
  }
  return true;
}

#ifdef ASSERT
// verify that a static oop field is in range
static inline bool verify_static_oop(InstanceKlass* ik,
                                     oop mirror, int offset) {
  address obj_p = cast_from_oop<address>(mirror) + offset;
  address start = (address)InstanceMirrorKlass::start_of_static_fields(mirror);
  address end = start + (java_lang_Class::static_oop_field_count(mirror) * heapOopSize);
  assert(end >= start, "sanity check");

  if (obj_p >= start && obj_p < end) {
    return true;
  } else {
    return false;
  }
}
#endif // #ifdef ASSERT

// a class references its super class, interfaces, class loader, ...
// and finally its static fields
inline bool VM_HeapWalkOperation::iterate_over_class(oop java_class) {
  int i;
  Klass* klass = java_lang_Class::as_Klass(java_class);

  if (klass->is_instance_klass()) {
    InstanceKlass* ik = InstanceKlass::cast(klass);

    // Ignore the class if it hasn't been initialized yet
    if (!ik->is_linked()) {
      return true;
    }

    // get the java mirror
    oop mirror = klass->java_mirror();

    // super (only if something more interesting than java.lang.Object)
    InstanceKlass* java_super = ik->java_super();
    if (java_super != nullptr && java_super != vmClasses::Object_klass()) {
      oop super = java_super->java_mirror();
      if (!CallbackInvoker::report_superclass_reference(mirror, super)) {
        return false;
      }
    }

    // class loader
    oop cl = ik->class_loader();
    if (cl != nullptr) {
      if (!CallbackInvoker::report_class_loader_reference(mirror, cl)) {
        return false;
      }
    }

    // protection domain
    oop pd = ik->protection_domain();
    if (pd != nullptr) {
      if (!CallbackInvoker::report_protection_domain_reference(mirror, pd)) {
        return false;
      }
    }

    // signers
    oop signers = ik->signers();
    if (signers != nullptr) {
      if (!CallbackInvoker::report_signers_reference(mirror, signers)) {
        return false;
      }
    }

    // references from the constant pool
    {
      ConstantPool* pool = ik->constants();
      for (int i = 1; i < pool->length(); i++) {
        constantTag tag = pool->tag_at(i).value();
        if (tag.is_string() || tag.is_klass() || tag.is_unresolved_klass()) {
          oop entry;
          if (tag.is_string()) {
            entry = pool->resolved_string_at(i);
            // If the entry is non-null it is resolved.
            if (entry == nullptr) {
              continue;
            }
          } else if (tag.is_klass()) {
            entry = pool->resolved_klass_at(i)->java_mirror();
          } else {
            // Code generated by JIT compilers might not resolve constant
            // pool entries.  Treat them as resolved if they are loaded.
            assert(tag.is_unresolved_klass(), "must be");
            constantPoolHandle cp(Thread::current(), pool);
            Klass* klass = ConstantPool::klass_at_if_loaded(cp, i);
            if (klass == nullptr) {
              continue;
            }
            entry = klass->java_mirror();
          }
          if (!CallbackInvoker::report_constant_pool_reference(mirror, entry, (jint)i)) {
            return false;
          }
        }
      }
    }

    // interfaces
    // (These will already have been reported as references from the constant pool
    //  but are specified by IterateOverReachableObjects and must be reported).
    Array<InstanceKlass*>* interfaces = ik->local_interfaces();
    for (i = 0; i < interfaces->length(); i++) {
      oop interf = interfaces->at(i)->java_mirror();
      if (interf == nullptr) {
        continue;
      }
      if (!CallbackInvoker::report_interface_reference(mirror, interf)) {
        return false;
      }
    }

    // iterate over the static fields

    ClassFieldMap* field_map = ClassFieldMap::create_map_of_static_fields(klass);
    for (i=0; i<field_map->field_count(); i++) {
      ClassFieldDescriptor* field = field_map->field_at(i);
      char type = field->field_type();
      if (!is_primitive_field_type(type)) {
        oop fld_o = mirror->obj_field(field->field_offset());
        assert(verify_static_oop(ik, mirror, field->field_offset()), "sanity check");
        if (fld_o != nullptr) {
          int slot = field->field_index();
          if (!CallbackInvoker::report_static_field_reference(mirror, fld_o, slot)) {
            delete field_map;
            return false;
          }
        }
      } else {
         if (is_reporting_primitive_fields()) {
           address addr = cast_from_oop<address>(mirror) + field->field_offset();
           int slot = field->field_index();
           if (!CallbackInvoker::report_primitive_static_field(mirror, slot, addr, type)) {
             delete field_map;
             return false;
          }
        }
      }
    }
    delete field_map;

    return true;
  }

  return true;
}

// an object references a class and its instance fields
// (static fields are ignored here as we report these as
// references from the class).
inline bool VM_HeapWalkOperation::iterate_over_object(oop o) {
  // reference to the class
  if (!CallbackInvoker::report_class_reference(o, o->klass()->java_mirror())) {
    return false;
  }

  // iterate over instance fields
  ClassFieldMap* field_map = JvmtiCachedClassFieldMap::get_map_of_instance_fields(o);
  for (int i=0; i<field_map->field_count(); i++) {
    ClassFieldDescriptor* field = field_map->field_at(i);
    char type = field->field_type();
    if (!is_primitive_field_type(type)) {
      oop fld_o = o->obj_field_access<AS_NO_KEEPALIVE | ON_UNKNOWN_OOP_REF>(field->field_offset());
      // ignore any objects that aren't visible to profiler
      if (fld_o != nullptr) {
        assert(Universe::heap()->is_in(fld_o), "unsafe code should not "
               "have references to Klass* anymore");
        int slot = field->field_index();
        if (!CallbackInvoker::report_field_reference(o, fld_o, slot)) {
          return false;
        }
      }
    } else {
      if (is_reporting_primitive_fields()) {
        // primitive instance field
        address addr = cast_from_oop<address>(o) + field->field_offset();
        int slot = field->field_index();
        if (!CallbackInvoker::report_primitive_instance_field(o, slot, addr, type)) {
          return false;
        }
      }
    }
  }

  // if the object is a java.lang.String
  if (is_reporting_string_values() &&
      o->klass() == vmClasses::String_klass()) {
    if (!CallbackInvoker::report_string_value(o)) {
      return false;
    }
  }
  return true;
}


// Collects all simple (non-stack) roots except for threads;
// threads are handled in collect_stack_roots() as an optimization.
// if there's a heap root callback provided then the callback is
// invoked for each simple root.
// if an object reference callback is provided then all simple
// roots are pushed onto the marking stack so that they can be
// processed later
//
inline bool VM_HeapWalkOperation::collect_simple_roots() {
  SimpleRootsClosure blk;

  // JNI globals
  blk.set_kind(JVMTI_HEAP_REFERENCE_JNI_GLOBAL);
  JNIHandles::oops_do(&blk);
  if (blk.stopped()) {
    return false;
  }

  // Preloaded classes and loader from the system dictionary
  blk.set_kind(JVMTI_HEAP_REFERENCE_SYSTEM_CLASS);
  CLDToOopClosure cld_closure(&blk, false);
  ClassLoaderDataGraph::always_strong_cld_do(&cld_closure);
  if (blk.stopped()) {
    return false;
  }

  // threads are now handled in collect_stack_roots()

  // Other kinds of roots maintained by HotSpot
  // Many of these won't be visible but others (such as instances of important
  // exceptions) will be visible.
  blk.set_kind(JVMTI_HEAP_REFERENCE_OTHER);
  Universe::vm_global()->oops_do(&blk);
  if (blk.stopped()) {
    return false;
  }

  return true;
}

// Reports the thread as JVMTI_HEAP_REFERENCE_THREAD,
// walks the stack of the thread, finds all references (locals
// and JNI calls) and reports these as stack references.
inline bool VM_HeapWalkOperation::collect_stack_refs(JavaThread* java_thread,
                                                     JNILocalRootsClosure* blk)
{
  oop threadObj = java_thread->threadObj();
  oop mounted_vt = java_thread->is_vthread_mounted() ? java_thread->vthread() : nullptr;
  if (mounted_vt != nullptr && !JvmtiEnvBase::is_vthread_alive(mounted_vt)) {
    mounted_vt = nullptr;
  }
  assert(threadObj != nullptr, "sanity check");

  StackRefCollector stack_collector(tag_map(), blk, java_thread);

  if (!java_thread->has_last_Java_frame()) {
    if (!stack_collector.set_thread(JVMTI_HEAP_REFERENCE_THREAD, threadObj)) {
      return false;
    }
    // no last java frame but there may be JNI locals
    blk->set_context(tag_for(_tag_map, threadObj), java_lang_Thread::thread_id(threadObj), 0, (jmethodID)nullptr);
    java_thread->active_handles()->oops_do(blk);
    return !blk->stopped();
  }
  // vframes are resource allocated
  Thread* current_thread = Thread::current();
  ResourceMark rm(current_thread);
  HandleMark hm(current_thread);

  RegisterMap reg_map(java_thread,
                      RegisterMap::UpdateMap::include,
                      RegisterMap::ProcessFrames::include,
                      RegisterMap::WalkContinuation::include);

  // first handle mounted vthread (if any)
  if (mounted_vt != nullptr) {
    frame f = java_thread->last_frame();
    vframe* vf = vframe::new_vframe(&f, &reg_map, java_thread);
    // report virtual thread as JVMTI_HEAP_REFERENCE_OTHER
    if (!stack_collector.set_thread(JVMTI_HEAP_REFERENCE_OTHER, mounted_vt)) {
      return false;
    }
    // split virtual thread and carrier thread stacks by vthread entry ("enterSpecial") frame,
    // consider vthread entry frame as the last vthread stack frame
    while (vf != nullptr) {
      if (!stack_collector.do_frame(vf)) {
        return false;
      }
      if (vf->is_vthread_entry()) {
        break;
      }
      vf = vf->sender();
    }
  }
  // Platform or carrier thread.
  vframe* vf = JvmtiEnvBase::get_cthread_last_java_vframe(java_thread, &reg_map);
  if (!stack_collector.set_thread(JVMTI_HEAP_REFERENCE_THREAD, threadObj)) {
    return false;
  }
  return stack_collector.process_frames(vf);
}


// Collects the simple roots for all threads and collects all
// stack roots - for each thread it walks the execution
// stack to find all references and local JNI refs.
inline bool VM_HeapWalkOperation::collect_stack_roots() {
  JNILocalRootsClosure blk;
  for (JavaThreadIteratorWithHandle jtiwh; JavaThread *thread = jtiwh.next(); ) {
    oop threadObj = thread->threadObj();
    if (threadObj != nullptr && !thread->is_exiting() && !thread->is_hidden_from_external_view()) {
      if (!collect_stack_refs(thread, &blk)) {
        return false;
      }
    }
  }
  return true;
}

// Reports stack references for the unmounted virtual thread.
inline bool VM_HeapWalkOperation::collect_vthread_stack_refs(oop vt) {
  if (!JvmtiEnvBase::is_vthread_alive(vt)) {
    return true;
  }
  ContinuationWrapper cont(java_lang_VirtualThread::continuation(vt));
  if (cont.is_empty()) {
    return true;
  }
  assert(!cont.is_mounted(), "sanity check");

  stackChunkOop chunk = cont.last_nonempty_chunk();
  if (chunk == nullptr || chunk->is_empty()) {
    return true;
  }

  // vframes are resource allocated
  Thread* current_thread = Thread::current();
  ResourceMark rm(current_thread);
  HandleMark hm(current_thread);

  RegisterMap reg_map(cont.continuation(), RegisterMap::UpdateMap::include);

  JNILocalRootsClosure blk;
  // JavaThread is not required for unmounted virtual threads
  StackRefCollector stack_collector(tag_map(), &blk, nullptr);
  // reference to the vthread is already reported
  if (!stack_collector.set_thread(vt)) {
    return false;
  }

  frame fr = chunk->top_frame(&reg_map);
  vframe* vf = vframe::new_vframe(&fr, &reg_map, nullptr);
  return stack_collector.process_frames(vf);
}

// visit an object
// first mark the object as visited
// second get all the outbound references from this object (in other words, all
// the objects referenced by this object).
//
bool VM_HeapWalkOperation::visit(oop o) {
  // mark object as visited
  assert(!_bitset.is_marked(o), "can't visit same object more than once");
  _bitset.mark_obj(o);

  // instance
  if (o->is_instance()) {
    if (o->klass() == vmClasses::Class_klass()) {
      if (!java_lang_Class::is_primitive(o)) {
        // a java.lang.Class
        return iterate_over_class(o);
      }
    } else {
      // we report stack references only when initial object is not specified
      // (in the case we start from heap roots which include platform thread stack references)
      if (initial_object().is_null() && java_lang_VirtualThread::is_subclass(o->klass())) {
        if (!collect_vthread_stack_refs(o)) {
          return false;
        }
      }
      return iterate_over_object(o);
    }
  }

  // object array
  if (o->is_objArray()) {
    return iterate_over_array(o);
  }

  // type array
  if (o->is_typeArray()) {
    return iterate_over_type_array(o);
  }

  return true;
}

void VM_HeapWalkOperation::doit() {
  // This annotation is reasonably minimal in number of tsan callbacks.
  // By passing the lock directly, we are not actually locking it, just
  // telling TSAN we are to "simulate" the lock.
  TSAN_ONLY(TsanMutexScope tms(_tag_map->lock()));

  ResourceMark rm;
  ClassFieldMapCacheMark cm;

  JvmtiTagMap::check_hashmaps_for_heapwalk(_dead_objects);

  assert(visit_stack()->is_empty(), "visit stack must be empty");

  // the heap walk starts with an initial object or the heap roots
  if (initial_object().is_null()) {
    // can result in a big performance boost for an agent that is
    // focused on analyzing references in the thread stacks.
    if (!collect_stack_roots()) return;

    if (!collect_simple_roots()) return;
  } else {
    visit_stack()->push(initial_object()());
  }

  // object references required
  if (is_following_references()) {

    // visit each object until all reachable objects have been
    // visited or the callback asked to terminate the iteration.
    while (!visit_stack()->is_empty()) {
      oop o = visit_stack()->pop();
      if (!_bitset.is_marked(o)) {
        if (!visit(o)) {
          break;
        }
      }
    }
  }
}

// iterate over all objects that are reachable from a set of roots
void JvmtiTagMap::iterate_over_reachable_objects(jvmtiHeapRootCallback heap_root_callback,
                                                 jvmtiStackReferenceCallback stack_ref_callback,
                                                 jvmtiObjectReferenceCallback object_ref_callback,
                                                 const void* user_data) {
  // VTMS transitions must be disabled before the EscapeBarrier.
  JvmtiVTMSTransitionDisabler disabler;

  JavaThread* jt = JavaThread::current();
  EscapeBarrier eb(true, jt);
  eb.deoptimize_objects_all_threads();
  Arena dead_object_arena(mtServiceability);
  GrowableArray<jlong> dead_objects(&dead_object_arena, 10, 0, 0);

  {
    MutexLocker ml(Heap_lock);
    BasicHeapWalkContext context(heap_root_callback, stack_ref_callback, object_ref_callback);
    VM_HeapWalkOperation op(this, Handle(), context, user_data, &dead_objects);
    VMThread::execute(&op);
  }
  // Post events outside of Heap_lock
  post_dead_objects(&dead_objects);
}

// iterate over all objects that are reachable from a given object
void JvmtiTagMap::iterate_over_objects_reachable_from_object(jobject object,
                                                             jvmtiObjectReferenceCallback object_ref_callback,
                                                             const void* user_data) {
  oop obj = JNIHandles::resolve(object);
  Handle initial_object(Thread::current(), obj);

  Arena dead_object_arena(mtServiceability);
  GrowableArray<jlong> dead_objects(&dead_object_arena, 10, 0, 0);

  JvmtiVTMSTransitionDisabler disabler;

  {
    MutexLocker ml(Heap_lock);
    BasicHeapWalkContext context(nullptr, nullptr, object_ref_callback);
    VM_HeapWalkOperation op(this, initial_object, context, user_data, &dead_objects);
    VMThread::execute(&op);
  }
  // Post events outside of Heap_lock
  post_dead_objects(&dead_objects);
}

// follow references from an initial object or the GC roots
void JvmtiTagMap::follow_references(jint heap_filter,
                                    Klass* klass,
                                    jobject object,
                                    const jvmtiHeapCallbacks* callbacks,
                                    const void* user_data)
{
  // VTMS transitions must be disabled before the EscapeBarrier.
  JvmtiVTMSTransitionDisabler disabler;

  oop obj = JNIHandles::resolve(object);
  JavaThread* jt = JavaThread::current();
  Handle initial_object(jt, obj);
  // EA based optimizations that are tagged or reachable from initial_object are already reverted.
  EscapeBarrier eb(initial_object.is_null() &&
                   !(heap_filter & JVMTI_HEAP_FILTER_UNTAGGED),
                   jt);
  eb.deoptimize_objects_all_threads();

  Arena dead_object_arena(mtServiceability);
  GrowableArray<jlong> dead_objects(&dead_object_arena, 10, 0, 0);

  {
    MutexLocker ml(Heap_lock);
    AdvancedHeapWalkContext context(heap_filter, klass, callbacks);
    VM_HeapWalkOperation op(this, initial_object, context, user_data, &dead_objects);
    VMThread::execute(&op);
  }
  // Post events outside of Heap_lock
  post_dead_objects(&dead_objects);
}

// Verify gc_notification follows set_needs_cleaning.
DEBUG_ONLY(static bool notified_needs_cleaning = false;)

void JvmtiTagMap::set_needs_cleaning() {
  assert(SafepointSynchronize::is_at_safepoint(), "called in gc pause");
  assert(Thread::current()->is_VM_thread(), "should be the VM thread");
  // Can't assert !notified_needs_cleaning; a partial GC might be upgraded
  // to a full GC and do this twice without intervening gc_notification.
  DEBUG_ONLY(notified_needs_cleaning = true;)

  JvmtiEnvIterator it;
  for (JvmtiEnv* env = it.first(); env != nullptr; env = it.next(env)) {
    JvmtiTagMap* tag_map = env->tag_map_acquire();
    if (tag_map != nullptr) {
      tag_map->_needs_cleaning = !tag_map->is_empty();
    }
  }
}

void JvmtiTagMap::gc_notification(size_t num_dead_entries) {
  assert(notified_needs_cleaning, "missing GC notification");
  DEBUG_ONLY(notified_needs_cleaning = false;)

  // Notify ServiceThread if there's work to do.
  {
    MonitorLocker ml(Service_lock, Mutex::_no_safepoint_check_flag);
    _has_object_free_events = (num_dead_entries != 0);
    if (_has_object_free_events) ml.notify_all();
  }

  // If no dead entries then cancel cleaning requests.
  if (num_dead_entries == 0) {
    JvmtiEnvIterator it;
    for (JvmtiEnv* env = it.first(); env != nullptr; env = it.next(env)) {
      JvmtiTagMap* tag_map = env->tag_map_acquire();
      if (tag_map != nullptr) {
        MutexLocker ml (tag_map->lock(), Mutex::_no_safepoint_check_flag);
        tag_map->_needs_cleaning = false;
      }
    }
  }
}

// Used by ServiceThread to discover there is work to do.
bool JvmtiTagMap::has_object_free_events_and_reset() {
  assert_lock_strong(Service_lock);
  bool result = _has_object_free_events;
  _has_object_free_events = false;
  return result;
}

// Used by ServiceThread to clean up tagmaps.
void JvmtiTagMap::flush_all_object_free_events() {
  JavaThread* thread = JavaThread::current();
  JvmtiEnvIterator it;
  for (JvmtiEnv* env = it.first(); env != nullptr; env = it.next(env)) {
    JvmtiTagMap* tag_map = env->tag_map_acquire();
    if (tag_map != nullptr) {
      tag_map->flush_object_free_events();
      ThreadBlockInVM tbiv(thread); // Be safepoint-polite while looping.
    }
  }
}<|MERGE_RESOLUTION|>--- conflicted
+++ resolved
@@ -67,11 +67,13 @@
 #include "runtime/vframe.hpp"
 #include "runtime/vmThread.hpp"
 #include "runtime/vmOperations.hpp"
-<<<<<<< HEAD
 #if INCLUDE_TSAN
 #include "tsan/tsan.hpp"
 #endif  // INCLUDE_TSAN
+#include "utilities/objectBitSet.inline.hpp"
 #include "utilities/macros.hpp"
+
+typedef ObjectBitSet<mtServiceability> JVMTIBitSet;
 
 // Tsan should know that the JVMTI TagMap is protected by a mutex.
 class TsanMutexScope : public StackObj {
@@ -88,12 +90,6 @@
     TSAN_RUNTIME_ONLY(TSAN_RAW_LOCK_RELEASED(_lock));
   }
 };
-=======
-#include "utilities/objectBitSet.inline.hpp"
-#include "utilities/macros.hpp"
-
-typedef ObjectBitSet<mtServiceability> JVMTIBitSet;
->>>>>>> 890adb64
 
 bool JvmtiTagMap::_has_object_free_events = false;
 
@@ -139,13 +135,9 @@
 
   // finally destroy the hashmap
   delete _hashmap;
-<<<<<<< HEAD
-  _hashmap = NULL;
+  _hashmap = nullptr;
 
   // TSAN Note: see above for the Tsan creation note.
-=======
-  _hashmap = nullptr;
->>>>>>> 890adb64
 }
 
 // Called by env_dispose() to reclaim memory before deallocation.
@@ -900,20 +892,13 @@
 class VM_HeapIterateOperation: public VM_Operation {
  private:
   ObjectClosure* _blk;
-<<<<<<< HEAD
+  GrowableArray<jlong>* const _dead_objects;
   JvmtiTagMap* _tag_map;
 
  public:
-  VM_HeapIterateOperation(ObjectClosure* blk, JvmtiTagMap* tag_map) {
-    _blk = blk;
-    _tag_map = tag_map;
-  }
-=======
-  GrowableArray<jlong>* const _dead_objects;
- public:
-  VM_HeapIterateOperation(ObjectClosure* blk, GrowableArray<jlong>* objects) :
-    _blk(blk), _dead_objects(objects) { }
->>>>>>> 890adb64
+  VM_HeapIterateOperation(ObjectClosure* blk, GrowableArray<jlong>* objects,
+                          JvmtiTagMap* tag_map) :
+    _blk(blk), _dead_objects(objects), _tag_map(tag_map) { }
 
   VMOp_Type type() const { return VMOp_HeapIterateOperation; }
   void doit() {
@@ -1164,16 +1149,6 @@
                    object_filter == JVMTI_HEAP_OBJECT_EITHER,
                    JavaThread::current());
   eb.deoptimize_objects_all_threads();
-<<<<<<< HEAD
-  MutexLocker ml(Heap_lock);
-  IterateOverHeapObjectClosure blk(this,
-                                   klass,
-                                   object_filter,
-                                   heap_object_callback,
-                                   user_data);
-  VM_HeapIterateOperation op(&blk, this);
-  VMThread::execute(&op);
-=======
   Arena dead_object_arena(mtServiceability);
   GrowableArray <jlong> dead_objects(&dead_object_arena, 10, 0, 0);
   {
@@ -1183,12 +1158,11 @@
                                      object_filter,
                                      heap_object_callback,
                                      user_data);
-    VM_HeapIterateOperation op(&blk, &dead_objects);
+    VM_HeapIterateOperation op(&blk, &dead_objects, this);
     VMThread::execute(&op);
   }
   // Post events outside of Heap_lock
   post_dead_objects(&dead_objects);
->>>>>>> 890adb64
 }
 
 
@@ -1201,16 +1175,6 @@
   // EA based optimizations on tagged objects are already reverted.
   EscapeBarrier eb(!(heap_filter & JVMTI_HEAP_FILTER_UNTAGGED), JavaThread::current());
   eb.deoptimize_objects_all_threads();
-<<<<<<< HEAD
-  MutexLocker ml(Heap_lock);
-  IterateThroughHeapObjectClosure blk(this,
-                                      klass,
-                                      heap_filter,
-                                      callbacks,
-                                      user_data);
-  VM_HeapIterateOperation op(&blk, this);
-  VMThread::execute(&op);
-=======
 
   Arena dead_object_arena(mtServiceability);
   GrowableArray<jlong> dead_objects(&dead_object_arena, 10, 0, 0);
@@ -1221,12 +1185,11 @@
                                         heap_filter,
                                         callbacks,
                                         user_data);
-    VM_HeapIterateOperation op(&blk, &dead_objects);
+    VM_HeapIterateOperation op(&blk, &dead_objects, this);
     VMThread::execute(&op);
   }
   // Post events outside of Heap_lock
   post_dead_objects(&dead_objects);
->>>>>>> 890adb64
 }
 
 void JvmtiTagMap::remove_dead_entries_locked(GrowableArray<jlong>* objects) {
