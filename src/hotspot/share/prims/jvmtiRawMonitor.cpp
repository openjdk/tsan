--- conflicted
+++ resolved
@@ -29,14 +29,10 @@
 #include "runtime/interfaceSupport.inline.hpp"
 #include "runtime/javaThread.hpp"
 #include "runtime/orderAccess.hpp"
-<<<<<<< HEAD
-#include "runtime/thread.inline.hpp"
+#include "runtime/threads.hpp"
 #if INCLUDE_TSAN
 #include "tsan/tsan.hpp"
 #endif  // INCLUDE_TSAN
-=======
-#include "runtime/threads.hpp"
->>>>>>> 890adb64
 
 JvmtiRawMonitor::QNode::QNode(Thread* thread) : _next(nullptr), _prev(nullptr),
                                                 _event(thread->_ParkEvent),
