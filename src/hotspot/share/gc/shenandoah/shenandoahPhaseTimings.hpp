/*
 * Copyright (c) 2017, 2021, Red Hat, Inc. All rights reserved.
 * DO NOT ALTER OR REMOVE COPYRIGHT NOTICES OR THIS FILE HEADER.
 *
 * This code is free software; you can redistribute it and/or modify it
 * under the terms of the GNU General Public License version 2 only, as
 * published by the Free Software Foundation.
 *
 * This code is distributed in the hope that it will be useful, but WITHOUT
 * ANY WARRANTY; without even the implied warranty of MERCHANTABILITY or
 * FITNESS FOR A PARTICULAR PURPOSE.  See the GNU General Public License
 * version 2 for more details (a copy is included in the LICENSE file that
 * accompanied this code).
 *
 * You should have received a copy of the GNU General Public License version
 * 2 along with this work; if not, write to the Free Software Foundation,
 * Inc., 51 Franklin St, Fifth Floor, Boston, MA 02110-1301 USA.
 *
 * Please contact Oracle, 500 Oracle Parkway, Redwood Shores, CA 94065 USA
 * or visit www.oracle.com if you need additional information or have any
 * questions.
 *
 */

#ifndef SHARE_GC_SHENANDOAH_SHENANDOAHPHASETIMINGS_HPP
#define SHARE_GC_SHENANDOAH_SHENANDOAHPHASETIMINGS_HPP

#include "jfr/jfrEvents.hpp"
#include "gc/shenandoah/shenandoahNumberSeq.hpp"
#include "gc/shared/workerDataArray.hpp"
#include "memory/allocation.hpp"

class ShenandoahCollectorPolicy;
class outputStream;

#define SHENANDOAH_PAR_PHASE_DO(CNT_PREFIX, DESC_PREFIX, f)                            \
  f(CNT_PREFIX ## TotalWork,                DESC_PREFIX "<total>")                     \
  f(CNT_PREFIX ## ThreadRoots,              DESC_PREFIX "Thread Roots")                \
  f(CNT_PREFIX ## CodeCacheRoots,           DESC_PREFIX "Code Cache Roots")            \
<<<<<<< HEAD
  f(CNT_PREFIX ## UniverseRoots,            DESC_PREFIX "Universe Roots")              \
  f(CNT_PREFIX ## JNIRoots,                 DESC_PREFIX "JNI Handles Roots")           \
  f(CNT_PREFIX ## JVMTIWeakRoots,           DESC_PREFIX "JVMTI Weak Roots")            \
  f(CNT_PREFIX ## JFRWeakRoots,             DESC_PREFIX "JFR Weak Roots")              \
  f(CNT_PREFIX ## TSANWeakRoots,            DESC_PREFIX "TSAN Weak Roots")             \
  f(CNT_PREFIX ## JNIWeakRoots,             DESC_PREFIX "JNI Weak Roots")              \
  f(CNT_PREFIX ## StringTableRoots,         DESC_PREFIX "String Table Roots")          \
  f(CNT_PREFIX ## ResolvedMethodTableRoots, DESC_PREFIX "Resolved Table Roots")        \
  f(CNT_PREFIX ## VMGlobalRoots,            DESC_PREFIX "VM Global Roots")             \
=======
  f(CNT_PREFIX ## VMStrongRoots,            DESC_PREFIX "VM Strong Roots")             \
>>>>>>> dfacda48
  f(CNT_PREFIX ## VMWeakRoots,              DESC_PREFIX "VM Weak Roots")               \
  f(CNT_PREFIX ## CLDGRoots,                DESC_PREFIX "CLDG Roots")                  \
  f(CNT_PREFIX ## CodeCacheUnload,          DESC_PREFIX "Unload Code Caches")          \
  f(CNT_PREFIX ## CLDUnlink,                DESC_PREFIX "Unlink CLDs")                 \
  f(CNT_PREFIX ## WeakRefProc,              DESC_PREFIX "Weak References")             \
  f(CNT_PREFIX ## ParallelMark,             DESC_PREFIX "Parallel Mark")               \
  // end

#define SHENANDOAH_PHASE_DO(f)                                                         \
  f(conc_reset,                                     "Concurrent Reset")                \
                                                                                       \
  f(init_mark_gross,                                "Pause Init Mark (G)")             \
  f(init_mark,                                      "Pause Init Mark (N)")             \
  f(init_manage_tlabs,                              "  Manage TLABs")                  \
  f(init_update_region_states,                      "  Update Region States")          \
                                                                                       \
  f(conc_mark_roots,                                "Concurrent Mark Roots ")          \
  SHENANDOAH_PAR_PHASE_DO(conc_mark_roots,          "  CMR: ", f)                      \
  f(conc_mark,                                      "Concurrent Marking")              \
                                                                                       \
  f(final_mark_gross,                               "Pause Final Mark (G)")            \
  f(final_mark,                                     "Pause Final Mark (N)")            \
  f(finish_mark,                                    "  Finish Mark")                   \
  SHENANDOAH_PAR_PHASE_DO(finish_mark_,             "    FM: ", f)                     \
  f(purge,                                          "  System Purge")                  \
  SHENANDOAH_PAR_PHASE_DO(purge_cu_par_,            "      CU: ", f)                   \
  f(purge_weak_par,                                 "    Weak Roots")                  \
  SHENANDOAH_PAR_PHASE_DO(purge_weak_par_,          "      WR: ", f)                   \
  f(final_update_region_states,                     "  Update Region States")          \
  f(final_manage_labs,                              "  Manage GC/TLABs")               \
  f(choose_cset,                                    "  Choose Collection Set")         \
  f(final_rebuild_freeset,                          "  Rebuild Free Set")              \
  f(init_evac,                                      "  Initial Evacuation")            \
  SHENANDOAH_PAR_PHASE_DO(evac_,                    "    E: ", f)                      \
                                                                                       \
  f(conc_thread_roots,                              "Concurrent Thread Roots")         \
  SHENANDOAH_PAR_PHASE_DO(conc_thread_roots_,       "  CTR: ", f)                      \
  f(conc_weak_refs,                                 "Concurrent Weak References")      \
  SHENANDOAH_PAR_PHASE_DO(conc_weak_refs_,          "  CWRF: ", f)                     \
  f(conc_weak_roots,                                "Concurrent Weak Roots")           \
  f(conc_weak_roots_work,                           "  Roots")                         \
  SHENANDOAH_PAR_PHASE_DO(conc_weak_roots_work_,    "    CWR: ", f)                    \
  f(conc_weak_roots_rendezvous,                     "  Rendezvous")                    \
  f(conc_cleanup_early,                             "Concurrent Cleanup")              \
  f(conc_class_unload,                              "Concurrent Class Unloading")      \
  f(conc_class_unload_unlink,                       "  Unlink Stale")                  \
  f(conc_class_unload_unlink_sd,                    "    System Dictionary")           \
  f(conc_class_unload_unlink_weak_klass,            "    Weak Class Links")            \
  f(conc_class_unload_unlink_code_roots,            "    Code Roots")                  \
  f(conc_class_unload_rendezvous,                   "  Rendezvous")                    \
  f(conc_class_unload_purge,                        "  Purge Unlinked")                \
  f(conc_class_unload_purge_coderoots,              "    Code Roots")                  \
  f(conc_class_unload_purge_cldg,                   "    CLDG")                        \
  f(conc_class_unload_purge_ec,                     "    Exception Caches")            \
  f(conc_strong_roots,                              "Concurrent Strong Roots")         \
  SHENANDOAH_PAR_PHASE_DO(conc_strong_roots_,       "  CSR: ", f)                      \
  f(conc_evac,                                      "Concurrent Evacuation")           \
                                                                                       \
  f(final_roots_gross,                              "Pause Final Roots (G)")           \
  f(final_roots,                                    "Pause Final Roots (N)")           \
                                                                                       \
  f(init_update_refs_gross,                         "Pause Init Update Refs (G)")      \
  f(init_update_refs,                               "Pause Init Update Refs (N)")      \
  f(init_update_refs_manage_gclabs,                 "  Manage GCLABs")                 \
                                                                                       \
  f(conc_update_refs,                               "Concurrent Update Refs")          \
  f(conc_update_thread_roots,                       "Concurrent Update Thread Roots")  \
                                                                                       \
  f(final_update_refs_gross,                        "Pause Final Update Refs (G)")     \
  f(final_update_refs,                              "Pause Final Update Refs (N)")     \
  f(final_update_refs_finish_work,                  "  Finish Work")                   \
  f(final_update_refs_update_region_states,         "  Update Region States")          \
  f(final_update_refs_trash_cset,                   "  Trash Collection Set")          \
  f(final_update_refs_rebuild_freeset,              "  Rebuild Free Set")              \
                                                                                       \
  f(conc_cleanup_complete,                          "Concurrent Cleanup")              \
                                                                                       \
  f(degen_gc_gross,                                 "Pause Degenerated GC (G)")        \
  f(degen_gc,                                       "Pause Degenerated GC (N)")        \
  f(degen_gc_stw_mark,                              "  Degen STW Mark")                \
  SHENANDOAH_PAR_PHASE_DO(degen_gc_stw_mark_,       "    DSM: ", f)                    \
  f(degen_gc_mark,                                  "  Degen Mark")                    \
  SHENANDOAH_PAR_PHASE_DO(degen_gc_mark_,           "    DM: ", f)                     \
  f(degen_gc_purge,                                 "    System Purge")                \
  f(degen_gc_weakrefs,                              "      Weak References")           \
  SHENANDOAH_PAR_PHASE_DO(degen_gc_weakrefs_p_,     "        WRP: ", f)                \
  f(degen_gc_purge_class_unload,                    "      Unload Classes")            \
  SHENANDOAH_PAR_PHASE_DO(degen_gc_purge_cu_par_,   "        DCU: ", f)                \
  f(degen_gc_purge_weak_par,                        "      Weak Roots")                \
  SHENANDOAH_PAR_PHASE_DO(degen_gc_purge_weak_p_,   "        DWR: ", f)                \
  f(degen_gc_purge_cldg,                            "      CLDG")                      \
  f(degen_gc_final_update_region_states,            "  Update Region States")          \
  f(degen_gc_final_manage_labs,                     "  Manage GC/TLABs")               \
  f(degen_gc_choose_cset,                           "  Choose Collection Set")         \
  f(degen_gc_final_rebuild_freeset,                 "  Rebuild Free Set")              \
  f(degen_gc_stw_evac,                              "  Evacuation")                    \
  f(degen_gc_init_update_refs_manage_gclabs,        "  Manage GCLABs")                 \
  f(degen_gc_updaterefs,                            "  Update References")             \
  f(degen_gc_final_update_refs_finish_work,         "  Finish Work")                   \
  f(degen_gc_final_update_refs_update_region_states,"  Update Region States")          \
  f(degen_gc_final_update_refs_trash_cset,          "  Trash Collection Set")          \
  f(degen_gc_final_update_refs_rebuild_freeset,     "  Rebuild Free Set")              \
  f(degen_gc_update_roots,                          "  Degen Update Roots")            \
  SHENANDOAH_PAR_PHASE_DO(degen_gc_update_,         "    DU: ", f)                     \
  f(degen_gc_cleanup_complete,                      "  Cleanup")                       \
                                                                                       \
  f(full_gc_gross,                                  "Pause Full GC (G)")               \
  f(full_gc,                                        "Pause Full GC (N)")               \
  f(full_gc_heapdump_pre,                           "  Pre Heap Dump")                 \
  f(full_gc_prepare,                                "  Prepare")                       \
  f(full_gc_update_roots,                           "    Update Roots")                \
  SHENANDOAH_PAR_PHASE_DO(full_gc_update_roots_,    "      FU: ", f)                   \
  f(full_gc_mark,                                   "  Mark")                          \
  SHENANDOAH_PAR_PHASE_DO(full_gc_mark_,            "    FM: ", f)                     \
  f(full_gc_purge,                                  "    System Purge")                \
  f(full_gc_weakrefs,                               "      Weak References")           \
  SHENANDOAH_PAR_PHASE_DO(full_gc_weakrefs_p_,      "        WRP: ", f)                \
  f(full_gc_purge_class_unload,                     "      Unload Classes")            \
  SHENANDOAH_PAR_PHASE_DO(full_gc_purge_cu_par_,    "        CU: ", f)                 \
  f(full_gc_purge_weak_par,                         "      Weak Roots")                \
  SHENANDOAH_PAR_PHASE_DO(full_gc_purge_weak_p_,    "        WR: ", f)                 \
  f(full_gc_purge_cldg,                             "      CLDG")                      \
  f(full_gc_calculate_addresses,                    "  Calculate Addresses")           \
  f(full_gc_calculate_addresses_regular,            "    Regular Objects")             \
  f(full_gc_calculate_addresses_humong,             "    Humongous Objects")           \
  f(full_gc_adjust_pointers,                        "  Adjust Pointers")               \
  f(full_gc_adjust_roots,                           "  Adjust Roots")                  \
  SHENANDOAH_PAR_PHASE_DO(full_gc_adjust_roots_,    "    FA: ", f)                     \
  f(full_gc_copy_objects,                           "  Copy Objects")                  \
  f(full_gc_copy_objects_regular,                   "    Regular Objects")             \
  f(full_gc_copy_objects_humong,                    "    Humongous Objects")           \
  f(full_gc_copy_objects_reset_complete,            "    Reset Complete Bitmap")       \
  f(full_gc_copy_objects_rebuild,                   "    Rebuild Region Sets")         \
  f(full_gc_heapdump_post,                          "  Post Heap Dump")                \
                                                                                       \
  f(conc_uncommit,                                  "Concurrent Uncommit")             \
  f(pacing,                                         "Pacing")                          \
                                                                                       \
  f(heap_iteration_roots,                           "Heap Iteration")                  \
  SHENANDOAH_PAR_PHASE_DO(heap_iteration_roots_,    "  HI: ", f)                       \
  // end

typedef WorkerDataArray<double> ShenandoahWorkerData;

class ShenandoahPhaseTimings : public CHeapObj<mtGC> {
  friend class ShenandoahGCPhase;
  friend class ShenandoahWorkerTimingsTracker;
public:
#define SHENANDOAH_PHASE_DECLARE_ENUM(type, title)   type,

  enum Phase {
    SHENANDOAH_PHASE_DO(SHENANDOAH_PHASE_DECLARE_ENUM)
    _num_phases,
    _invalid_phase = _num_phases
  };

  enum ParPhase {
    SHENANDOAH_PAR_PHASE_DO(,, SHENANDOAH_PHASE_DECLARE_ENUM)
    _num_par_phases
  };

#undef SHENANDOAH_PHASE_DECLARE_ENUM

private:
  uint                _max_workers;
  double              _cycle_data[_num_phases];
  HdrSeq              _global_data[_num_phases];
  static const char*  _phase_names[_num_phases];

  ShenandoahWorkerData* _worker_data[_num_phases];
  ShenandoahCollectorPolicy* _policy;

  static bool is_worker_phase(Phase phase);
  static bool is_root_work_phase(Phase phase);

  ShenandoahWorkerData* worker_data(Phase phase, ParPhase par_phase);
  Phase worker_par_phase(Phase phase, ParPhase par_phase);

  void set_cycle_data(Phase phase, double time);
  static double uninitialized() { return -1; }

public:
  ShenandoahPhaseTimings(uint max_workers);

  void record_phase_time(Phase phase, double time);

  void record_workers_start(Phase phase);
  void record_workers_end(Phase phase);

  void flush_par_workers_to_cycle();
  void flush_cycle_to_global();

  static const char* phase_name(Phase phase) {
    assert(phase >= 0 && phase < _num_phases, "Out of bound");
    return _phase_names[phase];
  }

  void print_cycle_on(outputStream* out) const;
  void print_global_on(outputStream* out) const;
};

class ShenandoahWorkerTimingsTracker : public StackObj {
private:
  ShenandoahPhaseTimings*          const _timings;
  ShenandoahPhaseTimings::Phase    const _phase;
  ShenandoahPhaseTimings::ParPhase const _par_phase;
  uint const _worker_id;

  double _start_time;
  EventGCPhaseParallel _event;
public:
  ShenandoahWorkerTimingsTracker(ShenandoahPhaseTimings::Phase phase, ShenandoahPhaseTimings::ParPhase par_phase, uint worker_id);
  ~ShenandoahWorkerTimingsTracker();
};

#endif // SHARE_GC_SHENANDOAH_SHENANDOAHPHASETIMINGS_HPP<|MERGE_RESOLUTION|>--- conflicted
+++ resolved
@@ -37,7 +37,6 @@
   f(CNT_PREFIX ## TotalWork,                DESC_PREFIX "<total>")                     \
   f(CNT_PREFIX ## ThreadRoots,              DESC_PREFIX "Thread Roots")                \
   f(CNT_PREFIX ## CodeCacheRoots,           DESC_PREFIX "Code Cache Roots")            \
-<<<<<<< HEAD
   f(CNT_PREFIX ## UniverseRoots,            DESC_PREFIX "Universe Roots")              \
   f(CNT_PREFIX ## JNIRoots,                 DESC_PREFIX "JNI Handles Roots")           \
   f(CNT_PREFIX ## JVMTIWeakRoots,           DESC_PREFIX "JVMTI Weak Roots")            \
@@ -47,9 +46,7 @@
   f(CNT_PREFIX ## StringTableRoots,         DESC_PREFIX "String Table Roots")          \
   f(CNT_PREFIX ## ResolvedMethodTableRoots, DESC_PREFIX "Resolved Table Roots")        \
   f(CNT_PREFIX ## VMGlobalRoots,            DESC_PREFIX "VM Global Roots")             \
-=======
   f(CNT_PREFIX ## VMStrongRoots,            DESC_PREFIX "VM Strong Roots")             \
->>>>>>> dfacda48
   f(CNT_PREFIX ## VMWeakRoots,              DESC_PREFIX "VM Weak Roots")               \
   f(CNT_PREFIX ## CLDGRoots,                DESC_PREFIX "CLDG Roots")                  \
   f(CNT_PREFIX ## CodeCacheUnload,          DESC_PREFIX "Unload Code Caches")          \
