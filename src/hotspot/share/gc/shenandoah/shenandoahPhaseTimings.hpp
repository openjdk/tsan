/*
 * Copyright (c) 2017, 2020, Red Hat, Inc. All rights reserved.
 * DO NOT ALTER OR REMOVE COPYRIGHT NOTICES OR THIS FILE HEADER.
 *
 * This code is free software; you can redistribute it and/or modify it
 * under the terms of the GNU General Public License version 2 only, as
 * published by the Free Software Foundation.
 *
 * This code is distributed in the hope that it will be useful, but WITHOUT
 * ANY WARRANTY; without even the implied warranty of MERCHANTABILITY or
 * FITNESS FOR A PARTICULAR PURPOSE.  See the GNU General Public License
 * version 2 for more details (a copy is included in the LICENSE file that
 * accompanied this code).
 *
 * You should have received a copy of the GNU General Public License version
 * 2 along with this work; if not, write to the Free Software Foundation,
 * Inc., 51 Franklin St, Fifth Floor, Boston, MA 02110-1301 USA.
 *
 * Please contact Oracle, 500 Oracle Parkway, Redwood Shores, CA 94065 USA
 * or visit www.oracle.com if you need additional information or have any
 * questions.
 *
 */

#ifndef SHARE_GC_SHENANDOAH_SHENANDOAHPHASETIMINGS_HPP
#define SHARE_GC_SHENANDOAH_SHENANDOAHPHASETIMINGS_HPP

#include "jfr/jfrEvents.hpp"
#include "gc/shenandoah/shenandoahNumberSeq.hpp"
#include "gc/shared/workerDataArray.hpp"
#include "memory/allocation.hpp"

class ShenandoahCollectorPolicy;
class outputStream;

#define SHENANDOAH_PAR_PHASE_DO(CNT_PREFIX, DESC_PREFIX, f)                            \
  f(CNT_PREFIX ## TotalWork,                DESC_PREFIX "<total>")                     \
  f(CNT_PREFIX ## ThreadRoots,              DESC_PREFIX "Thread Roots")                \
  f(CNT_PREFIX ## CodeCacheRoots,           DESC_PREFIX "Code Cache Roots")            \
  f(CNT_PREFIX ## UniverseRoots,            DESC_PREFIX "Universe Roots")              \
  f(CNT_PREFIX ## JNIRoots,                 DESC_PREFIX "JNI Handles Roots")           \
  f(CNT_PREFIX ## JVMTIWeakRoots,           DESC_PREFIX "JVMTI Weak Roots")            \
  f(CNT_PREFIX ## JFRWeakRoots,             DESC_PREFIX "JFR Weak Roots")              \
  f(CNT_PREFIX ## JNIWeakRoots,             DESC_PREFIX "JNI Weak Roots")              \
  f(CNT_PREFIX ## StringTableRoots,         DESC_PREFIX "String Table Roots")          \
  f(CNT_PREFIX ## ResolvedMethodTableRoots, DESC_PREFIX "Resolved Table Roots")        \
  f(CNT_PREFIX ## VMGlobalRoots,            DESC_PREFIX "VM Global Roots")             \
  f(CNT_PREFIX ## VMWeakRoots,              DESC_PREFIX "VM Weak Roots")               \
  f(CNT_PREFIX ## ObjectSynchronizerRoots,  DESC_PREFIX "Synchronizer Roots")          \
  f(CNT_PREFIX ## ManagementRoots,          DESC_PREFIX "Management Roots")            \
  f(CNT_PREFIX ## CLDGRoots,                DESC_PREFIX "CLDG Roots")                  \
  f(CNT_PREFIX ## JVMTIRoots,               DESC_PREFIX "JVMTI Roots")                 \
  f(CNT_PREFIX ## StringDedupTableRoots,    DESC_PREFIX "Dedup Table Roots")           \
  f(CNT_PREFIX ## StringDedupQueueRoots,    DESC_PREFIX "Dedup Queue Roots")           \
  f(CNT_PREFIX ## FinishQueues,             DESC_PREFIX "Finish Queues")               \
  // end

<<<<<<< HEAD
#define SHENANDOAH_GC_PAR_PHASE_DO(f)                           \
  f(ThreadRoots,              "Thread Roots (ms):")              \
  f(CodeCacheRoots,           "CodeCache Roots (ms):")           \
  f(UniverseRoots,            "Universe Roots (ms):")            \
  f(JNIRoots,                 "JNI Handles Roots (ms):")         \
  f(JVMTIWeakRoots,           "JVMTI Weak Roots (ms):")          \
  f(JFRWeakRoots,             "JFR Weak Roots (ms):")            \
  f(TSANWeakRoots,            "TSAN Weak Roots (ms):")           \
  f(JNIWeakRoots,             "JNI Weak Roots (ms):")            \
  f(StringTableRoots,         "StringTable Roots(ms):")          \
  f(ResolvedMethodTableRoots, "Resolved Table Roots(ms):")       \
  f(VMGlobalRoots,            "VM Global Roots(ms)")             \
  f(VMWeakRoots,              "VM Weak Roots(ms)")               \
  f(ObjectSynchronizerRoots,  "ObjectSynchronizer Roots (ms):")  \
  f(ManagementRoots,          "Management Roots (ms):")          \
  f(SystemDictionaryRoots,    "SystemDictionary Roots (ms):")    \
  f(CLDGRoots,                "CLDG Roots (ms):")                \
  f(JVMTIRoots,               "JVMTI Roots (ms):")               \
  f(StringDedupTableRoots,    "String Dedup Table Roots (ms):")  \
  f(StringDedupQueueRoots,    "String Dedup Queue Roots (ms):")  \
  f(FinishQueues,             "Finish Queues (ms):")             \
=======
#define SHENANDOAH_PHASE_DO(f)                                                         \
  f(conc_reset,                                     "Concurrent Reset")                \
                                                                                       \
  f(init_mark_gross,                                "Pause Init Mark (G)")             \
  f(init_mark,                                      "Pause Init Mark (N)")             \
  f(make_parsable,                                  "  Make Parsable")                 \
  f(init_update_region_states,                      "  Update Region States")          \
  f(scan_roots,                                     "  Scan Roots")                    \
  SHENANDOAH_PAR_PHASE_DO(scan_,                    "    S: ", f)                      \
  f(resize_tlabs,                                   "  Resize TLABs")                  \
                                                                                       \
  f(conc_mark,                                      "Concurrent Marking")              \
  f(conc_mark_roots,                                "  Roots ")                        \
  SHENANDOAH_PAR_PHASE_DO(conc_mark_roots,          "    CM: ", f)                     \
                                                                                       \
  f(conc_preclean,                                  "Concurrent Precleaning")          \
                                                                                       \
  f(final_mark_gross,                               "Pause Final Mark (G)")            \
  f(final_mark,                                     "Pause Final Mark (N)")            \
  f(update_roots,                                   "  Update Roots")                  \
  SHENANDOAH_PAR_PHASE_DO(update_,                  "    U: ", f)                      \
  f(finish_queues,                                  "  Finish Queues")                 \
  f(weakrefs,                                       "  Weak References")               \
  f(weakrefs_process,                               "    Process")                     \
  f(purge,                                          "  System Purge")                  \
  f(purge_class_unload,                             "    Unload Classes")              \
  SHENANDOAH_PAR_PHASE_DO(purge_cu_par_,            "      CU: ", f)                   \
  f(purge_weak_par,                                 "    Weak Roots")                  \
  SHENANDOAH_PAR_PHASE_DO(purge_weak_par_,          "      WR: ", f)                   \
  f(purge_cldg,                                     "    CLDG")                        \
  f(final_update_region_states,                     "  Update Region States")          \
  f(retire_tlabs,                                   "  Retire TLABs")                  \
  f(choose_cset,                                    "  Choose Collection Set")         \
  f(final_rebuild_freeset,                          "  Rebuild Free Set")              \
  f(init_evac,                                      "  Initial Evacuation")            \
  SHENANDOAH_PAR_PHASE_DO(evac_,                    "    E: ", f)                      \
                                                                                       \
  f(conc_weak_roots,                                "Concurrent Weak Roots")           \
  f(conc_weak_roots_work,                           "  Roots")                         \
  SHENANDOAH_PAR_PHASE_DO(conc_weak_roots_work_,    "    CWR: ", f)                    \
  f(conc_weak_roots_rendezvous,                     "  Rendezvous")                    \
  f(conc_cleanup_early,                             "Concurrent Cleanup")              \
  f(conc_class_unload,                              "Concurrent Class Unloading")      \
  f(conc_class_unload_unlink,                       "  Unlink Stale")                  \
  f(conc_class_unload_unlink_sd,                    "    System Dictionary")           \
  f(conc_class_unload_unlink_weak_klass,            "    Weak Class Links")            \
  f(conc_class_unload_unlink_code_roots,            "    Code Roots")                  \
  f(conc_class_unload_rendezvous,                   "  Rendezvous")                    \
  f(conc_class_unload_purge,                        "  Purge Unlinked")                \
  f(conc_class_unload_purge_coderoots,              "    Code Roots")                  \
  f(conc_class_unload_purge_cldg,                   "    CLDG")                        \
  f(conc_class_unload_purge_ec,                     "    Exception Caches")            \
  f(conc_strong_roots,                              "Concurrent Strong Roots")         \
  SHENANDOAH_PAR_PHASE_DO(conc_strong_roots_,       "  CSR: ", f)                      \
  f(conc_evac,                                      "Concurrent Evacuation")           \
                                                                                       \
  f(init_update_refs_gross,                         "Pause Init  Update Refs (G)")     \
  f(init_update_refs,                               "Pause Init  Update Refs (N)")     \
  f(init_update_refs_retire_gclabs,                 "  Retire GCLABs")                 \
                                                                                       \
  f(conc_update_refs,                               "Concurrent Update Refs")          \
                                                                                       \
  f(final_update_refs_gross,                        "Pause Final Update Refs (G)")     \
  f(final_update_refs,                              "Pause Final Update Refs (N)")     \
  f(final_update_refs_finish_work,                  "  Finish Work")                   \
  f(final_update_refs_roots,                        "  Update Roots")                  \
  SHENANDOAH_PAR_PHASE_DO(final_update_,            "    UR: ", f)                     \
  f(final_update_refs_update_region_states,         "  Update Region States")          \
  f(final_update_refs_trash_cset,                   "  Trash Collection Set")          \
  f(final_update_refs_rebuild_freeset,              "  Rebuild Free Set")              \
                                                                                       \
  f(conc_cleanup_complete,                          "Concurrent Cleanup")              \
                                                                                       \
  f(degen_gc_gross,                                 "Pause Degenerated GC (G)")        \
  f(degen_gc,                                       "Pause Degenerated GC (N)")        \
  f(degen_gc_scan_conc_roots,                       "  Degen Mark Roots")              \
  SHENANDOAH_PAR_PHASE_DO(degen_gc_conc_mark_,      "    DM: ", f)                     \
  f(degen_gc_update_roots,                          "  Degen Update Roots")            \
  SHENANDOAH_PAR_PHASE_DO(degen_gc_update_,         "    DU: ", f)                     \
                                                                                       \
  f(full_gc_gross,                                  "Pause Full GC (G)")               \
  f(full_gc,                                        "Pause Full GC (N)")               \
  f(full_gc_heapdump_pre,                           "  Pre Heap Dump")                 \
  f(full_gc_prepare,                                "  Prepare")                       \
  f(full_gc_scan_roots,                             "  Scan Roots")                    \
  SHENANDOAH_PAR_PHASE_DO(full_gc_scan_roots_,      "    FS: ", f)                     \
  f(full_gc_scan_conc_roots,                        "  Scan Concurrent Roots")         \
  SHENANDOAH_PAR_PHASE_DO(full_gc_scan_conc_roots,  "    FCS: ", f)                    \
  f(full_gc_update_roots,                           "  Update Roots")                  \
  SHENANDOAH_PAR_PHASE_DO(full_gc_update_roots_,    "    FU: ", f)                     \
  f(full_gc_mark,                                   "  Mark")                          \
  f(full_gc_mark_finish_queues,                     "    Finish Queues")               \
  f(full_gc_weakrefs,                               "    Weak References")             \
  f(full_gc_weakrefs_process,                       "      Process")                   \
  f(full_gc_purge,                                  "    System Purge")                \
  f(full_gc_purge_class_unload,                     "      Unload Classes")            \
  SHENANDOAH_PAR_PHASE_DO(full_gc_purge_cu_par_,    "        CU: ", f)                 \
  f(full_gc_purge_weak_par,                         "      Weak Roots")                \
  SHENANDOAH_PAR_PHASE_DO(full_gc_purge_weak_p_,    "        WR: ", f)                 \
  f(full_gc_purge_cldg,                             "      CLDG")                      \
  f(full_gc_calculate_addresses,                    "  Calculate Addresses")           \
  f(full_gc_calculate_addresses_regular,            "    Regular Objects")             \
  f(full_gc_calculate_addresses_humong,             "    Humongous Objects")           \
  f(full_gc_adjust_pointers,                        "  Adjust Pointers")               \
  f(full_gc_adjust_roots,                           "  Adjust Roots")                  \
  SHENANDOAH_PAR_PHASE_DO(full_gc_adjust_roots_,    "    FA: ", f)                     \
  f(full_gc_copy_objects,                           "  Copy Objects")                  \
  f(full_gc_copy_objects_regular,                   "    Regular Objects")             \
  f(full_gc_copy_objects_humong,                    "    Humongous Objects")           \
  f(full_gc_copy_objects_reset_complete,            "    Reset Complete Bitmap")       \
  f(full_gc_copy_objects_rebuild,                   "    Rebuild Region Sets")         \
  f(full_gc_resize_tlabs,                           "  Resize TLABs")                  \
  f(full_gc_heapdump_post,                          "  Post Heap Dump")                \
                                                                                       \
  f(conc_uncommit,                                  "Concurrent Uncommit")             \
                                                                                       \
  f(heap_iteration_roots,                           "Heap Iteration")                  \
  SHENANDOAH_PAR_PHASE_DO(heap_iteration_roots_,    "  HI: ", f)                       \
>>>>>>> 4a588d89
  // end

typedef WorkerDataArray<double> ShenandoahWorkerData;

class ShenandoahPhaseTimings : public CHeapObj<mtGC> {
  friend class ShenandoahGCPhase;
  friend class ShenandoahWorkerTimingsTracker;
public:
#define SHENANDOAH_PHASE_DECLARE_ENUM(type, title)   type,

  enum Phase {
    SHENANDOAH_PHASE_DO(SHENANDOAH_PHASE_DECLARE_ENUM)
    _num_phases,
    _invalid_phase = _num_phases
  };

  enum ParPhase {
    SHENANDOAH_PAR_PHASE_DO(,, SHENANDOAH_PHASE_DECLARE_ENUM)
    _num_par_phases
  };

#undef SHENANDOAH_PHASE_DECLARE_ENUM

private:
  uint                _max_workers;
  double              _cycle_data[_num_phases];
  HdrSeq              _global_data[_num_phases];
  static const char*  _phase_names[_num_phases];

  ShenandoahWorkerData* _worker_data[_num_phases];
  ShenandoahCollectorPolicy* _policy;

  static bool is_worker_phase(Phase phase);
  static bool is_root_work_phase(Phase phase);

  ShenandoahWorkerData* worker_data(Phase phase, ParPhase par_phase);
  Phase worker_par_phase(Phase phase, ParPhase par_phase);

  void set_cycle_data(Phase phase, double time);
  static double uninitialized() { return -1; }

public:
  ShenandoahPhaseTimings(uint max_workers);

  void record_phase_time(Phase phase, double time);

  void record_workers_start(Phase phase);
  void record_workers_end(Phase phase);

  void flush_par_workers_to_cycle();
  void flush_cycle_to_global();

  static const char* phase_name(Phase phase) {
    assert(phase >= 0 && phase < _num_phases, "Out of bound");
    return _phase_names[phase];
  }

  void print_cycle_on(outputStream* out) const;
  void print_global_on(outputStream* out) const;
};

class ShenandoahWorkerTimingsTracker : public StackObj {
private:
  ShenandoahPhaseTimings*          const _timings;
  ShenandoahPhaseTimings::Phase    const _phase;
  ShenandoahPhaseTimings::ParPhase const _par_phase;
  uint const _worker_id;

  double _start_time;
  EventGCPhaseParallel _event;
public:
  ShenandoahWorkerTimingsTracker(ShenandoahPhaseTimings::Phase phase, ShenandoahPhaseTimings::ParPhase par_phase, uint worker_id);
  ~ShenandoahWorkerTimingsTracker();
};

#endif // SHARE_GC_SHENANDOAH_SHENANDOAHPHASETIMINGS_HPP<|MERGE_RESOLUTION|>--- conflicted
+++ resolved
@@ -41,6 +41,7 @@
   f(CNT_PREFIX ## JNIRoots,                 DESC_PREFIX "JNI Handles Roots")           \
   f(CNT_PREFIX ## JVMTIWeakRoots,           DESC_PREFIX "JVMTI Weak Roots")            \
   f(CNT_PREFIX ## JFRWeakRoots,             DESC_PREFIX "JFR Weak Roots")              \
+  f(CNT_PREFIX ## TSANWeakRoots,            DESC_PREFIX "TSAN Weak Roots")             \
   f(CNT_PREFIX ## JNIWeakRoots,             DESC_PREFIX "JNI Weak Roots")              \
   f(CNT_PREFIX ## StringTableRoots,         DESC_PREFIX "String Table Roots")          \
   f(CNT_PREFIX ## ResolvedMethodTableRoots, DESC_PREFIX "Resolved Table Roots")        \
@@ -55,29 +56,6 @@
   f(CNT_PREFIX ## FinishQueues,             DESC_PREFIX "Finish Queues")               \
   // end
 
-<<<<<<< HEAD
-#define SHENANDOAH_GC_PAR_PHASE_DO(f)                           \
-  f(ThreadRoots,              "Thread Roots (ms):")              \
-  f(CodeCacheRoots,           "CodeCache Roots (ms):")           \
-  f(UniverseRoots,            "Universe Roots (ms):")            \
-  f(JNIRoots,                 "JNI Handles Roots (ms):")         \
-  f(JVMTIWeakRoots,           "JVMTI Weak Roots (ms):")          \
-  f(JFRWeakRoots,             "JFR Weak Roots (ms):")            \
-  f(TSANWeakRoots,            "TSAN Weak Roots (ms):")           \
-  f(JNIWeakRoots,             "JNI Weak Roots (ms):")            \
-  f(StringTableRoots,         "StringTable Roots(ms):")          \
-  f(ResolvedMethodTableRoots, "Resolved Table Roots(ms):")       \
-  f(VMGlobalRoots,            "VM Global Roots(ms)")             \
-  f(VMWeakRoots,              "VM Weak Roots(ms)")               \
-  f(ObjectSynchronizerRoots,  "ObjectSynchronizer Roots (ms):")  \
-  f(ManagementRoots,          "Management Roots (ms):")          \
-  f(SystemDictionaryRoots,    "SystemDictionary Roots (ms):")    \
-  f(CLDGRoots,                "CLDG Roots (ms):")                \
-  f(JVMTIRoots,               "JVMTI Roots (ms):")               \
-  f(StringDedupTableRoots,    "String Dedup Table Roots (ms):")  \
-  f(StringDedupQueueRoots,    "String Dedup Queue Roots (ms):")  \
-  f(FinishQueues,             "Finish Queues (ms):")             \
-=======
 #define SHENANDOAH_PHASE_DO(f)                                                         \
   f(conc_reset,                                     "Concurrent Reset")                \
                                                                                        \
@@ -196,7 +174,6 @@
                                                                                        \
   f(heap_iteration_roots,                           "Heap Iteration")                  \
   SHENANDOAH_PAR_PHASE_DO(heap_iteration_roots_,    "  HI: ", f)                       \
->>>>>>> 4a588d89
   // end
 
 typedef WorkerDataArray<double> ShenandoahWorkerData;
