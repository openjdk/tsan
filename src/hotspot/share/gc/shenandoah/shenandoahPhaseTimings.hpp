/*
 * Copyright (c) 2017, 2019, Red Hat, Inc. All rights reserved.
 * DO NOT ALTER OR REMOVE COPYRIGHT NOTICES OR THIS FILE HEADER.
 *
 * This code is free software; you can redistribute it and/or modify it
 * under the terms of the GNU General Public License version 2 only, as
 * published by the Free Software Foundation.
 *
 * This code is distributed in the hope that it will be useful, but WITHOUT
 * ANY WARRANTY; without even the implied warranty of MERCHANTABILITY or
 * FITNESS FOR A PARTICULAR PURPOSE.  See the GNU General Public License
 * version 2 for more details (a copy is included in the LICENSE file that
 * accompanied this code).
 *
 * You should have received a copy of the GNU General Public License version
 * 2 along with this work; if not, write to the Free Software Foundation,
 * Inc., 51 Franklin St, Fifth Floor, Boston, MA 02110-1301 USA.
 *
 * Please contact Oracle, 500 Oracle Parkway, Redwood Shores, CA 94065 USA
 * or visit www.oracle.com if you need additional information or have any
 * questions.
 *
 */

#ifndef SHARE_GC_SHENANDOAH_SHENANDOAHPHASETIMINGS_HPP
#define SHARE_GC_SHENANDOAH_SHENANDOAHPHASETIMINGS_HPP

#include "gc/shenandoah/shenandoahNumberSeq.hpp"
#include "gc/shared/workerDataArray.hpp"
#include "memory/allocation.hpp"

class ShenandoahCollectorPolicy;
class ShenandoahWorkerTimings;
class ShenandoahTerminationTimings;
class outputStream;

#define SHENANDOAH_GC_PHASE_DO(f)                                                       \
  f(total_pause_gross,                              "Total Pauses (G)")                 \
  f(total_pause,                                    "Total Pauses (N)")                 \
  f(init_mark_gross,                                "Pause Init Mark (G)")              \
  f(init_mark,                                      "Pause Init Mark (N)")              \
  f(make_parsable,                                  "  Make Parsable")                  \
  f(clear_liveness,                                 "  Clear Liveness")                 \
                                                                                        \
  /* Per-thread timer block, should have "roots" counters in consistent order */        \
  f(scan_roots,                                     "  Scan Roots")                     \
  f(scan_thread_roots,                              "    S: Thread Roots")              \
  f(scan_code_roots,                                "    S: Code Cache Roots")          \
  f(scan_universe_roots,                            "    S: Universe Roots")            \
  f(scan_jni_roots,                                 "    S: JNI Roots")                 \
  f(scan_jvmti_weak_roots,                          "    S: JVMTI Weak Roots")          \
  f(scan_jfr_weak_roots,                            "    S: JFR Weak Roots")            \
  f(scan_jni_weak_roots,                            "    S: JNI Weak Roots")            \
  f(scan_stringtable_roots,                         "    S: String Table Roots")        \
  f(scan_resolved_method_table_roots,               "    S: Resolved Table Roots")      \
  f(scan_vm_global_roots,                           "    S: VM Global Roots")           \
  f(scan_vm_weak_roots,                             "    S: VM Weak Roots")             \
  f(scan_synchronizer_roots,                        "    S: Synchronizer Roots")        \
  f(scan_management_roots,                          "    S: Management Roots")          \
  f(scan_system_dictionary_roots,                   "    S: System Dict Roots")         \
  f(scan_cldg_roots,                                "    S: CLDG Roots")                \
  f(scan_jvmti_roots,                               "    S: JVMTI Roots")               \
  f(scan_string_dedup_table_roots,                  "    S: Dedup Table Roots")         \
  f(scan_string_dedup_queue_roots,                  "    S: Dedup Queue Roots")         \
  f(scan_finish_queues,                             "    S: Finish Queues" )            \
                                                                                        \
  f(resize_tlabs,                                   "  Resize TLABs")                   \
                                                                                        \
  f(final_mark_gross,                               "Pause Final Mark (G)")             \
  f(final_mark,                                     "Pause Final Mark (N)")             \
                                                                                        \
  /* Per-thread timer block, should have "roots" counters in consistent order */        \
  f(update_roots,                                   "  Update Roots")                   \
  f(update_thread_roots,                            "    U: Thread Roots")              \
  f(update_code_roots,                              "    U: Code Cache Roots")          \
  f(update_universe_roots,                          "    U: Universe Roots")            \
  f(update_jni_roots,                               "    U: JNI Roots")                 \
  f(update_jvmti_weak_roots,                        "    U: JVMTI Weak Roots")          \
  f(update_jfr_weak_roots,                          "    U: JFR Weak Roots")            \
  f(update_jni_weak_roots,                          "    U: JNI Weak Roots")            \
  f(update_stringtable_roots,                       "    U: String Table Roots")        \
  f(update_resolved_method_table_roots,             "    U: Resolved Table Roots")      \
  f(update_vm_global_roots,                         "    U: VM Global Roots")           \
  f(update_vm_weak_roots,                           "    U: VM Weak Roots")             \
  f(update_synchronizer_roots,                      "    U: Synchronizer Roots")        \
  f(update_management_roots,                        "    U: Management Roots")          \
  f(update_system_dictionary_roots,                 "    U: System Dict Roots")         \
  f(update_cldg_roots,                              "    U: CLDG Roots")                \
  f(update_jvmti_roots,                             "    U: JVMTI Roots")               \
  f(update_string_dedup_table_roots,                "    U: Dedup Table Roots")         \
  f(update_string_dedup_queue_roots,                "    U: Dedup Queue Roots")         \
  f(update_finish_queues,                           "    U: Finish Queues")             \
                                                                                        \
  f(finish_queues,                                  "  Finish Queues")                  \
  f(termination,                                    "    Termination")                  \
  f(weakrefs,                                       "  Weak References")                \
  f(weakrefs_process,                               "    Process")                      \
  f(weakrefs_termination,                           "      Termination")                \
  f(purge,                                          "  System Purge")                   \
  f(purge_class_unload,                             "    Unload Classes")               \
  f(purge_par,                                      "    Parallel Cleanup")             \
  f(purge_cldg,                                     "    CLDG")                         \
  f(complete_liveness,                              "  Complete Liveness")              \
  f(retire_tlabs,                                   "  Retire TLABs")                   \
  f(sync_pinned,                                    "  Sync Pinned")                    \
  f(trash_cset,                                     "  Trash CSet")                     \
  f(prepare_evac,                                   "  Prepare Evacuation")             \
                                                                                        \
  /* Per-thread timer block, should have "roots" counters in consistent order */        \
  f(init_evac,                                      "  Initial Evacuation")             \
  f(evac_thread_roots,                              "    E: Thread Roots")              \
  f(evac_code_roots,                                "    E: Code Cache Roots")          \
  f(evac_universe_roots,                            "    E: Universe Roots")            \
  f(evac_jni_roots,                                 "    E: JNI Roots")                 \
  f(evac_jvmti_weak_roots,                          "    E: JVMTI Weak Roots")          \
  f(evac_jfr_weak_roots,                            "    E: JFR Weak Roots")            \
  f(evac_jni_weak_roots,                            "    E: JNI Weak Roots")            \
  f(evac_stringtable_roots,                         "    E: String Table Roots")        \
  f(evac_resolved_method_table_roots,               "    E: Resolved Table Roots")      \
  f(evac_vm_global_roots,                           "    E: VM Global Roots")           \
  f(evac_vm_weak_roots,                             "    E: VM Weak Roots")             \
  f(evac_synchronizer_roots,                        "    E: Synchronizer Roots")        \
  f(evac_management_roots,                          "    E: Management Roots")          \
  f(evac_system_dictionary_roots,                   "    E: System Dict Roots")         \
  f(evac_cldg_roots,                                "    E: CLDG Roots")                \
  f(evac_jvmti_roots,                               "    E: JVMTI Roots")               \
  f(evac_string_dedup_table_roots,                  "    E: String Dedup Table Roots")  \
  f(evac_string_dedup_queue_roots,                  "    E: String Dedup Queue Roots")  \
  f(evac_finish_queues,                             "    E: Finish Queues")             \
                                                                                        \
  f(final_evac_gross,                               "Pause Final Evac (G)")             \
  f(final_evac,                                     "Pause Final Evac (N)")             \
  f(final_evac_retire_gclabs,                       "  Retire GCLABs")                  \
                                                                                        \
  f(init_update_refs_gross,                         "Pause Init  Update Refs (G)")      \
  f(init_update_refs,                               "Pause Init  Update Refs (N)")      \
  f(init_update_refs_retire_gclabs,                 "  Retire GCLABs")                  \
  f(init_update_refs_prepare,                       "  Prepare")                        \
                                                                                        \
  f(final_update_refs_gross,                         "Pause Final Update Refs (G)")     \
  f(final_update_refs,                               "Pause Final Update Refs (N)")     \
  f(final_update_refs_finish_work,                   "  Finish Work")                   \
                                                                                        \
  /* Per-thread timer block, should have "roots" counters in consistent order */        \
  f(final_update_refs_roots,                         "  Update Roots")                  \
  f(final_update_refs_thread_roots,                  "    UR: Thread Roots")            \
  f(final_update_refs_code_roots,                    "    UR: Code Cache Roots")        \
  f(final_update_refs_universe_roots,                "    UR: Universe Roots")          \
  f(final_update_refs_jni_roots,                     "    UR: JNI Roots")               \
  f(final_update_jvmti_weak_roots,                   "    UR: JVMTI Weak Roots")        \
  f(final_update_jfr_weak_roots,                     "    UR: JFR Weak Roots")          \
  f(final_update_jni_weak_roots,                     "    UR: JNI Weak Roots")          \
  f(final_update_stringtable_roots,                  "    UR: String Table Roots")      \
  f(final_update_resolved_method_table_roots,        "    UR: Resolved Table Roots")    \
  f(final_update_vm_global_roots,                    "    UR: VM Global Roots")         \
  f(final_update_vm_weak_roots,                      "    UR: VM Weak Roots")           \
  f(final_update_refs_synchronizer_roots,            "    UR: Synchronizer Roots")      \
  f(final_update_refs_management_roots,              "    UR: Management Roots")        \
  f(final_update_refs_system_dict_roots,             "    UR: System Dict Roots")       \
  f(final_update_refs_cldg_roots,                    "    UR: CLDG Roots")              \
  f(final_update_refs_jvmti_roots,                   "    UR: JVMTI Roots")             \
  f(final_update_refs_string_dedup_table_roots,      "    UR: Dedup Table Roots")       \
  f(final_update_refs_string_dedup_queue_roots,      "    UR: Dedup Queue Roots")       \
  f(final_update_refs_finish_queues,                 "    UR: Finish Queues")           \
                                                                                        \
  f(final_update_refs_sync_pinned,                   "  Sync Pinned")                   \
  f(final_update_refs_trash_cset,                    "  Trash CSet")                    \
                                                                                        \
  f(degen_gc_gross,                                  "Pause Degenerated GC (G)")        \
  f(degen_gc,                                        "Pause Degenerated GC (N)")        \
                                                                                        \
  /* Per-thread timer block, should have "roots" counters in consistent order */        \
  f(degen_gc_update_roots,                           "  Degen Update Roots")            \
  f(degen_gc_update_thread_roots,                    "    DU: Thread Roots")            \
  f(degen_gc_update_code_roots,                      "    DU: Code Cache Roots")        \
  f(degen_gc_update_universe_roots,                  "    DU: Universe Roots")          \
  f(degen_gc_update_jni_roots,                       "    DU: JNI Roots")               \
  f(degen_gc_update_jvmti_weak_roots,                "    DU: JVMTI Weak Roots")        \
  f(degen_gc_update_jfr_weak_roots,                  "    DU: JFR Weak Roots")          \
  f(degen_gc_update_jni_weak_roots,                  "    DU: JNI Weak Roots")          \
  f(degen_gc_update_stringtable_roots,               "    DU: String Table Roots")      \
  f(degen_gc_update_resolved_method_table_roots,     "    DU: Resolved Table Roots")    \
  f(degen_gc_update_vm_global_roots,                 "    DU: VM Global Roots")         \
  f(degen_gc_update_vm_weak_roots,                   "    DU: VM Weak Roots")           \
  f(degen_gc_update_synchronizer_roots,              "    DU: Synchronizer Roots")      \
  f(degen_gc_update_management_roots,                "    DU: Management Roots")        \
  f(degen_gc_update_system_dict_roots,               "    DU: System Dict Roots")       \
  f(degen_gc_update_cldg_roots,                      "    DU: CLDG Roots")              \
  f(degen_gc_update_jvmti_roots,                     "    DU: JVMTI Roots")             \
  f(degen_gc_update_string_dedup_table_roots,        "    DU: Dedup Table Roots")       \
  f(degen_gc_update_string_dedup_queue_roots,        "    DU: Dedup Queue Roots")       \
  f(degen_gc_update_finish_queues,                   "    DU: Finish Queues")           \
                                                                                        \
  f(init_traversal_gc_gross,                         "Pause Init Traversal (G)")        \
  f(init_traversal_gc,                               "Pause Init Traversal (N)")        \
  f(traversal_gc_prepare,                            "  Prepare")                       \
  f(traversal_gc_make_parsable,                      "    Make Parsable")               \
  f(traversal_gc_resize_tlabs,                       "    Resize TLABs")                \
  f(traversal_gc_prepare_sync_pinned,                "    Sync Pinned")                 \
                                                                                        \
  /* Per-thread timer block, should have "roots" counters in consistent order */        \
  f(init_traversal_gc_work,                          "  Work")                          \
  f(init_traversal_gc_thread_roots,                  "    TI: Thread Roots")            \
  f(init_traversal_gc_code_roots,                    "    TI: Code Cache Roots")        \
  f(init_traversal_gc_universe_roots,                "    TI: Universe Roots")          \
  f(init_traversal_gc_jni_roots,                     "    TI: JNI Roots")               \
  f(init_traversal_gc_jvmti_weak_roots,              "    TI: JVMTI Weak Roots")        \
  f(init_traversal_gc_jfr_weak_roots,                "    TI: JFR Weak Roots")          \
  f(init_traversal_gc_jni_weak_roots,                "    TI: JNI Weak Roots")          \
  f(init_traversal_gc_stringtable_roots,             "    TI: String Table Roots")      \
  f(init_traversal_gc_resolved_method_table_roots,   "    TI: Resolved Table Roots")    \
  f(init_traversal_gc_vm_global_roots,               "    TI: VM Global Roots")         \
  f(init_traversal_gc_vm_weak_roots,                 "    TI: VM Weak Roots")           \
  f(init_traversal_gc_synchronizer_roots,            "    TI: Synchronizer Roots")      \
  f(init_traversal_gc_management_roots,              "    TI: Management Roots")        \
  f(init_traversal_gc_system_dict_roots,             "    TI: System Dict Roots")       \
  f(init_traversal_gc_cldg_roots,                    "    TI: CLDG Roots")              \
  f(init_traversal_gc_jvmti_roots,                   "    TI: JVMTI Roots")             \
  f(init_traversal_gc_string_dedup_table_roots,      "    TI: Dedup Table Roots")       \
  f(init_traversal_gc_string_dedup_queue_roots,      "    TI: Dedup Queue Roots")       \
  f(init_traversal_gc_finish_queues,                 "    TI: Finish Queues")           \
                                                                                        \
  f(final_traversal_gc_gross,                        "Pause Final Traversal (G)")       \
  f(final_traversal_gc,                              "Pause Final Traversal (N)")       \
                                                                                        \
  /* Per-thread timer block, should have "roots" counters in consistent order */        \
  f(final_traversal_gc_work,                         "  Work")                          \
  f(final_traversal_gc_thread_roots,                 "    TF: Thread Roots")            \
  f(final_traversal_gc_code_roots,                   "    TF: Code Cache Roots")        \
  f(final_traversal_gc_universe_roots,               "    TF: Universe Roots")          \
  f(final_traversal_gc_jni_roots,                    "    TF: JNI Roots")               \
  f(final_traversal_gc_jvmti_weak_roots,             "    TF: JVMTI Weak Roots")        \
  f(final_traversal_gc_jfr_weak_roots,               "    TF: JFR Weak Roots")          \
  f(final_traversal_gc_jni_weak_roots,               "    TF: JNI Weak Roots")          \
  f(final_traversal_gc_stringtable_roots,            "    TF: String Table Roots")      \
  f(final_traversal_gc_resolved_method_table_roots,  "    TF: Resolved Table Roots")    \
  f(final_traversal_gc_vm_global_roots,              "    TF: VM Global Roots")         \
  f(final_traversal_gc_vm_weak_roots,                "    TF: VM Weak Roots")           \
  f(final_traversal_gc_synchronizer_roots,           "    TF: Synchronizer Roots")      \
  f(final_traversal_gc_management_roots,             "    TF: Management Roots")        \
  f(final_traversal_gc_system_dict_roots,            "    TF: System Dict Roots")       \
  f(final_traversal_gc_cldg_roots,                   "    TF: CLDG Roots")              \
  f(final_traversal_gc_jvmti_roots,                  "    TF: JVMTI Roots")             \
  f(final_traversal_gc_string_dedup_table_roots,     "    TF: Dedup Table Roots")       \
  f(final_traversal_gc_string_dedup_queue_roots,     "    TF: Dedup Queue Roots")       \
  f(final_traversal_gc_finish_queues,                "    TF: Finish Queues")           \
  f(final_traversal_gc_termination,                  "    TF:   Termination")           \
                                                                                        \
  /* Per-thread timer block, should have "roots" counters in consistent order */        \
  f(final_traversal_update_roots,                       "  Update Roots")               \
  f(final_traversal_update_thread_roots,                "    TU: Thread Roots")         \
  f(final_traversal_update_code_roots,                  "    TU: Code Cache Roots")     \
  f(final_traversal_update_universe_roots,              "    TU: Universe Roots")       \
  f(final_traversal_update_jni_roots,                   "    TU: JNI Roots")            \
  f(final_traversal_update_jvmti_weak_roots,            "    TU: JVMTI Weak Roots")     \
  f(final_traversal_update_jfr_weak_roots,              "    TU: JFR Weak Roots")       \
  f(final_traversal_update_jni_weak_roots,              "    TU: JNI Weak Roots")       \
  f(final_traversal_update_stringtable_roots,           "    TU: String Table Roots")   \
  f(final_traversal_update_resolved_method_table_roots, "    TU: Resolved Table Roots") \
  f(final_traversal_update_vm_global_roots,             "    TU: VM Global Roots")      \
  f(final_traversal_update_vm_weak_roots,               "    TU: VM Weak Roots")        \
  f(final_traversal_update_synchronizer_roots,          "    TU: Synchronizer Roots")   \
  f(final_traversal_update_management_roots,            "    TU: Management Roots")     \
  f(final_traversal_update_system_dict_roots,           "    TU: System Dict Roots")    \
  f(final_traversal_update_cldg_roots,                  "    TU: CLDG Roots")           \
  f(final_traversal_update_jvmti_roots,                 "    TU: JVMTI Roots")          \
  f(final_traversal_update_string_dedup_table_roots,    "    TU: Dedup Table Roots")    \
  f(final_traversal_update_string_dedup_queue_roots,    "    TU: Dedup Queue Roots")    \
  f(final_traversal_update_finish_queues,               "    TU: Finish Queues")        \
                                                                                        \
  f(traversal_gc_sync_pinned,                        "  Sync Pinned")                   \
  f(traversal_gc_cleanup,                            "  Cleanup")                       \
                                                                                        \
  f(full_gc_gross,                                   "Pause Full GC (G)")               \
  f(full_gc,                                         "Pause Full GC (N)")               \
  f(full_gc_heapdumps,                               "  Heap Dumps")                    \
  f(full_gc_prepare,                                 "  Prepare")                       \
                                                                                        \
  /* Per-thread timer block, should have "roots" counters in consistent order */        \
  f(full_gc_roots,                                   "  Roots")                         \
  f(full_gc_thread_roots,                            "    F: Thread Roots")             \
  f(full_gc_code_roots,                              "    F: Code Cache Roots")         \
  f(full_gc_universe_roots,                          "    F: Universe Roots")           \
  f(full_gc_jni_roots,                               "    F: JNI Roots")                \
  f(full_gc_jvmti_weak_roots,                        "    F: JVMTI Weak Roots")         \
  f(full_gc_jfr_weak_roots,                          "    F: JFR Weak Roots")           \
  f(full_gc_jni_weak_roots,                          "    F: JNI Weak Roots")           \
  f(full_gc_stringtable_roots,                       "    F: String Table Roots")       \
  f(full_gc_resolved_method_table_roots,             "    F: Resolved Table Roots")     \
  f(full_gc_vm_global_roots,                         "    F: VM Global Roots")          \
  f(full_gc_vm_weak_roots,                           "    F: VM Weak Roots")            \
  f(full_gc_synchronizer_roots,                      "    F: Synchronizer Roots")       \
  f(full_gc_management_roots,                        "    F: Management Roots")         \
  f(full_gc_system_dictionary_roots,                 "    F: System Dict Roots")        \
  f(full_gc_cldg_roots,                              "    F: CLDG Roots")               \
  f(full_gc_jvmti_roots,                             "    F: JVMTI Roots")              \
  f(full_gc_string_dedup_table_roots,                "    F: Dedup Table Roots")        \
  f(full_gc_string_dedup_queue_roots,                "    F: Dedup Queue Roots")        \
  f(full_gc_finish_queues,                           "    F: Finish Queues")            \
                                                                                        \
  f(full_gc_mark,                                    "  Mark")                          \
  f(full_gc_mark_finish_queues,                      "    Finish Queues")               \
  f(full_gc_mark_termination,                        "      Termination")               \
  f(full_gc_weakrefs,                                "    Weak References")             \
  f(full_gc_weakrefs_process,                        "      Process")                   \
  f(full_gc_weakrefs_termination,                    "        Termination")             \
  f(full_gc_purge,                                   "    System Purge")                \
  f(full_gc_purge_class_unload,                      "      Unload Classes")            \
  f(full_gc_purge_par,                               "    Parallel Cleanup")            \
  f(full_gc_purge_cldg,                              "    CLDG")                        \
  f(full_gc_calculate_addresses,                     "  Calculate Addresses")           \
  f(full_gc_calculate_addresses_regular,             "    Regular Objects")             \
  f(full_gc_calculate_addresses_humong,              "    Humongous Objects")           \
  f(full_gc_adjust_pointers,                         "  Adjust Pointers")               \
  f(full_gc_copy_objects,                            "  Copy Objects")                  \
  f(full_gc_copy_objects_regular,                    "    Regular Objects")             \
  f(full_gc_copy_objects_humong,                     "    Humongous Objects")           \
  f(full_gc_copy_objects_reset_complete,             "    Reset Complete Bitmap")       \
  f(full_gc_copy_objects_rebuild,                    "    Rebuild Region Sets")         \
  f(full_gc_resize_tlabs,                            "  Resize TLABs")                  \
                                                                                        \
  /* Longer concurrent phases at the end */                                             \
  f(conc_reset,                                      "Concurrent Reset")                \
  f(conc_mark,                                       "Concurrent Marking")              \
  f(conc_termination,                                "  Termination")                   \
  f(conc_preclean,                                   "Concurrent Precleaning")          \
  f(conc_roots,                                      "Concurrent Roots")                \
  f(conc_evac,                                       "Concurrent Evacuation")           \
  f(conc_update_refs,                                "Concurrent Update Refs")          \
  f(conc_cleanup,                                    "Concurrent Cleanup")              \
  f(conc_traversal,                                  "Concurrent Traversal")            \
  f(conc_traversal_termination,                      "  Termination")                   \
                                                                                        \
  f(conc_uncommit,                                   "Concurrent Uncommit")             \
                                                                                        \
  /* Unclassified */                                                                    \
  f(pause_other,                                     "Pause Other")                     \
  f(conc_other,                                      "Concurrent Other")                \
  // end

#define SHENANDOAH_GC_PAR_PHASE_DO(f)                           \
<<<<<<< HEAD
  f(ThreadRoots,             "Thread Roots (ms):")              \
  f(CodeCacheRoots,          "CodeCache Roots (ms):")           \
  f(UniverseRoots,           "Universe Roots (ms):")            \
  f(JNIRoots,                "JNI Handles Roots (ms):")         \
  f(JVMTIWeakRoots,          "JVMTI Weak Roots (ms):")          \
  f(JFRWeakRoots,            "JFR Weak Roots (ms):")            \
  f(TSANWeakRoots,           "TSAN Weak Roots (ms):")           \
  f(JNIWeakRoots,            "JNI Weak Roots (ms):")            \
  f(StringTableRoots,        "StringTable Roots(ms):")          \
  f(VMWeakRoots,             "VM Weak Roots(ms)")               \
  f(ObjectSynchronizerRoots, "ObjectSynchronizer Roots (ms):")  \
  f(ManagementRoots,         "Management Roots (ms):")          \
  f(SystemDictionaryRoots,   "SystemDictionary Roots (ms):")    \
  f(CLDGRoots,               "CLDG Roots (ms):")                \
  f(JVMTIRoots,              "JVMTI Roots (ms):")               \
  f(StringDedupTableRoots,   "String Dedup Table Roots (ms):")  \
  f(StringDedupQueueRoots,   "String Dedup Queue Roots (ms):")  \
  f(FinishQueues,            "Finish Queues (ms):")             \
=======
  f(ThreadRoots,              "Thread Roots (ms):")              \
  f(CodeCacheRoots,           "CodeCache Roots (ms):")           \
  f(UniverseRoots,            "Universe Roots (ms):")            \
  f(JNIRoots,                 "JNI Handles Roots (ms):")         \
  f(JVMTIWeakRoots,           "JVMTI Weak Roots (ms):")          \
  f(JFRWeakRoots,             "JFR Weak Roots (ms):")            \
  f(JNIWeakRoots,             "JNI Weak Roots (ms):")            \
  f(StringTableRoots,         "StringTable Roots(ms):")          \
  f(ResolvedMethodTableRoots, "Resolved Table Roots(ms):")       \
  f(VMGlobalRoots,            "VM Global Roots(ms)")             \
  f(VMWeakRoots,              "VM Weak Roots(ms)")               \
  f(ObjectSynchronizerRoots,  "ObjectSynchronizer Roots (ms):")  \
  f(ManagementRoots,          "Management Roots (ms):")          \
  f(SystemDictionaryRoots,    "SystemDictionary Roots (ms):")    \
  f(CLDGRoots,                "CLDG Roots (ms):")                \
  f(JVMTIRoots,               "JVMTI Roots (ms):")               \
  f(StringDedupTableRoots,    "String Dedup Table Roots (ms):")  \
  f(StringDedupQueueRoots,    "String Dedup Queue Roots (ms):")  \
  f(FinishQueues,             "Finish Queues (ms):")             \
>>>>>>> 952f32e3
  // end

class ShenandoahPhaseTimings : public CHeapObj<mtGC> {
public:
#define GC_PHASE_DECLARE_ENUM(type, title)   type,

  enum Phase {
    SHENANDOAH_GC_PHASE_DO(GC_PHASE_DECLARE_ENUM)
    _num_phases
  };

  // These are the subphases of GC phases (scan_roots, update_roots,
  // init_evac, final_update_refs_roots and full_gc_roots).
  // Make sure they are following this order.
  enum GCParPhases {
    SHENANDOAH_GC_PAR_PHASE_DO(GC_PHASE_DECLARE_ENUM)
    GCParPhasesSentinel
  };

#undef GC_PHASE_DECLARE_ENUM

private:
  struct TimingData {
    HdrSeq _secs;
    double _start;
  };

private:
  TimingData          _timing_data[_num_phases];
  static const char*  _phase_names[_num_phases];

  ShenandoahWorkerTimings*      _worker_times;
  ShenandoahTerminationTimings* _termination_times;

  ShenandoahCollectorPolicy* _policy;

public:
  ShenandoahPhaseTimings();

  ShenandoahWorkerTimings* const worker_times() const { return _worker_times; }
  ShenandoahTerminationTimings* const termination_times() const { return _termination_times; }

  // record phase start
  void record_phase_start(Phase phase);
  // record phase end and return elapsed time in seconds for the phase
  void record_phase_end(Phase phase);
  // record an elapsed time for the phase
  void record_phase_time(Phase phase, double time);

  void record_workers_start(Phase phase);
  void record_workers_end(Phase phase);

  static const char* phase_name(Phase phase) {
    assert(phase >= 0 && phase < _num_phases, "Out of bound");
    return _phase_names[phase];
  }

  void print_on(outputStream* out) const;

private:
  void init_phase_names();
  void print_summary_sd(outputStream* out, const char* str, const HdrSeq* seq) const;
};

class ShenandoahWorkerTimings : public CHeapObj<mtGC> {
private:
  uint _max_gc_threads;
  WorkerDataArray<double>* _gc_par_phases[ShenandoahPhaseTimings::GCParPhasesSentinel];

public:
  ShenandoahWorkerTimings(uint max_gc_threads);

  // record the time a phase took in seconds
  void record_time_secs(ShenandoahPhaseTimings::GCParPhases phase, uint worker_i, double secs);

  double average(uint i) const;
  void reset(uint i);
  void print() const;
};

class ShenandoahTerminationTimings : public CHeapObj<mtGC> {
private:
  WorkerDataArray<double>* _gc_termination_phase;
public:
  ShenandoahTerminationTimings(uint max_gc_threads);

  // record the time a phase took in seconds
  void record_time_secs(uint worker_i, double secs);

  double average() const;
  void reset();

  void print() const;
};

#endif // SHARE_GC_SHENANDOAH_SHENANDOAHPHASETIMINGS_HPP<|MERGE_RESOLUTION|>--- conflicted
+++ resolved
@@ -339,32 +339,13 @@
   // end
 
 #define SHENANDOAH_GC_PAR_PHASE_DO(f)                           \
-<<<<<<< HEAD
-  f(ThreadRoots,             "Thread Roots (ms):")              \
-  f(CodeCacheRoots,          "CodeCache Roots (ms):")           \
-  f(UniverseRoots,           "Universe Roots (ms):")            \
-  f(JNIRoots,                "JNI Handles Roots (ms):")         \
-  f(JVMTIWeakRoots,          "JVMTI Weak Roots (ms):")          \
-  f(JFRWeakRoots,            "JFR Weak Roots (ms):")            \
-  f(TSANWeakRoots,           "TSAN Weak Roots (ms):")           \
-  f(JNIWeakRoots,            "JNI Weak Roots (ms):")            \
-  f(StringTableRoots,        "StringTable Roots(ms):")          \
-  f(VMWeakRoots,             "VM Weak Roots(ms)")               \
-  f(ObjectSynchronizerRoots, "ObjectSynchronizer Roots (ms):")  \
-  f(ManagementRoots,         "Management Roots (ms):")          \
-  f(SystemDictionaryRoots,   "SystemDictionary Roots (ms):")    \
-  f(CLDGRoots,               "CLDG Roots (ms):")                \
-  f(JVMTIRoots,              "JVMTI Roots (ms):")               \
-  f(StringDedupTableRoots,   "String Dedup Table Roots (ms):")  \
-  f(StringDedupQueueRoots,   "String Dedup Queue Roots (ms):")  \
-  f(FinishQueues,            "Finish Queues (ms):")             \
-=======
   f(ThreadRoots,              "Thread Roots (ms):")              \
   f(CodeCacheRoots,           "CodeCache Roots (ms):")           \
   f(UniverseRoots,            "Universe Roots (ms):")            \
   f(JNIRoots,                 "JNI Handles Roots (ms):")         \
   f(JVMTIWeakRoots,           "JVMTI Weak Roots (ms):")          \
   f(JFRWeakRoots,             "JFR Weak Roots (ms):")            \
+  f(TSANWeakRoots,            "TSAN Weak Roots (ms):")           \
   f(JNIWeakRoots,             "JNI Weak Roots (ms):")            \
   f(StringTableRoots,         "StringTable Roots(ms):")          \
   f(ResolvedMethodTableRoots, "Resolved Table Roots(ms):")       \
@@ -378,7 +359,6 @@
   f(StringDedupTableRoots,    "String Dedup Table Roots (ms):")  \
   f(StringDedupQueueRoots,    "String Dedup Queue Roots (ms):")  \
   f(FinishQueues,             "Finish Queues (ms):")             \
->>>>>>> 952f32e3
   // end
 
 class ShenandoahPhaseTimings : public CHeapObj<mtGC> {
