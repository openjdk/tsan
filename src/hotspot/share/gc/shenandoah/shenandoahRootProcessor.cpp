--- conflicted
+++ resolved
@@ -42,49 +42,10 @@
 #include "memory/universe.hpp"
 #include "runtime/thread.hpp"
 #include "services/management.hpp"
-
-<<<<<<< HEAD
-struct PhaseMap {
-  WeakProcessorPhases::Phase            _weak_processor_phase;
-  ShenandoahPhaseTimings::GCParPhases   _shenandoah_phase;
-};
-
-static const struct PhaseMap phase_mapping[] = {
-#if INCLUDE_JVMTI
-  {WeakProcessorPhases::jvmti,       ShenandoahPhaseTimings::JVMTIWeakRoots},
-#endif
-#if INCLUDE_JFR
-  {WeakProcessorPhases::jfr,         ShenandoahPhaseTimings::JFRWeakRoots},
-#endif
-#if INCLUDE_TSAN
-  {WeakProcessorPhases::tsan,        ShenandoahPhaseTimings::TSANWeakRoots},
-#endif
-  {WeakProcessorPhases::jni,         ShenandoahPhaseTimings::JNIWeakRoots},
-  {WeakProcessorPhases::stringtable, ShenandoahPhaseTimings::StringTableRoots},
-  {WeakProcessorPhases::vm,          ShenandoahPhaseTimings::VMWeakRoots}
-};
-
-STATIC_ASSERT(sizeof(phase_mapping) / sizeof(PhaseMap) == WeakProcessorPhases::phase_count);
-
-ShenandoahRootProcessor::ShenandoahRootProcessor(ShenandoahHeap* heap, uint n_workers,
-                                                 ShenandoahPhaseTimings::Phase phase) :
-  _process_strong_tasks(new SubTasksDone(SHENANDOAH_RP_PS_NumElements)),
-  _srs(n_workers),
-  _par_state_string(StringTable::weak_storage()),
-  _phase(phase),
-  _coderoots_all_iterator(ShenandoahCodeRoots::iterator()),
-  _weak_processor_timings(n_workers),
-  _weak_processor_task(&_weak_processor_timings, n_workers),
-  _processed_weak_roots(false) {
-  heap->phase_timings()->record_workers_start(_phase);
-
-  if (ShenandoahStringDedup::is_enabled()) {
-    StringDedup::gc_prologue(false);
-  }
-=======
+#include "tsan/tsanOopMap.hpp"
+
 ShenandoahSerialRoot::ShenandoahSerialRoot(ShenandoahSerialRoot::OopsDo oops_do, ShenandoahPhaseTimings::GCParPhases phase) :
   _oops_do(oops_do), _phase(phase) {
->>>>>>> 952f32e3
 }
 
 void ShenandoahSerialRoot::oops_do(OopClosure* cl, uint worker_id) {
@@ -140,9 +101,16 @@
 }
 #endif // INCLUDE_JFR
 
+#if INCLUDE_TSAN
+ShenandoahTSANWeakRoot::ShenandoahTSANWeakRoot() :
+  ShenandoahWeakSerialRoot(&TsanOopMap::weak_oops_do, ShenandoahPhaseTimings::TSANWeakRoots) {
+}
+#endif // INCLUDE_TSAN
+
 void ShenandoahSerialWeakRoots::weak_oops_do(BoolObjectClosure* is_alive, OopClosure* keep_alive, uint worker_id) {
   JVMTI_ONLY(_jvmti_weak_roots.weak_oops_do(is_alive, keep_alive, worker_id);)
   JFR_ONLY(_jfr_weak_roots.weak_oops_do(is_alive, keep_alive, worker_id);)
+  TSAN_ONLY(_tsan_weak_roots.weak_oops_do(is_alive, keep_alive, worker_id);)
 }
 
 void ShenandoahSerialWeakRoots::weak_oops_do(OopClosure* cl, uint worker_id) {
