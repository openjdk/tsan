/*
 * Copyright (c) 1997, 2023, Oracle and/or its affiliates. All rights reserved.
 * DO NOT ALTER OR REMOVE COPYRIGHT NOTICES OR THIS FILE HEADER.
 *
 * This code is free software; you can redistribute it and/or modify it
 * under the terms of the GNU General Public License version 2 only, as
 * published by the Free Software Foundation.
 *
 * This code is distributed in the hope that it will be useful, but WITHOUT
 * ANY WARRANTY; without even the implied warranty of MERCHANTABILITY or
 * FITNESS FOR A PARTICULAR PURPOSE.  See the GNU General Public License
 * version 2 for more details (a copy is included in the LICENSE file that
 * accompanied this code).
 *
 * You should have received a copy of the GNU General Public License version
 * 2 along with this work; if not, write to the Free Software Foundation,
 * Inc., 51 Franklin St, Fifth Floor, Boston, MA 02110-1301 USA.
 *
 * Please contact Oracle, 500 Oracle Parkway, Redwood Shores, CA 94065 USA
 * or visit www.oracle.com if you need additional information or have any
 * questions.
 *
 */

#ifndef SHARE_UTILITIES_ACCESSFLAGS_HPP
#define SHARE_UTILITIES_ACCESSFLAGS_HPP

#include "jvm_constants.h"
#include "utilities/debug.hpp"
#include "utilities/globalDefinitions.hpp"
#include "utilities/macros.hpp"

// AccessFlags is an abstraction over Java access flags.

class outputStream;

enum {
  // See jvm.h for shared JVM_ACC_XXX access flags

  // flags actually put in .class file
  JVM_ACC_WRITTEN_FLAGS           = 0x00007FFF,

  // HotSpot-specific access flags
  // These Klass flags should be migrated, to a field such as InstanceKlass::_misc_flags,
  // or to a similar flags field in Klass itself.
  // Do not add new ACC flags here.
  JVM_ACC_HAS_FINALIZER           = 0x40000000,     // True if klass has a non-empty finalize() method
  JVM_ACC_IS_CLONEABLE_FAST       = (int)0x80000000,// True if klass implements the Cloneable interface and can be optimized in generated code
  JVM_ACC_IS_HIDDEN_CLASS         = 0x04000000,     // True if klass is hidden
  JVM_ACC_IS_VALUE_BASED_CLASS    = 0x08000000,     // True if klass is marked as a ValueBased class
<<<<<<< HEAD

  // Klass* and Method* flags
  JVM_ACC_HAS_LOCAL_VARIABLE_TABLE= 0x00200000,

  JVM_ACC_PROMOTED_FLAGS          = 0x00200000,     // flags promoted from methods to the holding klass

  // field flags
  // Note: these flags must be defined in the low order 16 bits because
  // InstanceKlass only stores a ushort worth of information from the
  // AccessFlags value.
  // These bits must not conflict with any other field-related access flags
  // (e.g., ACC_ENUM).
  // Note that the class-related ACC_ANNOTATION bit conflicts with these flags.
  JVM_ACC_FIELD_ACCESS_WATCHED            = 0x00002000, // field access is watched by JVMTI
  JVM_ACC_FIELD_MODIFICATION_WATCHED      = 0x00008000, // field modification is watched by JVMTI
  JVM_ACC_FIELD_INTERNAL                  = 0x00000400, // internal field, same as JVM_ACC_ABSTRACT
  JVM_ACC_FIELD_STABLE                    = 0x00000020, // @Stable field, same as JVM_ACC_SYNCHRONIZED and JVM_ACC_SUPER
  JVM_ACC_FIELD_INITIALIZED_FINAL_UPDATE  = 0x00000100, // (static) final field updated outside (class) initializer, same as JVM_ACC_NATIVE
  JVM_ACC_FIELD_HAS_GENERIC_SIGNATURE     = 0x00000800, // field has generic signature
  JVM_ACC_FIELD_TSAN_IGNORE               = 0x00000200, // TSAN should ignore memory accesses to this field, same as JVM_ACC_INTERFACE

  JVM_ACC_FIELD_INTERNAL_FLAGS       = JVM_ACC_FIELD_ACCESS_WATCHED |
                                       JVM_ACC_FIELD_MODIFICATION_WATCHED |
                                       JVM_ACC_FIELD_INTERNAL |
                                       JVM_ACC_FIELD_STABLE |
                                       JVM_ACC_FIELD_HAS_GENERIC_SIGNATURE |
                                       JVM_ACC_FIELD_TSAN_IGNORE,

                                                    // flags accepted by set_field_flags()
  JVM_ACC_FIELD_FLAGS                = JVM_RECOGNIZED_FIELD_MODIFIERS | JVM_ACC_FIELD_INTERNAL_FLAGS

=======
>>>>>>> 890adb64
};


class AccessFlags {
  friend class VMStructs;
 private:
  jint _flags;  // TODO: move 4 access flags above to Klass and change to u2

 public:
  AccessFlags() : _flags(0) {}
  explicit AccessFlags(jint flags) : _flags(flags) {}

  // Java access flags
  bool is_public      () const         { return (_flags & JVM_ACC_PUBLIC      ) != 0; }
  bool is_private     () const         { return (_flags & JVM_ACC_PRIVATE     ) != 0; }
  bool is_protected   () const         { return (_flags & JVM_ACC_PROTECTED   ) != 0; }
  bool is_static      () const         { return (_flags & JVM_ACC_STATIC      ) != 0; }
  bool is_final       () const         { return (_flags & JVM_ACC_FINAL       ) != 0; }
  bool is_synchronized() const         { return (_flags & JVM_ACC_SYNCHRONIZED) != 0; }
  bool is_super       () const         { return (_flags & JVM_ACC_SUPER       ) != 0; }
  bool is_volatile    () const         { return (_flags & JVM_ACC_VOLATILE    ) != 0; }
  bool is_transient   () const         { return (_flags & JVM_ACC_TRANSIENT   ) != 0; }
  bool is_native      () const         { return (_flags & JVM_ACC_NATIVE      ) != 0; }
  bool is_interface   () const         { return (_flags & JVM_ACC_INTERFACE   ) != 0; }
  bool is_abstract    () const         { return (_flags & JVM_ACC_ABSTRACT    ) != 0; }

  // Attribute flags
  bool is_synthetic   () const         { return (_flags & JVM_ACC_SYNTHETIC   ) != 0; }

  // Klass* flags
  bool has_finalizer           () const { return (_flags & JVM_ACC_HAS_FINALIZER          ) != 0; }
  bool is_cloneable_fast       () const { return (_flags & JVM_ACC_IS_CLONEABLE_FAST      ) != 0; }
  bool is_hidden_class         () const { return (_flags & JVM_ACC_IS_HIDDEN_CLASS        ) != 0; }
  bool is_value_based_class    () const { return (_flags & JVM_ACC_IS_VALUE_BASED_CLASS   ) != 0; }

<<<<<<< HEAD
  // Klass* and Method* flags
  bool has_localvariable_table () const { return (_flags & JVM_ACC_HAS_LOCAL_VARIABLE_TABLE) != 0; }
  void set_has_localvariable_table()    { atomic_set_bits(JVM_ACC_HAS_LOCAL_VARIABLE_TABLE); }
  void clear_has_localvariable_table()  { atomic_clear_bits(JVM_ACC_HAS_LOCAL_VARIABLE_TABLE); }

  // field flags
  bool is_field_access_watched() const  { return (_flags & JVM_ACC_FIELD_ACCESS_WATCHED) != 0; }
  bool is_field_modification_watched() const
                                        { return (_flags & JVM_ACC_FIELD_MODIFICATION_WATCHED) != 0; }
  bool has_field_initialized_final_update() const
                                        { return (_flags & JVM_ACC_FIELD_INITIALIZED_FINAL_UPDATE) != 0; }
  bool on_stack() const                 { return (_flags & JVM_ACC_ON_STACK) != 0; }
  bool is_internal() const              { return (_flags & JVM_ACC_FIELD_INTERNAL) != 0; }
  bool is_stable() const                { return (_flags & JVM_ACC_FIELD_STABLE) != 0; }
  bool field_has_generic_signature() const
                                        { return (_flags & JVM_ACC_FIELD_HAS_GENERIC_SIGNATURE) != 0; }
#if INCLUDE_TSAN
  bool is_tsan_ignore() const           { return (_flags & JVM_ACC_FIELD_TSAN_IGNORE) != 0; }
#endif  // INCLUDE_TSAN

=======
>>>>>>> 890adb64
  // get .class file flags
  jint get_flags               () const { return (_flags & JVM_ACC_WRITTEN_FLAGS); }

  // Initialization
  void set_field_flags(jint flags)      {
    assert((flags & JVM_RECOGNIZED_FIELD_MODIFIERS) == flags, "only recognized flags");
    _flags = (flags & JVM_RECOGNIZED_FIELD_MODIFIERS);
  }
  void set_flags(jint flags)            { _flags = (flags & JVM_ACC_WRITTEN_FLAGS); }

 private:
  friend class Klass;
  friend class ClassFileParser;
  // the functions below should only be called on the _access_flags inst var directly,
  // otherwise they are just changing a copy of the flags

  // attribute flags
  void set_is_synthetic()              { _flags |= JVM_ACC_SYNTHETIC; }

  // Klass* flags
  // These are set at classfile parsing time so do not require atomic access.
  void set_has_finalizer()             { _flags |= JVM_ACC_HAS_FINALIZER; }
  void set_is_cloneable_fast()         { _flags |= JVM_ACC_IS_CLONEABLE_FAST; }
  void set_is_hidden_class()           { _flags |= JVM_ACC_IS_HIDDEN_CLASS; }
  void set_is_value_based_class()      { _flags |= JVM_ACC_IS_VALUE_BASED_CLASS; }

 public:
  // Conversion
  jshort as_short() const              { return (jshort)_flags; }
  jint   as_int() const                { return _flags; }

  inline friend AccessFlags accessFlags_from(jint flags);

  // Printing/debugging
#if INCLUDE_JVMTI
  void print_on(outputStream* st) const;
#else
  void print_on(outputStream* st) const PRODUCT_RETURN;
#endif
};

inline AccessFlags accessFlags_from(jint flags) {
  AccessFlags af;
  af._flags = flags;
  return af;
}

#endif // SHARE_UTILITIES_ACCESSFLAGS_HPP<|MERGE_RESOLUTION|>--- conflicted
+++ resolved
@@ -48,40 +48,6 @@
   JVM_ACC_IS_CLONEABLE_FAST       = (int)0x80000000,// True if klass implements the Cloneable interface and can be optimized in generated code
   JVM_ACC_IS_HIDDEN_CLASS         = 0x04000000,     // True if klass is hidden
   JVM_ACC_IS_VALUE_BASED_CLASS    = 0x08000000,     // True if klass is marked as a ValueBased class
-<<<<<<< HEAD
-
-  // Klass* and Method* flags
-  JVM_ACC_HAS_LOCAL_VARIABLE_TABLE= 0x00200000,
-
-  JVM_ACC_PROMOTED_FLAGS          = 0x00200000,     // flags promoted from methods to the holding klass
-
-  // field flags
-  // Note: these flags must be defined in the low order 16 bits because
-  // InstanceKlass only stores a ushort worth of information from the
-  // AccessFlags value.
-  // These bits must not conflict with any other field-related access flags
-  // (e.g., ACC_ENUM).
-  // Note that the class-related ACC_ANNOTATION bit conflicts with these flags.
-  JVM_ACC_FIELD_ACCESS_WATCHED            = 0x00002000, // field access is watched by JVMTI
-  JVM_ACC_FIELD_MODIFICATION_WATCHED      = 0x00008000, // field modification is watched by JVMTI
-  JVM_ACC_FIELD_INTERNAL                  = 0x00000400, // internal field, same as JVM_ACC_ABSTRACT
-  JVM_ACC_FIELD_STABLE                    = 0x00000020, // @Stable field, same as JVM_ACC_SYNCHRONIZED and JVM_ACC_SUPER
-  JVM_ACC_FIELD_INITIALIZED_FINAL_UPDATE  = 0x00000100, // (static) final field updated outside (class) initializer, same as JVM_ACC_NATIVE
-  JVM_ACC_FIELD_HAS_GENERIC_SIGNATURE     = 0x00000800, // field has generic signature
-  JVM_ACC_FIELD_TSAN_IGNORE               = 0x00000200, // TSAN should ignore memory accesses to this field, same as JVM_ACC_INTERFACE
-
-  JVM_ACC_FIELD_INTERNAL_FLAGS       = JVM_ACC_FIELD_ACCESS_WATCHED |
-                                       JVM_ACC_FIELD_MODIFICATION_WATCHED |
-                                       JVM_ACC_FIELD_INTERNAL |
-                                       JVM_ACC_FIELD_STABLE |
-                                       JVM_ACC_FIELD_HAS_GENERIC_SIGNATURE |
-                                       JVM_ACC_FIELD_TSAN_IGNORE,
-
-                                                    // flags accepted by set_field_flags()
-  JVM_ACC_FIELD_FLAGS                = JVM_RECOGNIZED_FIELD_MODIFIERS | JVM_ACC_FIELD_INTERNAL_FLAGS
-
-=======
->>>>>>> 890adb64
 };
 
 
@@ -117,29 +83,6 @@
   bool is_hidden_class         () const { return (_flags & JVM_ACC_IS_HIDDEN_CLASS        ) != 0; }
   bool is_value_based_class    () const { return (_flags & JVM_ACC_IS_VALUE_BASED_CLASS   ) != 0; }
 
-<<<<<<< HEAD
-  // Klass* and Method* flags
-  bool has_localvariable_table () const { return (_flags & JVM_ACC_HAS_LOCAL_VARIABLE_TABLE) != 0; }
-  void set_has_localvariable_table()    { atomic_set_bits(JVM_ACC_HAS_LOCAL_VARIABLE_TABLE); }
-  void clear_has_localvariable_table()  { atomic_clear_bits(JVM_ACC_HAS_LOCAL_VARIABLE_TABLE); }
-
-  // field flags
-  bool is_field_access_watched() const  { return (_flags & JVM_ACC_FIELD_ACCESS_WATCHED) != 0; }
-  bool is_field_modification_watched() const
-                                        { return (_flags & JVM_ACC_FIELD_MODIFICATION_WATCHED) != 0; }
-  bool has_field_initialized_final_update() const
-                                        { return (_flags & JVM_ACC_FIELD_INITIALIZED_FINAL_UPDATE) != 0; }
-  bool on_stack() const                 { return (_flags & JVM_ACC_ON_STACK) != 0; }
-  bool is_internal() const              { return (_flags & JVM_ACC_FIELD_INTERNAL) != 0; }
-  bool is_stable() const                { return (_flags & JVM_ACC_FIELD_STABLE) != 0; }
-  bool field_has_generic_signature() const
-                                        { return (_flags & JVM_ACC_FIELD_HAS_GENERIC_SIGNATURE) != 0; }
-#if INCLUDE_TSAN
-  bool is_tsan_ignore() const           { return (_flags & JVM_ACC_FIELD_TSAN_IGNORE) != 0; }
-#endif  // INCLUDE_TSAN
-
-=======
->>>>>>> 890adb64
   // get .class file flags
   jint get_flags               () const { return (_flags & JVM_ACC_WRITTEN_FLAGS); }
 
