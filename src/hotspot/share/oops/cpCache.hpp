--- conflicted
+++ resolved
@@ -224,13 +224,8 @@
     int             field_offset,                // the field offset in words in the field holder
     TosState        field_type,                  // the (machine) field type
     bool            is_final,                    // the field is final
-<<<<<<< HEAD
     bool            is_volatile,                 // the field is volatile
-    bool            is_tsan_ignore,              // the field should be ignored by TSAN
-    Klass*          root_klass                   // needed by the GC to dirty the klass
-=======
-    bool            is_volatile                  // the field is volatile
->>>>>>> dfacda48
+    bool            is_tsan_ignore               // the field should be ignored by TSAN
   );
 
  private:
