--- conflicted
+++ resolved
@@ -741,70 +741,6 @@
   return java_lang_Class::signers(java_mirror());
 }
 
-<<<<<<< HEAD
-oop InstanceKlass::init_lock() const {
-  // return the init lock from the mirror
-  oop lock = java_lang_Class::init_lock(java_mirror());
-  // Prevent reordering with any access of initialization state
-  OrderAccess::loadload();
-  assert(lock != NULL || !is_not_initialized(), // initialized or in_error state
-         "only fully initialized state can have a null lock");
-  return lock;
-}
-
-// Set the initialization lock to null so the object can be GC'ed.  Any racing
-// threads to get this lock will see a null lock and will not lock.
-// That's okay because they all check for initialized state after getting
-// the lock and return.
-void InstanceKlass::fence_and_clear_init_lock() {
-  // make sure previous stores are all done, notably the init_state.
-  OrderAccess::storestore();
-  java_lang_Class::clear_init_lock(java_mirror());
-  assert(!is_not_initialized(), "class must be initialized now");
-}
-
-void InstanceKlass::eager_initialize_impl() {
-  EXCEPTION_MARK;
-  HandleMark hm(THREAD);
-  Handle h_init_lock(THREAD, init_lock());
-  ObjectLocker ol(h_init_lock, THREAD);
-
-  // abort if someone beat us to the initialization
-  if (!is_not_initialized()) return;  // note: not equivalent to is_initialized()
-
-  ClassState old_state = init_state();
-  link_class_impl(THREAD);
-  if (HAS_PENDING_EXCEPTION) {
-    CLEAR_PENDING_EXCEPTION;
-    // Abort if linking the class throws an exception.
-
-    // Use a test to avoid redundantly resetting the state if there's
-    // no change.  Set_init_state() asserts that state changes make
-    // progress, whereas here we might just be spinning in place.
-    if (old_state != _init_state)
-      set_init_state(old_state);
-  } else {
-    // linking successfull, mark class as initialized
-    TSAN_RUNTIME_ONLY(
-      // Construct a happens-before edge between the write of _init_state to
-      // fully_initialized and the later checking if it's initialized.
-      void* const lock_address = reinterpret_cast<void*>(
-          java_lang_Class::init_lock_addr(java_mirror()));
-      SharedRuntime::tsan_release(lock_address);
-    );
-    set_init_state(fully_initialized);
-    fence_and_clear_init_lock();
-    // trace
-    if (log_is_enabled(Info, class, init)) {
-      ResourceMark rm(THREAD);
-      log_info(class, init)("[Initialized %s without side effects]", external_name());
-    }
-  }
-}
-
-
-=======
->>>>>>> 890adb64
 // See "The Virtual Machine Specification" section 2.16.5 for a detailed explanation of the class initialization
 // process. The step comments refers to the procedure described in that section.
 // Note: implementation moved to static method to expose the this pointer.
@@ -1263,23 +1199,6 @@
 }
 
 
-<<<<<<< HEAD
-void InstanceKlass::set_initialization_state_and_notify(ClassState state, TRAPS) {
-  Handle h_init_lock(THREAD, init_lock());
-  if (h_init_lock() != NULL) {
-    ObjectLocker ol(h_init_lock, THREAD);
-    TSAN_RUNTIME_ONLY(
-      // Construct a happens-before edge between the write of _init_state to
-      // fully_initialized and the later checking if it's initialized.
-      void* const lock_address = reinterpret_cast<void*>(
-          java_lang_Class::init_lock_addr(java_mirror()));
-      SharedRuntime::tsan_release(lock_address);
-    );
-    set_init_thread(NULL); // reset _init_thread before changing _init_state
-    set_init_state(state);
-    fence_and_clear_init_lock();
-    ol.notify_all(CHECK);
-=======
 void InstanceKlass::set_initialization_state_and_notify(ClassState state, JavaThread* current) {
   MonitorLocker ml(current, _init_monitor);
 
@@ -1297,7 +1216,6 @@
     }
     // Perform the deopt handshake outside Compile_lock.
     deopt_scope.deoptimize_marked();
->>>>>>> 890adb64
   } else {
     set_init_thread(nullptr); // reset _init_thread before changing _init_state
     set_init_state(state);
