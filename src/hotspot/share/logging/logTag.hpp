--- conflicted
+++ resolved
@@ -196,11 +196,8 @@
   LOG_TAG(timer) \
   LOG_TAG(tlab) \
   LOG_TAG(tracking) \
-<<<<<<< HEAD
+  LOG_TAG(trimnative) /* trim native heap */ \
   LOG_TAG(tsan) \
-=======
-  LOG_TAG(trimnative) /* trim native heap */ \
->>>>>>> 05f18b10
   LOG_TAG(unload) /* Trace unloading of classes */ \
   LOG_TAG(unmap) \
   LOG_TAG(unshareable) \
