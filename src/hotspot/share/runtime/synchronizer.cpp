--- conflicted
+++ resolved
@@ -534,7 +534,6 @@
 //  4) reenter lock1 with original recursion count
 //  5) lock lock2
 // NOTE: must use heavy weight monitor to handle complete_exit/reenter()
-<<<<<<< HEAD
 // NOTE(TSAN): We cannot instrument complete_exit/reenter in ObjectSynchronizer
 //             in a manner similar to wait and waitUninterruptibly, because
 //             (1) recursion count stored by inflated monitor is different from
@@ -543,10 +542,7 @@
 //             once: we must track it for *each invocation* of complete_exit.
 //             Hence, the best place to instrument for Tsan is at the call site
 //             for complete_exit/reenter. Luckily, there is only one call site.
-intx ObjectSynchronizer::complete_exit(Handle obj, TRAPS) {
-=======
 intx ObjectSynchronizer::complete_exit(Handle obj, JavaThread* current) {
->>>>>>> dfacda48
   if (UseBiasedLocking) {
     BiasedLocking::revoke(current, obj);
     assert(!obj->mark().has_bias_pattern(), "biases should be revoked by now");
@@ -601,12 +597,8 @@
       break;
     }
   }
-<<<<<<< HEAD
-  THREAD->set_current_pending_monitor_is_from_java(true);
-  TSAN_RUNTIME_ONLY(SharedRuntime::tsan_oop_lock(THREAD, obj()));
-=======
   current->set_current_pending_monitor_is_from_java(true);
->>>>>>> dfacda48
+  TSAN_RUNTIME_ONLY(SharedRuntime::tsan_oop_lock(current, obj()));
 }
 
 // NOTE: must use heavy weight monitor to handle jni monitor exit
@@ -626,12 +618,8 @@
   // intentionally do not use CHECK on check_owner because we must exit the
   // monitor even if an exception was already pending.
   if (monitor->check_owner(THREAD)) {
-<<<<<<< HEAD
-    TSAN_RUNTIME_ONLY(SharedRuntime::tsan_oop_unlock(THREAD, obj));
-    monitor->exit(true, THREAD);
-=======
+    TSAN_RUNTIME_ONLY(SharedRuntime::tsan_oop_unlock(current, obj));
     monitor->exit(current);
->>>>>>> dfacda48
   }
 }
 
@@ -650,12 +638,8 @@
 }
 
 ObjectLocker::~ObjectLocker() {
-<<<<<<< HEAD
-  if (_dolock) {
+  if (_obj() != NULL) {
     TSAN_RUNTIME_ONLY(SharedRuntime::tsan_oop_unlock(_thread, _obj()));
-=======
-  if (_obj() != NULL) {
->>>>>>> dfacda48
     ObjectSynchronizer::exit(_obj(), &_lock, _thread);
   }
 }
@@ -678,7 +662,6 @@
   // after ownership is regained.
   ObjectMonitor* monitor = inflate(current, obj(), inflate_cause_wait);
 
-<<<<<<< HEAD
   DTRACE_MONITOR_WAIT_PROBE(monitor, obj(), THREAD, millis);
 
   TSAN_ONLY(int tsan_rec = 0;)
@@ -687,11 +670,7 @@
     assert(tsan_rec > 0, "tsan: unlocking unlocked mutex");
   );
 
-  monitor->wait(millis, true, THREAD);
-=======
-  DTRACE_MONITOR_WAIT_PROBE(monitor, obj(), current, millis);
   monitor->wait(millis, true, THREAD); // Not CHECK as we need following code
->>>>>>> dfacda48
 
   TSAN_RUNTIME_ONLY(SharedRuntime::tsan_oop_rec_lock(THREAD, obj(), tsan_rec));
 
@@ -713,19 +692,14 @@
   // The ObjectMonitor* can't be async deflated because the _waiters
   // field is incremented before ownership is dropped and decremented
   // after ownership is regained.
-<<<<<<< HEAD
-  ObjectMonitor* monitor = inflate(THREAD, obj(), inflate_cause_wait);
+  ObjectMonitor* monitor = inflate(current, obj(), inflate_cause_wait);
   TSAN_ONLY(int tsan_rec;)
   TSAN_RUNTIME_ONLY(
-    tsan_rec = SharedRuntime::tsan_oop_rec_unlock(THREAD, obj());
+    tsan_rec = SharedRuntime::tsan_oop_rec_unlock(current, obj());
     assert(tsan_rec > 0, "tsan: unlocking unlocked mutex");
   );
-  monitor->wait(millis, false, THREAD);
-  TSAN_RUNTIME_ONLY(SharedRuntime::tsan_oop_rec_lock(THREAD, obj(), tsan_rec));
-=======
-  ObjectMonitor* monitor = inflate(current, obj(), inflate_cause_wait);
   monitor->wait(0 /* wait-forever */, false /* not interruptible */, current);
->>>>>>> dfacda48
+  TSAN_RUNTIME_ONLY(SharedRuntime::tsan_oop_rec_lock(current, obj(), tsan_rec));
 }
 
 void ObjectSynchronizer::notify(Handle obj, TRAPS) {
@@ -1600,17 +1574,12 @@
  public:
   ReleaseJavaMonitorsClosure(JavaThread* thread) : _thread(thread) {}
   void do_monitor(ObjectMonitor* mid) {
-<<<<<<< HEAD
-    if (mid->owner() == THREAD) {
+    if (mid->owner() == _thread) {
       // Note well -- this occurs ONLY on thread exit, and is a last ditch
       // effort to release all locks. Hence, we don't need to record tsan's
       // recursion count -- it will never be locked again.
-      TSAN_RUNTIME_ONLY(SharedRuntime::tsan_oop_rec_unlock(THREAD, (oop)mid->object()));
-      (void)mid->complete_exit(CHECK);
-=======
-    if (mid->owner() == _thread) {
+      TSAN_RUNTIME_ONLY(SharedRuntime::tsan_oop_rec_unlock(_thread, (oop)mid->object()));
       (void)mid->complete_exit(_thread);
->>>>>>> dfacda48
     }
   }
 };
