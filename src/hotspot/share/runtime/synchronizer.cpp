/*
 * Copyright (c) 1998, 2020, Oracle and/or its affiliates. All rights reserved.
 * DO NOT ALTER OR REMOVE COPYRIGHT NOTICES OR THIS FILE HEADER.
 *
 * This code is free software; you can redistribute it and/or modify it
 * under the terms of the GNU General Public License version 2 only, as
 * published by the Free Software Foundation.
 *
 * This code is distributed in the hope that it will be useful, but WITHOUT
 * ANY WARRANTY; without even the implied warranty of MERCHANTABILITY or
 * FITNESS FOR A PARTICULAR PURPOSE.  See the GNU General Public License
 * version 2 for more details (a copy is included in the LICENSE file that
 * accompanied this code).
 *
 * You should have received a copy of the GNU General Public License version
 * 2 along with this work; if not, write to the Free Software Foundation,
 * Inc., 51 Franklin St, Fifth Floor, Boston, MA 02110-1301 USA.
 *
 * Please contact Oracle, 500 Oracle Parkway, Redwood Shores, CA 94065 USA
 * or visit www.oracle.com if you need additional information or have any
 * questions.
 *
 */

#include "precompiled.hpp"
#include "classfile/vmSymbols.hpp"
#include "logging/log.hpp"
#include "logging/logStream.hpp"
#include "jfr/jfrEvents.hpp"
#include "memory/allocation.inline.hpp"
#include "memory/metaspaceShared.hpp"
#include "memory/padded.hpp"
#include "memory/resourceArea.hpp"
#include "memory/universe.hpp"
#include "oops/markWord.hpp"
#include "oops/oop.inline.hpp"
#include "runtime/atomic.hpp"
#include "runtime/biasedLocking.hpp"
#include "runtime/handles.inline.hpp"
#include "runtime/interfaceSupport.inline.hpp"
#include "runtime/mutexLocker.hpp"
#include "runtime/objectMonitor.hpp"
#include "runtime/objectMonitor.inline.hpp"
#include "runtime/osThread.hpp"
#include "runtime/safepointVerifiers.hpp"
#include "runtime/sharedRuntime.hpp"
#include "runtime/stubRoutines.hpp"
#include "runtime/synchronizer.hpp"
#include "runtime/thread.inline.hpp"
#include "runtime/timer.hpp"
#include "runtime/vframe.hpp"
#include "runtime/vmThread.hpp"
#include "utilities/align.hpp"
#include "utilities/dtrace.hpp"
#include "utilities/events.hpp"
#include "utilities/preserveException.hpp"

// The "core" versions of monitor enter and exit reside in this file.
// The interpreter and compilers contain specialized transliterated
// variants of the enter-exit fast-path operations.  See i486.ad fast_lock(),
// for instance.  If you make changes here, make sure to modify the
// interpreter, and both C1 and C2 fast-path inline locking code emission.
//
// -----------------------------------------------------------------------------

#ifdef DTRACE_ENABLED

// Only bother with this argument setup if dtrace is available
// TODO-FIXME: probes should not fire when caller is _blocked.  assert() accordingly.

#define DTRACE_MONITOR_PROBE_COMMON(obj, thread)                           \
  char* bytes = NULL;                                                      \
  int len = 0;                                                             \
  jlong jtid = SharedRuntime::get_java_tid(thread);                        \
  Symbol* klassname = ((oop)(obj))->klass()->name();                       \
  if (klassname != NULL) {                                                 \
    bytes = (char*)klassname->bytes();                                     \
    len = klassname->utf8_length();                                        \
  }

#define DTRACE_MONITOR_WAIT_PROBE(monitor, obj, thread, millis)            \
  {                                                                        \
    if (DTraceMonitorProbes) {                                             \
      DTRACE_MONITOR_PROBE_COMMON(obj, thread);                            \
      HOTSPOT_MONITOR_WAIT(jtid,                                           \
                           (uintptr_t)(monitor), bytes, len, (millis));    \
    }                                                                      \
  }

#define HOTSPOT_MONITOR_PROBE_notify HOTSPOT_MONITOR_NOTIFY
#define HOTSPOT_MONITOR_PROBE_notifyAll HOTSPOT_MONITOR_NOTIFYALL
#define HOTSPOT_MONITOR_PROBE_waited HOTSPOT_MONITOR_WAITED

#define DTRACE_MONITOR_PROBE(probe, monitor, obj, thread)                  \
  {                                                                        \
    if (DTraceMonitorProbes) {                                             \
      DTRACE_MONITOR_PROBE_COMMON(obj, thread);                            \
      HOTSPOT_MONITOR_PROBE_##probe(jtid, /* probe = waited */             \
                                    (uintptr_t)(monitor), bytes, len);     \
    }                                                                      \
  }

#else //  ndef DTRACE_ENABLED

#define DTRACE_MONITOR_WAIT_PROBE(obj, thread, millis, mon)    {;}
#define DTRACE_MONITOR_PROBE(probe, obj, thread, mon)          {;}

#endif // ndef DTRACE_ENABLED

// This exists only as a workaround of dtrace bug 6254741
int dtrace_waited_probe(ObjectMonitor* monitor, Handle obj, Thread* thr) {
  DTRACE_MONITOR_PROBE(waited, monitor, obj(), thr);
  return 0;
}

#define NINFLATIONLOCKS 256
static volatile intptr_t gInflationLocks[NINFLATIONLOCKS];

// global list of blocks of monitors
PaddedObjectMonitor* ObjectSynchronizer::g_block_list = NULL;

struct ObjectMonitorListGlobals {
  char         _pad_prefix[OM_CACHE_LINE_SIZE];
  // These are highly shared list related variables.
  // To avoid false-sharing they need to be the sole occupants of a cache line.

  // Global ObjectMonitor free list. Newly allocated and deflated
  // ObjectMonitors are prepended here.
  ObjectMonitor* _free_list;
  DEFINE_PAD_MINUS_SIZE(1, OM_CACHE_LINE_SIZE, sizeof(ObjectMonitor*));

  // Global ObjectMonitor in-use list. When a JavaThread is exiting,
  // ObjectMonitors on its per-thread in-use list are prepended here.
  ObjectMonitor* _in_use_list;
  DEFINE_PAD_MINUS_SIZE(2, OM_CACHE_LINE_SIZE, sizeof(ObjectMonitor*));

  int _free_count;    // # on free_list
  DEFINE_PAD_MINUS_SIZE(3, OM_CACHE_LINE_SIZE, sizeof(int));

  int _in_use_count;  // # on in_use_list
  DEFINE_PAD_MINUS_SIZE(4, OM_CACHE_LINE_SIZE, sizeof(int));

  int _population;    // # Extant -- in circulation
  DEFINE_PAD_MINUS_SIZE(5, OM_CACHE_LINE_SIZE, sizeof(int));
};
static ObjectMonitorListGlobals om_list_globals;

#define CHAINMARKER (cast_to_oop<intptr_t>(-1))


// =====================> Spin-lock functions

// ObjectMonitors are not lockable outside of this file. We use spin-locks
// implemented using a bit in the _next_om field instead of the heavier
// weight locking mechanisms for faster list management.

#define OM_LOCK_BIT 0x1

// Return true if the ObjectMonitor is locked.
// Otherwise returns false.
static bool is_locked(ObjectMonitor* om) {
  return ((intptr_t)om->next_om() & OM_LOCK_BIT) == OM_LOCK_BIT;
}

// Mark an ObjectMonitor* with OM_LOCK_BIT and return it.
static ObjectMonitor* mark_om_ptr(ObjectMonitor* om) {
  return (ObjectMonitor*)((intptr_t)om | OM_LOCK_BIT);
}

// Return the unmarked next field in an ObjectMonitor. Note: the next
// field may or may not have been marked with OM_LOCK_BIT originally.
static ObjectMonitor* unmarked_next(ObjectMonitor* om) {
  return (ObjectMonitor*)((intptr_t)om->next_om() & ~OM_LOCK_BIT);
}

// Try to lock an ObjectMonitor. Returns true if locking was successful.
// Otherwise returns false.
static bool try_om_lock(ObjectMonitor* om) {
  // Get current next field without any OM_LOCK_BIT value.
  ObjectMonitor* next = unmarked_next(om);
  if (om->try_set_next_om(next, mark_om_ptr(next)) != next) {
    return false;  // Cannot lock the ObjectMonitor.
  }
  return true;
}

// Lock an ObjectMonitor.
static void om_lock(ObjectMonitor* om) {
  while (true) {
    if (try_om_lock(om)) {
      return;
    }
  }
}

// Unlock an ObjectMonitor.
static void om_unlock(ObjectMonitor* om) {
  ObjectMonitor* next = om->next_om();
  guarantee(((intptr_t)next & OM_LOCK_BIT) == OM_LOCK_BIT, "next=" INTPTR_FORMAT
            " must have OM_LOCK_BIT=%x set.", p2i(next), OM_LOCK_BIT);

  next = (ObjectMonitor*)((intptr_t)next & ~OM_LOCK_BIT);  // Clear OM_LOCK_BIT.
  om->set_next_om(next);
}

// Get the list head after locking it. Returns the list head or NULL
// if the list is empty.
static ObjectMonitor* get_list_head_locked(ObjectMonitor** list_p) {
  while (true) {
    ObjectMonitor* mid = Atomic::load(list_p);
    if (mid == NULL) {
      return NULL;  // The list is empty.
    }
    if (try_om_lock(mid)) {
      if (Atomic::load(list_p) != mid) {
        // The list head changed before we could lock it so we have to retry.
        om_unlock(mid);
        continue;
      }
      return mid;
    }
  }
}

#undef OM_LOCK_BIT


// =====================> List Management functions

// Prepend a list of ObjectMonitors to the specified *list_p. 'tail' is
// the last ObjectMonitor in the list and there are 'count' on the list.
// Also updates the specified *count_p.
static void prepend_list_to_common(ObjectMonitor* list, ObjectMonitor* tail,
                                   int count, ObjectMonitor** list_p,
                                   int* count_p) {
  while (true) {
    ObjectMonitor* cur = Atomic::load(list_p);
    // Prepend list to *list_p.
    if (!try_om_lock(tail)) {
      // Failed to lock tail due to a list walker so try it all again.
      continue;
    }
    tail->set_next_om(cur);  // tail now points to cur (and unlocks tail)
    if (cur == NULL) {
      // No potential race with takers or other prependers since
      // *list_p is empty.
      if (Atomic::cmpxchg(list_p, cur, list) == cur) {
        // Successfully switched *list_p to the list value.
        Atomic::add(count_p, count);
        break;
      }
      // Implied else: try it all again
    } else {
      if (!try_om_lock(cur)) {
        continue;  // failed to lock cur so try it all again
      }
      // We locked cur so try to switch *list_p to the list value.
      if (Atomic::cmpxchg(list_p, cur, list) != cur) {
        // The list head has changed so unlock cur and try again:
        om_unlock(cur);
        continue;
      }
      Atomic::add(count_p, count);
      om_unlock(cur);
      break;
    }
  }
}

// Prepend a newly allocated block of ObjectMonitors to g_block_list and
// om_list_globals._free_list. Also updates om_list_globals._population
// and om_list_globals._free_count.
void ObjectSynchronizer::prepend_block_to_lists(PaddedObjectMonitor* new_blk) {
  // First we handle g_block_list:
  while (true) {
    PaddedObjectMonitor* cur = Atomic::load(&g_block_list);
    // Prepend new_blk to g_block_list. The first ObjectMonitor in
    // a block is reserved for use as linkage to the next block.
    new_blk[0].set_next_om(cur);
    if (Atomic::cmpxchg(&g_block_list, cur, new_blk) == cur) {
      // Successfully switched g_block_list to the new_blk value.
      Atomic::add(&om_list_globals._population, _BLOCKSIZE - 1);
      break;
    }
    // Implied else: try it all again
  }

  // Second we handle om_list_globals._free_list:
  prepend_list_to_common(new_blk + 1, &new_blk[_BLOCKSIZE - 1], _BLOCKSIZE - 1,
                         &om_list_globals._free_list, &om_list_globals._free_count);
}

// Prepend a list of ObjectMonitors to om_list_globals._free_list.
// 'tail' is the last ObjectMonitor in the list and there are 'count'
// on the list. Also updates om_list_globals._free_count.
static void prepend_list_to_global_free_list(ObjectMonitor* list,
                                             ObjectMonitor* tail, int count) {
  prepend_list_to_common(list, tail, count, &om_list_globals._free_list,
                         &om_list_globals._free_count);
}

// Prepend a list of ObjectMonitors to om_list_globals._in_use_list.
// 'tail' is the last ObjectMonitor in the list and there are 'count'
// on the list. Also updates om_list_globals._in_use_list.
static void prepend_list_to_global_in_use_list(ObjectMonitor* list,
                                               ObjectMonitor* tail, int count) {
  prepend_list_to_common(list, tail, count, &om_list_globals._in_use_list,
                         &om_list_globals._in_use_count);
}

// Prepend an ObjectMonitor to the specified list. Also updates
// the specified counter.
static void prepend_to_common(ObjectMonitor* m, ObjectMonitor** list_p,
                              int* count_p) {
  while (true) {
    om_lock(m);  // Lock m so we can safely update its next field.
    ObjectMonitor* cur = NULL;
    // Lock the list head to guard against races with a list walker
    // thread:
    if ((cur = get_list_head_locked(list_p)) != NULL) {
      // List head is now locked so we can safely switch it.
      m->set_next_om(cur);  // m now points to cur (and unlocks m)
      Atomic::store(list_p, m);  // Switch list head to unlocked m.
      om_unlock(cur);
      break;
    }
    // The list is empty so try to set the list head.
    assert(cur == NULL, "cur must be NULL: cur=" INTPTR_FORMAT, p2i(cur));
    m->set_next_om(cur);  // m now points to NULL (and unlocks m)
    if (Atomic::cmpxchg(list_p, cur, m) == cur) {
      // List head is now unlocked m.
      break;
    }
    // Implied else: try it all again
  }
  Atomic::inc(count_p);
}

// Prepend an ObjectMonitor to a per-thread om_free_list.
// Also updates the per-thread om_free_count.
static void prepend_to_om_free_list(Thread* self, ObjectMonitor* m) {
  prepend_to_common(m, &self->om_free_list, &self->om_free_count);
}

// Prepend an ObjectMonitor to a per-thread om_in_use_list.
// Also updates the per-thread om_in_use_count.
static void prepend_to_om_in_use_list(Thread* self, ObjectMonitor* m) {
  prepend_to_common(m, &self->om_in_use_list, &self->om_in_use_count);
}

// Take an ObjectMonitor from the start of the specified list. Also
// decrements the specified counter. Returns NULL if none are available.
static ObjectMonitor* take_from_start_of_common(ObjectMonitor** list_p,
                                                int* count_p) {
  ObjectMonitor* take = NULL;
  // Lock the list head to guard against races with a list walker
  // thread:
  if ((take = get_list_head_locked(list_p)) == NULL) {
    return NULL;  // None are available.
  }
  ObjectMonitor* next = unmarked_next(take);
  // Switch locked list head to next (which unlocks the list head, but
  // leaves take locked):
  Atomic::store(list_p, next);
  Atomic::dec(count_p);
  // Unlock take, but leave the next value for any lagging list
  // walkers. It will get cleaned up when take is prepended to
  // the in-use list:
  om_unlock(take);
  return take;
}

// Take an ObjectMonitor from the start of the om_list_globals._free_list.
// Also updates om_list_globals._free_count. Returns NULL if none are
// available.
static ObjectMonitor* take_from_start_of_global_free_list() {
  return take_from_start_of_common(&om_list_globals._free_list,
                                   &om_list_globals._free_count);
}

// Take an ObjectMonitor from the start of a per-thread free-list.
// Also updates om_free_count. Returns NULL if none are available.
static ObjectMonitor* take_from_start_of_om_free_list(Thread* self) {
  return take_from_start_of_common(&self->om_free_list, &self->om_free_count);
}


// =====================> Quick functions

// The quick_* forms are special fast-path variants used to improve
// performance.  In the simplest case, a "quick_*" implementation could
// simply return false, in which case the caller will perform the necessary
// state transitions and call the slow-path form.
// The fast-path is designed to handle frequently arising cases in an efficient
// manner and is just a degenerate "optimistic" variant of the slow-path.
// returns true  -- to indicate the call was satisfied.
// returns false -- to indicate the call needs the services of the slow-path.
// A no-loitering ordinance is in effect for code in the quick_* family
// operators: safepoints or indefinite blocking (blocking that might span a
// safepoint) are forbidden. Generally the thread_state() is _in_Java upon
// entry.
//
// Consider: An interesting optimization is to have the JIT recognize the
// following common idiom:
//   synchronized (someobj) { .... ; notify(); }
// That is, we find a notify() or notifyAll() call that immediately precedes
// the monitorexit operation.  In that case the JIT could fuse the operations
// into a single notifyAndExit() runtime primitive.

bool ObjectSynchronizer::quick_notify(oopDesc* obj, Thread* self, bool all) {
  assert(!SafepointSynchronize::is_at_safepoint(), "invariant");
  assert(self->is_Java_thread(), "invariant");
  assert(((JavaThread *) self)->thread_state() == _thread_in_Java, "invariant");
  NoSafepointVerifier nsv;
  if (obj == NULL) return false;  // slow-path for invalid obj
  const markWord mark = obj->mark();

  if (mark.has_locker() && self->is_lock_owned((address)mark.locker())) {
    // Degenerate notify
    // stack-locked by caller so by definition the implied waitset is empty.
    return true;
  }

  if (mark.has_monitor()) {
    ObjectMonitor* const mon = mark.monitor();
    assert(mon->object() == obj, "invariant");
    if (mon->owner() != self) return false;  // slow-path for IMS exception

    if (mon->first_waiter() != NULL) {
      // We have one or more waiters. Since this is an inflated monitor
      // that we own, we can transfer one or more threads from the waitset
      // to the entrylist here and now, avoiding the slow-path.
      if (all) {
        DTRACE_MONITOR_PROBE(notifyAll, mon, obj, self);
      } else {
        DTRACE_MONITOR_PROBE(notify, mon, obj, self);
      }
      int free_count = 0;
      do {
        mon->INotify(self);
        ++free_count;
      } while (mon->first_waiter() != NULL && all);
      OM_PERFDATA_OP(Notifications, inc(free_count));
    }
    return true;
  }

  // biased locking and any other IMS exception states take the slow-path
  return false;
}


// The LockNode emitted directly at the synchronization site would have
// been too big if it were to have included support for the cases of inflated
// recursive enter and exit, so they go here instead.
// Note that we can't safely call AsyncPrintJavaStack() from within
// quick_enter() as our thread state remains _in_Java.

bool ObjectSynchronizer::quick_enter(oop obj, Thread* self,
                                     BasicLock * lock) {
  assert(!SafepointSynchronize::is_at_safepoint(), "invariant");
  assert(self->is_Java_thread(), "invariant");
  assert(((JavaThread *) self)->thread_state() == _thread_in_Java, "invariant");
  NoSafepointVerifier nsv;
  if (obj == NULL) return false;       // Need to throw NPE
  const markWord mark = obj->mark();

  if (mark.has_monitor()) {
    ObjectMonitor* const m = mark.monitor();
    assert(m->object() == obj, "invariant");
    Thread* const owner = (Thread *) m->_owner;

    // Lock contention and Transactional Lock Elision (TLE) diagnostics
    // and observability
    // Case: light contention possibly amenable to TLE
    // Case: TLE inimical operations such as nested/recursive synchronization

    if (owner == self) {
      m->_recursions++;
      return true;
    }

    // This Java Monitor is inflated so obj's header will never be
    // displaced to this thread's BasicLock. Make the displaced header
    // non-NULL so this BasicLock is not seen as recursive nor as
    // being locked. We do this unconditionally so that this thread's
    // BasicLock cannot be mis-interpreted by any stack walkers. For
    // performance reasons, stack walkers generally first check for
    // Biased Locking in the object's header, the second check is for
    // stack-locking in the object's header, the third check is for
    // recursive stack-locking in the displaced header in the BasicLock,
    // and last are the inflated Java Monitor (ObjectMonitor) checks.
    lock->set_displaced_header(markWord::unused_mark());

    if (owner == NULL && m->try_set_owner_from(NULL, self) == NULL) {
      assert(m->_recursions == 0, "invariant");
      return true;
    }
  }

  // Note that we could inflate in quick_enter.
  // This is likely a useful optimization
  // Critically, in quick_enter() we must not:
  // -- perform bias revocation, or
  // -- block indefinitely, or
  // -- reach a safepoint

  return false;        // revert to slow-path
}

// -----------------------------------------------------------------------------
// Monitor Enter/Exit
// The interpreter and compiler assembly code tries to lock using the fast path
// of this algorithm. Make sure to update that code if the following function is
// changed. The implementation is extremely sensitive to race condition. Be careful.

void ObjectSynchronizer::enter(Handle obj, BasicLock* lock, TRAPS) {
  if (UseBiasedLocking) {
    if (!SafepointSynchronize::is_at_safepoint()) {
      BiasedLocking::revoke(obj, THREAD);
    } else {
      BiasedLocking::revoke_at_safepoint(obj);
    }
  }

  markWord mark = obj->mark();
  assert(!mark.has_bias_pattern(), "should not see bias pattern here");

  if (mark.is_neutral()) {
    // Anticipate successful CAS -- the ST of the displaced mark must
    // be visible <= the ST performed by the CAS.
    lock->set_displaced_header(mark);
    if (mark == obj()->cas_set_mark(markWord::from_pointer(lock), mark)) {
      return;
    }
    // Fall through to inflate() ...
  } else if (mark.has_locker() &&
             THREAD->is_lock_owned((address)mark.locker())) {
    assert(lock != mark.locker(), "must not re-lock the same lock");
    assert(lock != (BasicLock*)obj->mark().value(), "don't relock with same BasicLock");
    lock->set_displaced_header(markWord::from_pointer(NULL));
    return;
  }

  // The object header will never be displaced to this lock,
  // so it does not matter what the value is, except that it
  // must be non-zero to avoid looking like a re-entrant lock,
  // and must not look locked either.
  lock->set_displaced_header(markWord::unused_mark());
  inflate(THREAD, obj(), inflate_cause_monitor_enter)->enter(THREAD);
}

void ObjectSynchronizer::exit(oop object, BasicLock* lock, TRAPS) {
  markWord mark = object->mark();
  // We cannot check for Biased Locking if we are racing an inflation.
  assert(mark == markWord::INFLATING() ||
         !mark.has_bias_pattern(), "should not see bias pattern here");

  markWord dhw = lock->displaced_header();
  if (dhw.value() == 0) {
    // If the displaced header is NULL, then this exit matches up with
    // a recursive enter. No real work to do here except for diagnostics.
#ifndef PRODUCT
    if (mark != markWord::INFLATING()) {
      // Only do diagnostics if we are not racing an inflation. Simply
      // exiting a recursive enter of a Java Monitor that is being
      // inflated is safe; see the has_monitor() comment below.
      assert(!mark.is_neutral(), "invariant");
      assert(!mark.has_locker() ||
             THREAD->is_lock_owned((address)mark.locker()), "invariant");
      if (mark.has_monitor()) {
        // The BasicLock's displaced_header is marked as a recursive
        // enter and we have an inflated Java Monitor (ObjectMonitor).
        // This is a special case where the Java Monitor was inflated
        // after this thread entered the stack-lock recursively. When a
        // Java Monitor is inflated, we cannot safely walk the Java
        // Monitor owner's stack and update the BasicLocks because a
        // Java Monitor can be asynchronously inflated by a thread that
        // does not own the Java Monitor.
        ObjectMonitor* m = mark.monitor();
        assert(((oop)(m->object()))->mark() == mark, "invariant");
        assert(m->is_entered(THREAD), "invariant");
      }
    }
#endif
    return;
  }

  if (mark == markWord::from_pointer(lock)) {
    // If the object is stack-locked by the current thread, try to
    // swing the displaced header from the BasicLock back to the mark.
    assert(dhw.is_neutral(), "invariant");
    if (object->cas_set_mark(dhw, mark) == mark) {
      return;
    }
  }

  // We have to take the slow-path of possible inflation and then exit.
  inflate(THREAD, object, inflate_cause_vm_internal)->exit(true, THREAD);
}

// -----------------------------------------------------------------------------
// Class Loader  support to workaround deadlocks on the class loader lock objects
// Also used by GC
// complete_exit()/reenter() are used to wait on a nested lock
// i.e. to give up an outer lock completely and then re-enter
// Used when holding nested locks - lock acquisition order: lock1 then lock2
//  1) complete_exit lock1 - saving recursion count
//  2) wait on lock2
//  3) when notified on lock2, unlock lock2
//  4) reenter lock1 with original recursion count
//  5) lock lock2
// NOTE: must use heavy weight monitor to handle complete_exit/reenter()
<<<<<<< HEAD
// NOTE(TSAN): We cannot instrument complete_exit/reenter in ObjectSynchronizer
//             in a manner similar to wait and waitUninterruptibly, because
//             (1) recursion count stored by inflated monitor is different from
//             the absolute recursion count tracked by Tsan, and (2) in the
//             general case, we cannot merely store Tsan's recursion count
//             once: we must track it for *each invocation* of complete_exit.
//             Hence, the best place to instrument for Tsan is at the call site
//             for complete_exit/reenter. Luckily, there is only one call site.
intptr_t ObjectSynchronizer::complete_exit(Handle obj, TRAPS) {
=======
intx ObjectSynchronizer::complete_exit(Handle obj, TRAPS) {
>>>>>>> 952f32e3
  if (UseBiasedLocking) {
    BiasedLocking::revoke(obj, THREAD);
    assert(!obj->mark().has_bias_pattern(), "biases should be revoked by now");
  }

  ObjectMonitor* monitor = inflate(THREAD, obj(), inflate_cause_vm_internal);

  return monitor->complete_exit(THREAD);
}

// NOTE: must use heavy weight monitor to handle complete_exit/reenter()
void ObjectSynchronizer::reenter(Handle obj, intx recursions, TRAPS) {
  if (UseBiasedLocking) {
    BiasedLocking::revoke(obj, THREAD);
    assert(!obj->mark().has_bias_pattern(), "biases should be revoked by now");
  }

  ObjectMonitor* monitor = inflate(THREAD, obj(), inflate_cause_vm_internal);

  monitor->reenter(recursions, THREAD);
}
// -----------------------------------------------------------------------------
// JNI locks on java objects
// NOTE: must use heavy weight monitor to handle jni monitor enter
void ObjectSynchronizer::jni_enter(Handle obj, TRAPS) {
  // the current locking is from JNI instead of Java code
  if (UseBiasedLocking) {
    BiasedLocking::revoke(obj, THREAD);
    assert(!obj->mark().has_bias_pattern(), "biases should be revoked by now");
  }
  THREAD->set_current_pending_monitor_is_from_java(false);
  inflate(THREAD, obj(), inflate_cause_jni_enter)->enter(THREAD);
  THREAD->set_current_pending_monitor_is_from_java(true);
  TSAN_RUNTIME_ONLY(SharedRuntime::tsan_oop_lock(THREAD, obj()));
}

// NOTE: must use heavy weight monitor to handle jni monitor exit
void ObjectSynchronizer::jni_exit(oop obj, Thread* THREAD) {
  if (UseBiasedLocking) {
    Handle h_obj(THREAD, obj);
    BiasedLocking::revoke(h_obj, THREAD);
    obj = h_obj();
  }
  assert(!obj->mark().has_bias_pattern(), "biases should be revoked by now");

  ObjectMonitor* monitor = inflate(THREAD, obj, inflate_cause_jni_exit);
<<<<<<< HEAD
  // If this thread has locked the object, exit the monitor.  Note:  can't use
  // monitor->check(CHECK); must exit even if an exception is pending.
  if (monitor->check(THREAD)) {
    TSAN_RUNTIME_ONLY(SharedRuntime::tsan_oop_unlock(THREAD, obj));
=======
  // If this thread has locked the object, exit the monitor. We
  // intentionally do not use CHECK here because we must exit the
  // monitor even if an exception is pending.
  if (monitor->check_owner(THREAD)) {
>>>>>>> 952f32e3
    monitor->exit(true, THREAD);
  }
}

// -----------------------------------------------------------------------------
// Internal VM locks on java objects
// standard constructor, allows locking failures
ObjectLocker::ObjectLocker(Handle obj, Thread* thread, bool do_lock) {
  _dolock = do_lock;
  _thread = thread;
  _thread->check_for_valid_safepoint_state();
  _obj = obj;

  if (_dolock) {
<<<<<<< HEAD
    ObjectSynchronizer::fast_enter(_obj, &_lock, false, _thread);
    TSAN_RUNTIME_ONLY(SharedRuntime::tsan_oop_lock(_thread, _obj()));
=======
    ObjectSynchronizer::enter(_obj, &_lock, _thread);
>>>>>>> 952f32e3
  }
}

ObjectLocker::~ObjectLocker() {
  if (_dolock) {
<<<<<<< HEAD
    TSAN_RUNTIME_ONLY(SharedRuntime::tsan_oop_unlock(_thread, _obj()));
    ObjectSynchronizer::fast_exit(_obj(), &_lock, _thread);
=======
    ObjectSynchronizer::exit(_obj(), &_lock, _thread);
>>>>>>> 952f32e3
  }
}


// -----------------------------------------------------------------------------
//  Wait/Notify/NotifyAll
// NOTE: must use heavy weight monitor to handle wait()
int ObjectSynchronizer::wait(Handle obj, jlong millis, TRAPS) {
  if (UseBiasedLocking) {
    BiasedLocking::revoke(obj, THREAD);
    assert(!obj->mark().has_bias_pattern(), "biases should be revoked by now");
  }
  if (millis < 0) {
    THROW_MSG_0(vmSymbols::java_lang_IllegalArgumentException(), "timeout value is negative");
  }
  ObjectMonitor* monitor = inflate(THREAD, obj(), inflate_cause_wait);

  DTRACE_MONITOR_WAIT_PROBE(monitor, obj(), THREAD, millis);

  TSAN_ONLY(int tsan_rec = 0;)
  TSAN_RUNTIME_ONLY(
    tsan_rec = SharedRuntime::tsan_oop_rec_unlock(THREAD, obj());
    assert(tsan_rec > 0, "tsan: unlocking unlocked mutex");
  );

  monitor->wait(millis, true, THREAD);

  TSAN_RUNTIME_ONLY(SharedRuntime::tsan_oop_rec_lock(THREAD, obj(), tsan_rec));

  // This dummy call is in place to get around dtrace bug 6254741.  Once
  // that's fixed we can uncomment the following line, remove the call
  // and change this function back into a "void" func.
  // DTRACE_MONITOR_PROBE(waited, monitor, obj(), THREAD);
  return dtrace_waited_probe(monitor, obj, THREAD);
}

void ObjectSynchronizer::wait_uninterruptibly(Handle obj, jlong millis, TRAPS) {
  if (UseBiasedLocking) {
    BiasedLocking::revoke(obj, THREAD);
    assert(!obj->mark().has_bias_pattern(), "biases should be revoked by now");
  }
  if (millis < 0) {
    THROW_MSG(vmSymbols::java_lang_IllegalArgumentException(), "timeout value is negative");
  }
  ObjectMonitor* monitor = inflate(THREAD, obj(), inflate_cause_wait);
  TSAN_ONLY(int tsan_rec;)
  TSAN_RUNTIME_ONLY(
    tsan_rec = SharedRuntime::tsan_oop_rec_unlock(THREAD, obj());
    assert(tsan_rec > 0, "tsan: unlocking unlocked mutex");
  );
  monitor->wait(millis, false, THREAD);
  TSAN_RUNTIME_ONLY(SharedRuntime::tsan_oop_rec_lock(THREAD, obj(), tsan_rec));
}

void ObjectSynchronizer::notify(Handle obj, TRAPS) {
  if (UseBiasedLocking) {
    BiasedLocking::revoke(obj, THREAD);
    assert(!obj->mark().has_bias_pattern(), "biases should be revoked by now");
  }

  markWord mark = obj->mark();
  if (mark.has_locker() && THREAD->is_lock_owned((address)mark.locker())) {
    return;
  }
  inflate(THREAD, obj(), inflate_cause_notify)->notify(THREAD);
}

// NOTE: see comment of notify()
void ObjectSynchronizer::notifyall(Handle obj, TRAPS) {
  if (UseBiasedLocking) {
    BiasedLocking::revoke(obj, THREAD);
    assert(!obj->mark().has_bias_pattern(), "biases should be revoked by now");
  }

  markWord mark = obj->mark();
  if (mark.has_locker() && THREAD->is_lock_owned((address)mark.locker())) {
    return;
  }
  inflate(THREAD, obj(), inflate_cause_notify)->notifyAll(THREAD);
}

// -----------------------------------------------------------------------------
// Hash Code handling
//
// Performance concern:
// OrderAccess::storestore() calls release() which at one time stored 0
// into the global volatile OrderAccess::dummy variable. This store was
// unnecessary for correctness. Many threads storing into a common location
// causes considerable cache migration or "sloshing" on large SMP systems.
// As such, I avoided using OrderAccess::storestore(). In some cases
// OrderAccess::fence() -- which incurs local latency on the executing
// processor -- is a better choice as it scales on SMP systems.
//
// See http://blogs.oracle.com/dave/entry/biased_locking_in_hotspot for
// a discussion of coherency costs. Note that all our current reference
// platforms provide strong ST-ST order, so the issue is moot on IA32,
// x64, and SPARC.
//
// As a general policy we use "volatile" to control compiler-based reordering
// and explicit fences (barriers) to control for architectural reordering
// performed by the CPU(s) or platform.

struct SharedGlobals {
  char         _pad_prefix[OM_CACHE_LINE_SIZE];
  // These are highly shared mostly-read variables.
  // To avoid false-sharing they need to be the sole occupants of a cache line.
  volatile int stw_random;
  volatile int stw_cycle;
  DEFINE_PAD_MINUS_SIZE(1, OM_CACHE_LINE_SIZE, sizeof(volatile int) * 2);
  // Hot RW variable -- Sequester to avoid false-sharing
  volatile int hc_sequence;
  DEFINE_PAD_MINUS_SIZE(2, OM_CACHE_LINE_SIZE, sizeof(volatile int));
};

static SharedGlobals GVars;
static int _forceMonitorScavenge = 0; // Scavenge required and pending

static markWord read_stable_mark(oop obj) {
  markWord mark = obj->mark();
  if (!mark.is_being_inflated()) {
    return mark;       // normal fast-path return
  }

  int its = 0;
  for (;;) {
    markWord mark = obj->mark();
    if (!mark.is_being_inflated()) {
      return mark;    // normal fast-path return
    }

    // The object is being inflated by some other thread.
    // The caller of read_stable_mark() must wait for inflation to complete.
    // Avoid live-lock
    // TODO: consider calling SafepointSynchronize::do_call_back() while
    // spinning to see if there's a safepoint pending.  If so, immediately
    // yielding or blocking would be appropriate.  Avoid spinning while
    // there is a safepoint pending.
    // TODO: add inflation contention performance counters.
    // TODO: restrict the aggregate number of spinners.

    ++its;
    if (its > 10000 || !os::is_MP()) {
      if (its & 1) {
        os::naked_yield();
      } else {
        // Note that the following code attenuates the livelock problem but is not
        // a complete remedy.  A more complete solution would require that the inflating
        // thread hold the associated inflation lock.  The following code simply restricts
        // the number of spinners to at most one.  We'll have N-2 threads blocked
        // on the inflationlock, 1 thread holding the inflation lock and using
        // a yield/park strategy, and 1 thread in the midst of inflation.
        // A more refined approach would be to change the encoding of INFLATING
        // to allow encapsulation of a native thread pointer.  Threads waiting for
        // inflation to complete would use CAS to push themselves onto a singly linked
        // list rooted at the markword.  Once enqueued, they'd loop, checking a per-thread flag
        // and calling park().  When inflation was complete the thread that accomplished inflation
        // would detach the list and set the markword to inflated with a single CAS and
        // then for each thread on the list, set the flag and unpark() the thread.
        // This is conceptually similar to muxAcquire-muxRelease, except that muxRelease
        // wakes at most one thread whereas we need to wake the entire list.
        int ix = (cast_from_oop<intptr_t>(obj) >> 5) & (NINFLATIONLOCKS-1);
        int YieldThenBlock = 0;
        assert(ix >= 0 && ix < NINFLATIONLOCKS, "invariant");
        assert((NINFLATIONLOCKS & (NINFLATIONLOCKS-1)) == 0, "invariant");
        Thread::muxAcquire(gInflationLocks + ix, "gInflationLock");
        while (obj->mark() == markWord::INFLATING()) {
          // Beware: NakedYield() is advisory and has almost no effect on some platforms
          // so we periodically call self->_ParkEvent->park(1).
          // We use a mixed spin/yield/block mechanism.
          if ((YieldThenBlock++) >= 16) {
            Thread::current()->_ParkEvent->park(1);
          } else {
            os::naked_yield();
          }
        }
        Thread::muxRelease(gInflationLocks + ix);
      }
    } else {
      SpinPause();       // SMP-polite spinning
    }
  }
}

// hashCode() generation :
//
// Possibilities:
// * MD5Digest of {obj,stw_random}
// * CRC32 of {obj,stw_random} or any linear-feedback shift register function.
// * A DES- or AES-style SBox[] mechanism
// * One of the Phi-based schemes, such as:
//   2654435761 = 2^32 * Phi (golden ratio)
//   HashCodeValue = ((uintptr_t(obj) >> 3) * 2654435761) ^ GVars.stw_random ;
// * A variation of Marsaglia's shift-xor RNG scheme.
// * (obj ^ stw_random) is appealing, but can result
//   in undesirable regularity in the hashCode values of adjacent objects
//   (objects allocated back-to-back, in particular).  This could potentially
//   result in hashtable collisions and reduced hashtable efficiency.
//   There are simple ways to "diffuse" the middle address bits over the
//   generated hashCode values:

static inline intptr_t get_next_hash(Thread* self, oop obj) {
  intptr_t value = 0;
  if (hashCode == 0) {
    // This form uses global Park-Miller RNG.
    // On MP system we'll have lots of RW access to a global, so the
    // mechanism induces lots of coherency traffic.
    value = os::random();
  } else if (hashCode == 1) {
    // This variation has the property of being stable (idempotent)
    // between STW operations.  This can be useful in some of the 1-0
    // synchronization schemes.
    intptr_t addr_bits = cast_from_oop<intptr_t>(obj) >> 3;
    value = addr_bits ^ (addr_bits >> 5) ^ GVars.stw_random;
  } else if (hashCode == 2) {
    value = 1;            // for sensitivity testing
  } else if (hashCode == 3) {
    value = ++GVars.hc_sequence;
  } else if (hashCode == 4) {
    value = cast_from_oop<intptr_t>(obj);
  } else {
    // Marsaglia's xor-shift scheme with thread-specific state
    // This is probably the best overall implementation -- we'll
    // likely make this the default in future releases.
    unsigned t = self->_hashStateX;
    t ^= (t << 11);
    self->_hashStateX = self->_hashStateY;
    self->_hashStateY = self->_hashStateZ;
    self->_hashStateZ = self->_hashStateW;
    unsigned v = self->_hashStateW;
    v = (v ^ (v >> 19)) ^ (t ^ (t >> 8));
    self->_hashStateW = v;
    value = v;
  }

  value &= markWord::hash_mask;
  if (value == 0) value = 0xBAD;
  assert(value != markWord::no_hash, "invariant");
  return value;
}

intptr_t ObjectSynchronizer::FastHashCode(Thread* self, oop obj) {
  if (UseBiasedLocking) {
    // NOTE: many places throughout the JVM do not expect a safepoint
    // to be taken here, in particular most operations on perm gen
    // objects. However, we only ever bias Java instances and all of
    // the call sites of identity_hash that might revoke biases have
    // been checked to make sure they can handle a safepoint. The
    // added check of the bias pattern is to avoid useless calls to
    // thread-local storage.
    if (obj->mark().has_bias_pattern()) {
      // Handle for oop obj in case of STW safepoint
      Handle hobj(self, obj);
      // Relaxing assertion for bug 6320749.
      assert(Universe::verify_in_progress() ||
             !SafepointSynchronize::is_at_safepoint(),
             "biases should not be seen by VM thread here");
      BiasedLocking::revoke(hobj, JavaThread::current());
      obj = hobj();
      assert(!obj->mark().has_bias_pattern(), "biases should be revoked by now");
    }
  }

  // hashCode() is a heap mutator ...
  // Relaxing assertion for bug 6320749.
  assert(Universe::verify_in_progress() || DumpSharedSpaces ||
         !SafepointSynchronize::is_at_safepoint(), "invariant");
  assert(Universe::verify_in_progress() || DumpSharedSpaces ||
         self->is_Java_thread() , "invariant");
  assert(Universe::verify_in_progress() || DumpSharedSpaces ||
         ((JavaThread *)self)->thread_state() != _thread_blocked, "invariant");

  ObjectMonitor* monitor = NULL;
  markWord temp, test;
  intptr_t hash;
  markWord mark = read_stable_mark(obj);

  // object should remain ineligible for biased locking
  assert(!mark.has_bias_pattern(), "invariant");

  if (mark.is_neutral()) {            // if this is a normal header
    hash = mark.hash();
    if (hash != 0) {                  // if it has a hash, just return it
      return hash;
    }
    hash = get_next_hash(self, obj);  // get a new hash
    temp = mark.copy_set_hash(hash);  // merge the hash into header
                                      // try to install the hash
    test = obj->cas_set_mark(temp, mark);
    if (test == mark) {               // if the hash was installed, return it
      return hash;
    }
    // Failed to install the hash. It could be that another thread
    // installed the hash just before our attempt or inflation has
    // occurred or... so we fall thru to inflate the monitor for
    // stability and then install the hash.
  } else if (mark.has_monitor()) {
    monitor = mark.monitor();
    temp = monitor->header();
    assert(temp.is_neutral(), "invariant: header=" INTPTR_FORMAT, temp.value());
    hash = temp.hash();
    if (hash != 0) {                  // if it has a hash, just return it
      return hash;
    }
    // Fall thru so we only have one place that installs the hash in
    // the ObjectMonitor.
  } else if (self->is_lock_owned((address)mark.locker())) {
    // This is a stack lock owned by the calling thread so fetch the
    // displaced markWord from the BasicLock on the stack.
    temp = mark.displaced_mark_helper();
    assert(temp.is_neutral(), "invariant: header=" INTPTR_FORMAT, temp.value());
    hash = temp.hash();
    if (hash != 0) {                  // if it has a hash, just return it
      return hash;
    }
    // WARNING:
    // The displaced header in the BasicLock on a thread's stack
    // is strictly immutable. It CANNOT be changed in ANY cases.
    // So we have to inflate the stack lock into an ObjectMonitor
    // even if the current thread owns the lock. The BasicLock on
    // a thread's stack can be asynchronously read by other threads
    // during an inflate() call so any change to that stack memory
    // may not propagate to other threads correctly.
  }

  // Inflate the monitor to set the hash.
  monitor = inflate(self, obj, inflate_cause_hash_code);
  // Load ObjectMonitor's header/dmw field and see if it has a hash.
  mark = monitor->header();
  assert(mark.is_neutral(), "invariant: header=" INTPTR_FORMAT, mark.value());
  hash = mark.hash();
  if (hash == 0) {                    // if it does not have a hash
    hash = get_next_hash(self, obj);  // get a new hash
    temp = mark.copy_set_hash(hash);  // merge the hash into header
    assert(temp.is_neutral(), "invariant: header=" INTPTR_FORMAT, temp.value());
    uintptr_t v = Atomic::cmpxchg((volatile uintptr_t*)monitor->header_addr(), mark.value(), temp.value());
    test = markWord(v);
    if (test != mark) {
      // The attempt to update the ObjectMonitor's header/dmw field
      // did not work. This can happen if another thread managed to
      // merge in the hash just before our cmpxchg().
      // If we add any new usages of the header/dmw field, this code
      // will need to be updated.
      hash = test.hash();
      assert(test.is_neutral(), "invariant: header=" INTPTR_FORMAT, test.value());
      assert(hash != 0, "should only have lost the race to a thread that set a non-zero hash");
    }
  }
  // We finally get the hash.
  return hash;
}

// Deprecated -- use FastHashCode() instead.

intptr_t ObjectSynchronizer::identity_hash_value_for(Handle obj) {
  return FastHashCode(Thread::current(), obj());
}


bool ObjectSynchronizer::current_thread_holds_lock(JavaThread* thread,
                                                   Handle h_obj) {
  if (UseBiasedLocking) {
    BiasedLocking::revoke(h_obj, thread);
    assert(!h_obj->mark().has_bias_pattern(), "biases should be revoked by now");
  }

  assert(thread == JavaThread::current(), "Can only be called on current thread");
  oop obj = h_obj();

  markWord mark = read_stable_mark(obj);

  // Uncontended case, header points to stack
  if (mark.has_locker()) {
    return thread->is_lock_owned((address)mark.locker());
  }
  // Contended case, header points to ObjectMonitor (tagged pointer)
  if (mark.has_monitor()) {
    ObjectMonitor* monitor = mark.monitor();
    return monitor->is_entered(thread) != 0;
  }
  // Unlocked case, header in place
  assert(mark.is_neutral(), "sanity check");
  return false;
}

// Be aware of this method could revoke bias of the lock object.
// This method queries the ownership of the lock handle specified by 'h_obj'.
// If the current thread owns the lock, it returns owner_self. If no
// thread owns the lock, it returns owner_none. Otherwise, it will return
// owner_other.
ObjectSynchronizer::LockOwnership ObjectSynchronizer::query_lock_ownership
(JavaThread *self, Handle h_obj) {
  // The caller must beware this method can revoke bias, and
  // revocation can result in a safepoint.
  assert(!SafepointSynchronize::is_at_safepoint(), "invariant");
  assert(self->thread_state() != _thread_blocked, "invariant");

  // Possible mark states: neutral, biased, stack-locked, inflated

  if (UseBiasedLocking && h_obj()->mark().has_bias_pattern()) {
    // CASE: biased
    BiasedLocking::revoke(h_obj, self);
    assert(!h_obj->mark().has_bias_pattern(),
           "biases should be revoked by now");
  }

  assert(self == JavaThread::current(), "Can only be called on current thread");
  oop obj = h_obj();
  markWord mark = read_stable_mark(obj);

  // CASE: stack-locked.  Mark points to a BasicLock on the owner's stack.
  if (mark.has_locker()) {
    return self->is_lock_owned((address)mark.locker()) ?
      owner_self : owner_other;
  }

  // CASE: inflated. Mark (tagged pointer) points to an ObjectMonitor.
  // The Object:ObjectMonitor relationship is stable as long as we're
  // not at a safepoint.
  if (mark.has_monitor()) {
    void* owner = mark.monitor()->_owner;
    if (owner == NULL) return owner_none;
    return (owner == self ||
            self->is_lock_owned((address)owner)) ? owner_self : owner_other;
  }

  // CASE: neutral
  assert(mark.is_neutral(), "sanity check");
  return owner_none;           // it's unlocked
}

// FIXME: jvmti should call this
JavaThread* ObjectSynchronizer::get_lock_owner(ThreadsList * t_list, Handle h_obj) {
  if (UseBiasedLocking) {
    if (SafepointSynchronize::is_at_safepoint()) {
      BiasedLocking::revoke_at_safepoint(h_obj);
    } else {
      BiasedLocking::revoke(h_obj, JavaThread::current());
    }
    assert(!h_obj->mark().has_bias_pattern(), "biases should be revoked by now");
  }

  oop obj = h_obj();
  address owner = NULL;

  markWord mark = read_stable_mark(obj);

  // Uncontended case, header points to stack
  if (mark.has_locker()) {
    owner = (address) mark.locker();
  }

  // Contended case, header points to ObjectMonitor (tagged pointer)
  else if (mark.has_monitor()) {
    ObjectMonitor* monitor = mark.monitor();
    assert(monitor != NULL, "monitor should be non-null");
    owner = (address) monitor->owner();
  }

  if (owner != NULL) {
    // owning_thread_from_monitor_owner() may also return NULL here
    return Threads::owning_thread_from_monitor_owner(t_list, owner);
  }

  // Unlocked case, header in place
  // Cannot have assertion since this object may have been
  // locked by another thread when reaching here.
  // assert(mark.is_neutral(), "sanity check");

  return NULL;
}

// Visitors ...

void ObjectSynchronizer::monitors_iterate(MonitorClosure* closure) {
  PaddedObjectMonitor* block = Atomic::load(&g_block_list);
  while (block != NULL) {
    assert(block->object() == CHAINMARKER, "must be a block header");
    for (int i = _BLOCKSIZE - 1; i > 0; i--) {
      ObjectMonitor* mid = (ObjectMonitor *)(block + i);
      oop object = (oop)mid->object();
      if (object != NULL) {
        // Only process with closure if the object is set.
        closure->do_monitor(mid);
      }
    }
    // unmarked_next() is not needed with g_block_list (no locking
    // used with block linkage _next_om fields).
    block = (PaddedObjectMonitor*)block->next_om();
  }
}

static bool monitors_used_above_threshold() {
  int population = Atomic::load(&om_list_globals._population);
  if (population == 0) {
    return false;
  }
  if (MonitorUsedDeflationThreshold > 0) {
    int monitors_used = population - Atomic::load(&om_list_globals._free_count);
    int monitor_usage = (monitors_used * 100LL) / population;
    return monitor_usage > MonitorUsedDeflationThreshold;
  }
  return false;
}

// Returns true if MonitorBound is set (> 0) and if the specified
// cnt is > MonitorBound. Otherwise returns false.
static bool is_MonitorBound_exceeded(const int cnt) {
  const int mx = MonitorBound;
  return mx > 0 && cnt > mx;
}

bool ObjectSynchronizer::is_cleanup_needed() {
  if (monitors_used_above_threshold()) {
    // Too many monitors in use.
    return true;
  }
  return needs_monitor_scavenge();
}

bool ObjectSynchronizer::needs_monitor_scavenge() {
  if (Atomic::load(&_forceMonitorScavenge) == 1) {
    log_info(monitorinflation)("Monitor scavenge needed, triggering safepoint cleanup.");
    return true;
  }
  return false;
}

void ObjectSynchronizer::oops_do(OopClosure* f) {
  // We only scan the global used list here (for moribund threads), and
  // the thread-local monitors in Thread::oops_do().
  global_used_oops_do(f);
}

void ObjectSynchronizer::global_used_oops_do(OopClosure* f) {
  assert(SafepointSynchronize::is_at_safepoint(), "must be at safepoint");
  list_oops_do(Atomic::load(&om_list_globals._in_use_list), f);
}

void ObjectSynchronizer::thread_local_used_oops_do(Thread* thread, OopClosure* f) {
  assert(SafepointSynchronize::is_at_safepoint(), "must be at safepoint");
  list_oops_do(thread->om_in_use_list, f);
}

void ObjectSynchronizer::list_oops_do(ObjectMonitor* list, OopClosure* f) {
  assert(SafepointSynchronize::is_at_safepoint(), "must be at safepoint");
  // The oops_do() phase does not overlap with monitor deflation
  // so no need to lock ObjectMonitors for the list traversal.
  for (ObjectMonitor* mid = list; mid != NULL; mid = unmarked_next(mid)) {
    if (mid->object() != NULL) {
      f->do_oop((oop*)mid->object_addr());
    }
  }
}


// -----------------------------------------------------------------------------
// ObjectMonitor Lifecycle
// -----------------------
// Inflation unlinks monitors from om_list_globals._free_list or a per-thread
// free list and associates them with objects. Deflation -- which occurs at
// STW-time -- disassociates idle monitors from objects.
// Such scavenged monitors are returned to the om_list_globals._free_list.
//
// ObjectMonitors reside in type-stable memory (TSM) and are immortal.
//
// Lifecycle:
// --   unassigned and on the om_list_globals._free_list
// --   unassigned and on a per-thread free list
// --   assigned to an object.  The object is inflated and the mark refers
//      to the ObjectMonitor.


// Constraining monitor pool growth via MonitorBound ...
//
// If MonitorBound is not set (<= 0), MonitorBound checks are disabled.
//
// The monitor pool is grow-only.  We scavenge at STW safepoint-time, but the
// the rate of scavenging is driven primarily by GC.  As such,  we can find
// an inordinate number of monitors in circulation.
// To avoid that scenario we can artificially induce a STW safepoint
// if the pool appears to be growing past some reasonable bound.
// Generally we favor time in space-time tradeoffs, but as there's no
// natural back-pressure on the # of extant monitors we need to impose some
// type of limit.  Beware that if MonitorBound is set to too low a value
// we could just loop. In addition, if MonitorBound is set to a low value
// we'll incur more safepoints, which are harmful to performance.
// See also: GuaranteedSafepointInterval
//
// If MonitorBound is set, the boundry applies to
//     (om_list_globals._population - om_list_globals._free_count)
// i.e., if there are not enough ObjectMonitors on the global free list,
// then a safepoint deflation is induced. Picking a good MonitorBound value
// is non-trivial.

static void InduceScavenge(Thread* self, const char * Whence) {
  // Induce STW safepoint to trim monitors
  // Ultimately, this results in a call to deflate_idle_monitors() in the near future.
  // More precisely, trigger a cleanup safepoint as the number
  // of active monitors passes the specified threshold.
  // TODO: assert thread state is reasonable

  if (Atomic::xchg(&_forceMonitorScavenge, 1) == 0) {
    VMThread::check_for_forced_cleanup();
  }
}

ObjectMonitor* ObjectSynchronizer::om_alloc(Thread* self) {
  // A large MAXPRIVATE value reduces both list lock contention
  // and list coherency traffic, but also tends to increase the
  // number of ObjectMonitors in circulation as well as the STW
  // scavenge costs.  As usual, we lean toward time in space-time
  // tradeoffs.
  const int MAXPRIVATE = 1024;
  NoSafepointVerifier nsv;

  stringStream ss;
  for (;;) {
    ObjectMonitor* m;

    // 1: try to allocate from the thread's local om_free_list.
    // Threads will attempt to allocate first from their local list, then
    // from the global list, and only after those attempts fail will the
    // thread attempt to instantiate new monitors. Thread-local free lists
    // improve allocation latency, as well as reducing coherency traffic
    // on the shared global list.
    m = take_from_start_of_om_free_list(self);
    if (m != NULL) {
      guarantee(m->object() == NULL, "invariant");
      prepend_to_om_in_use_list(self, m);
      return m;
    }

    // 2: try to allocate from the global om_list_globals._free_list
    // If we're using thread-local free lists then try
    // to reprovision the caller's free list.
    if (Atomic::load(&om_list_globals._free_list) != NULL) {
      // Reprovision the thread's om_free_list.
      // Use bulk transfers to reduce the allocation rate and heat
      // on various locks.
      for (int i = self->om_free_provision; --i >= 0;) {
        ObjectMonitor* take = take_from_start_of_global_free_list();
        if (take == NULL) {
          break;  // No more are available.
        }
        guarantee(take->object() == NULL, "invariant");
        take->Recycle();
        om_release(self, take, false);
      }
      self->om_free_provision += 1 + (self->om_free_provision / 2);
      if (self->om_free_provision > MAXPRIVATE) self->om_free_provision = MAXPRIVATE;

      if (is_MonitorBound_exceeded(Atomic::load(&om_list_globals._population) -
                                   Atomic::load(&om_list_globals._free_count))) {
        // Not enough ObjectMonitors on the global free list.
        // We can't safely induce a STW safepoint from om_alloc() as our thread
        // state may not be appropriate for such activities and callers may hold
        // naked oops, so instead we defer the action.
        InduceScavenge(self, "om_alloc");
      }
      continue;
    }

    // 3: allocate a block of new ObjectMonitors
    // Both the local and global free lists are empty -- resort to malloc().
    // In the current implementation ObjectMonitors are TSM - immortal.
    // Ideally, we'd write "new ObjectMonitor[_BLOCKSIZE], but we want
    // each ObjectMonitor to start at the beginning of a cache line,
    // so we use align_up().
    // A better solution would be to use C++ placement-new.
    // BEWARE: As it stands currently, we don't run the ctors!
    assert(_BLOCKSIZE > 1, "invariant");
    size_t neededsize = sizeof(PaddedObjectMonitor) * _BLOCKSIZE;
    PaddedObjectMonitor* temp;
    size_t aligned_size = neededsize + (OM_CACHE_LINE_SIZE - 1);
    void* real_malloc_addr = NEW_C_HEAP_ARRAY(char, aligned_size, mtInternal);
    temp = (PaddedObjectMonitor*)align_up(real_malloc_addr, OM_CACHE_LINE_SIZE);
    (void)memset((void *) temp, 0, neededsize);

    // Format the block.
    // initialize the linked list, each monitor points to its next
    // forming the single linked free list, the very first monitor
    // will points to next block, which forms the block list.
    // The trick of using the 1st element in the block as g_block_list
    // linkage should be reconsidered.  A better implementation would
    // look like: class Block { Block * next; int N; ObjectMonitor Body [N] ; }

    for (int i = 1; i < _BLOCKSIZE; i++) {
      temp[i].set_next_om((ObjectMonitor*)&temp[i + 1]);
    }

    // terminate the last monitor as the end of list
    temp[_BLOCKSIZE - 1].set_next_om((ObjectMonitor*)NULL);

    // Element [0] is reserved for global list linkage
    temp[0].set_object(CHAINMARKER);

    // Consider carving out this thread's current request from the
    // block in hand.  This avoids some lock traffic and redundant
    // list activity.

    prepend_block_to_lists(temp);
  }
}

// Place "m" on the caller's private per-thread om_free_list.
// In practice there's no need to clamp or limit the number of
// monitors on a thread's om_free_list as the only non-allocation time
// we'll call om_release() is to return a monitor to the free list after
// a CAS attempt failed. This doesn't allow unbounded #s of monitors to
// accumulate on a thread's free list.
//
// Key constraint: all ObjectMonitors on a thread's free list and the global
// free list must have their object field set to null. This prevents the
// scavenger -- deflate_monitor_list() -- from reclaiming them while we
// are trying to release them.

void ObjectSynchronizer::om_release(Thread* self, ObjectMonitor* m,
                                    bool from_per_thread_alloc) {
  guarantee(m->header().value() == 0, "invariant");
  guarantee(m->object() == NULL, "invariant");
  NoSafepointVerifier nsv;

  stringStream ss;
  guarantee((m->is_busy() | m->_recursions) == 0, "freeing in-use monitor: "
            "%s, recursions=" INTX_FORMAT, m->is_busy_to_string(&ss),
            m->_recursions);
  // _next_om is used for both per-thread in-use and free lists so
  // we have to remove 'm' from the in-use list first (as needed).
  if (from_per_thread_alloc) {
    // Need to remove 'm' from om_in_use_list.
    ObjectMonitor* mid = NULL;
    ObjectMonitor* next = NULL;

    // This list walk can only race with another list walker since
    // deflation can only happen at a safepoint so we don't have to
    // worry about an ObjectMonitor being removed from this list
    // while we are walking it.

    // Lock the list head to avoid racing with another list walker.
    if ((mid = get_list_head_locked(&self->om_in_use_list)) == NULL) {
      fatal("thread=" INTPTR_FORMAT " in-use list must not be empty.", p2i(self));
    }
    next = unmarked_next(mid);
    if (m == mid) {
      // First special case:
      // 'm' matches mid, is the list head and is locked. Switch the list
      // head to next which unlocks the list head, but leaves the extracted
      // mid locked:
      Atomic::store(&self->om_in_use_list, next);
    } else if (m == next) {
      // Second special case:
      // 'm' matches next after the list head and we already have the list
      // head locked so set mid to what we are extracting:
      mid = next;
      // Lock mid to prevent races with a list walker:
      om_lock(mid);
      // Update next to what follows mid (if anything):
      next = unmarked_next(mid);
      // Switch next after the list head to new next which unlocks the
      // list head, but leaves the extracted mid locked:
      self->om_in_use_list->set_next_om(next);
    } else {
      // We have to search the list to find 'm'.
      om_unlock(mid);  // unlock the list head
      guarantee(next != NULL, "thread=" INTPTR_FORMAT ": om_in_use_list=" INTPTR_FORMAT
                " is too short.", p2i(self), p2i(self->om_in_use_list));
      // Our starting anchor is next after the list head which is the
      // last ObjectMonitor we checked:
      ObjectMonitor* anchor = next;
      while ((mid = unmarked_next(anchor)) != NULL) {
        if (m == mid) {
          // We found 'm' on the per-thread in-use list so extract it.
          om_lock(anchor);  // Lock the anchor so we can safely modify it.
          // Update next to what follows mid (if anything):
          next = unmarked_next(mid);
          // Switch next after the anchor to new next which unlocks the
          // anchor, but leaves the extracted mid locked:
          anchor->set_next_om(next);
          break;
        } else {
          anchor = mid;
        }
      }
    }

    if (mid == NULL) {
      // Reached end of the list and didn't find 'm' so:
      fatal("thread=" INTPTR_FORMAT " must find m=" INTPTR_FORMAT "on om_in_use_list="
            INTPTR_FORMAT, p2i(self), p2i(m), p2i(self->om_in_use_list));
    }

    // At this point mid is disconnected from the in-use list so
    // its lock no longer has any effects on the in-use list.
    Atomic::dec(&self->om_in_use_count);
    // Unlock mid, but leave the next value for any lagging list
    // walkers. It will get cleaned up when mid is prepended to
    // the thread's free list:
    om_unlock(mid);
  }

  prepend_to_om_free_list(self, m);
}

// Return ObjectMonitors on a moribund thread's free and in-use
// lists to the appropriate global lists. The ObjectMonitors on the
// per-thread in-use list may still be in use by other threads.
//
// We currently call om_flush() from Threads::remove() before the
// thread has been excised from the thread list and is no longer a
// mutator. This means that om_flush() cannot run concurrently with
// a safepoint and interleave with deflate_idle_monitors(). In
// particular, this ensures that the thread's in-use monitors are
// scanned by a GC safepoint, either via Thread::oops_do() (before
// om_flush() is called) or via ObjectSynchronizer::oops_do() (after
// om_flush() is called).

void ObjectSynchronizer::om_flush(Thread* self) {
  // Process the per-thread in-use list first to be consistent.
  int in_use_count = 0;
  ObjectMonitor* in_use_list = NULL;
  ObjectMonitor* in_use_tail = NULL;
  NoSafepointVerifier nsv;

  // This function can race with a list walker thread so we lock the
  // list head to prevent confusion.
  if ((in_use_list = get_list_head_locked(&self->om_in_use_list)) != NULL) {
    // At this point, we have locked the in-use list head so a racing
    // thread cannot come in after us. However, a racing thread could
    // be ahead of us; we'll detect that and delay to let it finish.
    //
    // The thread is going away, however the ObjectMonitors on the
    // om_in_use_list may still be in-use by other threads. Link
    // them to in_use_tail, which will be linked into the global
    // in-use list (om_list_globals._in_use_list) below.
    //
    // Account for the in-use list head before the loop since it is
    // already locked (by this thread):
    in_use_tail = in_use_list;
    in_use_count++;
    for (ObjectMonitor* cur_om = unmarked_next(in_use_list); cur_om != NULL; cur_om = unmarked_next(cur_om)) {
      if (is_locked(cur_om)) {
        // cur_om is locked so there must be a racing walker thread ahead
        // of us so we'll give it a chance to finish.
        while (is_locked(cur_om)) {
          os::naked_short_sleep(1);
        }
      }
      in_use_tail = cur_om;
      in_use_count++;
    }
    guarantee(in_use_tail != NULL, "invariant");
    int l_om_in_use_count = Atomic::load(&self->om_in_use_count);
    assert(l_om_in_use_count == in_use_count, "in-use counts don't match: "
          "l_om_in_use_count=%d, in_use_count=%d", l_om_in_use_count, in_use_count);
    Atomic::store(&self->om_in_use_count, 0);
    // Clear the in-use list head (which also unlocks it):
    Atomic::store(&self->om_in_use_list, (ObjectMonitor*)NULL);
    om_unlock(in_use_list);
  }

  int free_count = 0;
  ObjectMonitor* free_list = NULL;
  ObjectMonitor* free_tail = NULL;
  // This function can race with a list walker thread so we lock the
  // list head to prevent confusion.
  if ((free_list = get_list_head_locked(&self->om_free_list)) != NULL) {
    // At this point, we have locked the free list head so a racing
    // thread cannot come in after us. However, a racing thread could
    // be ahead of us; we'll detect that and delay to let it finish.
    //
    // The thread is going away. Set 'free_tail' to the last per-thread free
    // monitor which will be linked to om_list_globals._free_list below.
    //
    // Account for the free list head before the loop since it is
    // already locked (by this thread):
    free_tail = free_list;
    free_count++;
    for (ObjectMonitor* s = unmarked_next(free_list); s != NULL; s = unmarked_next(s)) {
      if (is_locked(s)) {
        // s is locked so there must be a racing walker thread ahead
        // of us so we'll give it a chance to finish.
        while (is_locked(s)) {
          os::naked_short_sleep(1);
        }
      }
      free_tail = s;
      free_count++;
      guarantee(s->object() == NULL, "invariant");
      stringStream ss;
      guarantee(!s->is_busy(), "must be !is_busy: %s", s->is_busy_to_string(&ss));
    }
    guarantee(free_tail != NULL, "invariant");
    int l_om_free_count = Atomic::load(&self->om_free_count);
    assert(l_om_free_count == free_count, "free counts don't match: "
           "l_om_free_count=%d, free_count=%d", l_om_free_count, free_count);
    Atomic::store(&self->om_free_count, 0);
    Atomic::store(&self->om_free_list, (ObjectMonitor*)NULL);
    om_unlock(free_list);
  }

  if (free_tail != NULL) {
    prepend_list_to_global_free_list(free_list, free_tail, free_count);
  }

  if (in_use_tail != NULL) {
    prepend_list_to_global_in_use_list(in_use_list, in_use_tail, in_use_count);
  }

  LogStreamHandle(Debug, monitorinflation) lsh_debug;
  LogStreamHandle(Info, monitorinflation) lsh_info;
  LogStream* ls = NULL;
  if (log_is_enabled(Debug, monitorinflation)) {
    ls = &lsh_debug;
  } else if ((free_count != 0 || in_use_count != 0) &&
             log_is_enabled(Info, monitorinflation)) {
    ls = &lsh_info;
  }
  if (ls != NULL) {
    ls->print_cr("om_flush: jt=" INTPTR_FORMAT ", free_count=%d"
                 ", in_use_count=%d" ", om_free_provision=%d",
                 p2i(self), free_count, in_use_count, self->om_free_provision);
  }
}

static void post_monitor_inflate_event(EventJavaMonitorInflate* event,
                                       const oop obj,
                                       ObjectSynchronizer::InflateCause cause) {
  assert(event != NULL, "invariant");
  assert(event->should_commit(), "invariant");
  event->set_monitorClass(obj->klass());
  event->set_address((uintptr_t)(void*)obj);
  event->set_cause((u1)cause);
  event->commit();
}

// Fast path code shared by multiple functions
void ObjectSynchronizer::inflate_helper(oop obj) {
  markWord mark = obj->mark();
  if (mark.has_monitor()) {
    assert(ObjectSynchronizer::verify_objmon_isinpool(mark.monitor()), "monitor is invalid");
    assert(mark.monitor()->header().is_neutral(), "monitor must record a good object header");
    return;
  }
  inflate(Thread::current(), obj, inflate_cause_vm_internal);
}

ObjectMonitor* ObjectSynchronizer::inflate(Thread* self,
                                           oop object, const InflateCause cause) {
  // Inflate mutates the heap ...
  // Relaxing assertion for bug 6320749.
  assert(Universe::verify_in_progress() ||
         !SafepointSynchronize::is_at_safepoint(), "invariant");

  EventJavaMonitorInflate event;

  for (;;) {
    const markWord mark = object->mark();
    assert(!mark.has_bias_pattern(), "invariant");

    // The mark can be in one of the following states:
    // *  Inflated     - just return
    // *  Stack-locked - coerce it to inflated
    // *  INFLATING    - busy wait for conversion to complete
    // *  Neutral      - aggressively inflate the object.
    // *  BIASED       - Illegal.  We should never see this

    // CASE: inflated
    if (mark.has_monitor()) {
      ObjectMonitor* inf = mark.monitor();
      markWord dmw = inf->header();
      assert(dmw.is_neutral(), "invariant: header=" INTPTR_FORMAT, dmw.value());
      assert(inf->object() == object, "invariant");
      assert(ObjectSynchronizer::verify_objmon_isinpool(inf), "monitor is invalid");
      return inf;
    }

    // CASE: inflation in progress - inflating over a stack-lock.
    // Some other thread is converting from stack-locked to inflated.
    // Only that thread can complete inflation -- other threads must wait.
    // The INFLATING value is transient.
    // Currently, we spin/yield/park and poll the markword, waiting for inflation to finish.
    // We could always eliminate polling by parking the thread on some auxiliary list.
    if (mark == markWord::INFLATING()) {
      read_stable_mark(object);
      continue;
    }

    // CASE: stack-locked
    // Could be stack-locked either by this thread or by some other thread.
    //
    // Note that we allocate the objectmonitor speculatively, _before_ attempting
    // to install INFLATING into the mark word.  We originally installed INFLATING,
    // allocated the objectmonitor, and then finally STed the address of the
    // objectmonitor into the mark.  This was correct, but artificially lengthened
    // the interval in which INFLATED appeared in the mark, thus increasing
    // the odds of inflation contention.
    //
    // We now use per-thread private objectmonitor free lists.
    // These list are reprovisioned from the global free list outside the
    // critical INFLATING...ST interval.  A thread can transfer
    // multiple objectmonitors en-mass from the global free list to its local free list.
    // This reduces coherency traffic and lock contention on the global free list.
    // Using such local free lists, it doesn't matter if the om_alloc() call appears
    // before or after the CAS(INFLATING) operation.
    // See the comments in om_alloc().

    LogStreamHandle(Trace, monitorinflation) lsh;

    if (mark.has_locker()) {
      ObjectMonitor* m = om_alloc(self);
      // Optimistically prepare the objectmonitor - anticipate successful CAS
      // We do this before the CAS in order to minimize the length of time
      // in which INFLATING appears in the mark.
      m->Recycle();
      m->_Responsible  = NULL;
      m->_SpinDuration = ObjectMonitor::Knob_SpinLimit;   // Consider: maintain by type/class

      markWord cmp = object->cas_set_mark(markWord::INFLATING(), mark);
      if (cmp != mark) {
        om_release(self, m, true);
        continue;       // Interference -- just retry
      }

      // We've successfully installed INFLATING (0) into the mark-word.
      // This is the only case where 0 will appear in a mark-word.
      // Only the singular thread that successfully swings the mark-word
      // to 0 can perform (or more precisely, complete) inflation.
      //
      // Why do we CAS a 0 into the mark-word instead of just CASing the
      // mark-word from the stack-locked value directly to the new inflated state?
      // Consider what happens when a thread unlocks a stack-locked object.
      // It attempts to use CAS to swing the displaced header value from the
      // on-stack BasicLock back into the object header.  Recall also that the
      // header value (hash code, etc) can reside in (a) the object header, or
      // (b) a displaced header associated with the stack-lock, or (c) a displaced
      // header in an ObjectMonitor.  The inflate() routine must copy the header
      // value from the BasicLock on the owner's stack to the ObjectMonitor, all
      // the while preserving the hashCode stability invariants.  If the owner
      // decides to release the lock while the value is 0, the unlock will fail
      // and control will eventually pass from slow_exit() to inflate.  The owner
      // will then spin, waiting for the 0 value to disappear.   Put another way,
      // the 0 causes the owner to stall if the owner happens to try to
      // drop the lock (restoring the header from the BasicLock to the object)
      // while inflation is in-progress.  This protocol avoids races that might
      // would otherwise permit hashCode values to change or "flicker" for an object.
      // Critically, while object->mark is 0 mark.displaced_mark_helper() is stable.
      // 0 serves as a "BUSY" inflate-in-progress indicator.


      // fetch the displaced mark from the owner's stack.
      // The owner can't die or unwind past the lock while our INFLATING
      // object is in the mark.  Furthermore the owner can't complete
      // an unlock on the object, either.
      markWord dmw = mark.displaced_mark_helper();
      // Catch if the object's header is not neutral (not locked and
      // not marked is what we care about here).
      assert(dmw.is_neutral(), "invariant: header=" INTPTR_FORMAT, dmw.value());

      // Setup monitor fields to proper values -- prepare the monitor
      m->set_header(dmw);

      // Optimization: if the mark.locker stack address is associated
      // with this thread we could simply set m->_owner = self.
      // Note that a thread can inflate an object
      // that it has stack-locked -- as might happen in wait() -- directly
      // with CAS.  That is, we can avoid the xchg-NULL .... ST idiom.
      m->set_owner_from(NULL, mark.locker());
      m->set_object(object);
      // TODO-FIXME: assert BasicLock->dhw != 0.

      // Must preserve store ordering. The monitor state must
      // be stable at the time of publishing the monitor address.
      guarantee(object->mark() == markWord::INFLATING(), "invariant");
      object->release_set_mark(markWord::encode(m));

      // Hopefully the performance counters are allocated on distinct cache lines
      // to avoid false sharing on MP systems ...
      OM_PERFDATA_OP(Inflations, inc());
      if (log_is_enabled(Trace, monitorinflation)) {
        ResourceMark rm(self);
        lsh.print_cr("inflate(has_locker): object=" INTPTR_FORMAT ", mark="
                     INTPTR_FORMAT ", type='%s'", p2i(object),
                     object->mark().value(), object->klass()->external_name());
      }
      if (event.should_commit()) {
        post_monitor_inflate_event(&event, object, cause);
      }
      return m;
    }

    // CASE: neutral
    // TODO-FIXME: for entry we currently inflate and then try to CAS _owner.
    // If we know we're inflating for entry it's better to inflate by swinging a
    // pre-locked ObjectMonitor pointer into the object header.   A successful
    // CAS inflates the object *and* confers ownership to the inflating thread.
    // In the current implementation we use a 2-step mechanism where we CAS()
    // to inflate and then CAS() again to try to swing _owner from NULL to self.
    // An inflateTry() method that we could call from enter() would be useful.

    // Catch if the object's header is not neutral (not locked and
    // not marked is what we care about here).
    assert(mark.is_neutral(), "invariant: header=" INTPTR_FORMAT, mark.value());
    ObjectMonitor* m = om_alloc(self);
    // prepare m for installation - set monitor to initial state
    m->Recycle();
    m->set_header(mark);
    m->set_object(object);
    m->_Responsible  = NULL;
    m->_SpinDuration = ObjectMonitor::Knob_SpinLimit;       // consider: keep metastats by type/class

    if (object->cas_set_mark(markWord::encode(m), mark) != mark) {
      m->set_header(markWord::zero());
      m->set_object(NULL);
      m->Recycle();
      om_release(self, m, true);
      m = NULL;
      continue;
      // interference - the markword changed - just retry.
      // The state-transitions are one-way, so there's no chance of
      // live-lock -- "Inflated" is an absorbing state.
    }

    // Hopefully the performance counters are allocated on distinct
    // cache lines to avoid false sharing on MP systems ...
    OM_PERFDATA_OP(Inflations, inc());
    if (log_is_enabled(Trace, monitorinflation)) {
      ResourceMark rm(self);
      lsh.print_cr("inflate(neutral): object=" INTPTR_FORMAT ", mark="
                   INTPTR_FORMAT ", type='%s'", p2i(object),
                   object->mark().value(), object->klass()->external_name());
    }
    if (event.should_commit()) {
      post_monitor_inflate_event(&event, object, cause);
    }
    return m;
  }
}


// We maintain a list of in-use monitors for each thread.
//
// deflate_thread_local_monitors() scans a single thread's in-use list, while
// deflate_idle_monitors() scans only a global list of in-use monitors which
// is populated only as a thread dies (see om_flush()).
//
// These operations are called at all safepoints, immediately after mutators
// are stopped, but before any objects have moved. Collectively they traverse
// the population of in-use monitors, deflating where possible. The scavenged
// monitors are returned to the global monitor free list.
//
// Beware that we scavenge at *every* stop-the-world point. Having a large
// number of monitors in-use could negatively impact performance. We also want
// to minimize the total # of monitors in circulation, as they incur a small
// footprint penalty.
//
// Perversely, the heap size -- and thus the STW safepoint rate --
// typically drives the scavenge rate.  Large heaps can mean infrequent GC,
// which in turn can mean large(r) numbers of ObjectMonitors in circulation.
// This is an unfortunate aspect of this design.

// Deflate a single monitor if not in-use
// Return true if deflated, false if in-use
bool ObjectSynchronizer::deflate_monitor(ObjectMonitor* mid, oop obj,
                                         ObjectMonitor** free_head_p,
                                         ObjectMonitor** free_tail_p) {
  bool deflated;
  // Normal case ... The monitor is associated with obj.
  const markWord mark = obj->mark();
  guarantee(mark == markWord::encode(mid), "should match: mark="
            INTPTR_FORMAT ", encoded mid=" INTPTR_FORMAT, mark.value(),
            markWord::encode(mid).value());
  // Make sure that mark.monitor() and markWord::encode() agree:
  guarantee(mark.monitor() == mid, "should match: monitor()=" INTPTR_FORMAT
            ", mid=" INTPTR_FORMAT, p2i(mark.monitor()), p2i(mid));
  const markWord dmw = mid->header();
  guarantee(dmw.is_neutral(), "invariant: header=" INTPTR_FORMAT, dmw.value());

  if (mid->is_busy()) {
    // Easy checks are first - the ObjectMonitor is busy so no deflation.
    deflated = false;
  } else {
    // Deflate the monitor if it is no longer being used
    // It's idle - scavenge and return to the global free list
    // plain old deflation ...
    if (log_is_enabled(Trace, monitorinflation)) {
      ResourceMark rm;
      log_trace(monitorinflation)("deflate_monitor: "
                                  "object=" INTPTR_FORMAT ", mark="
                                  INTPTR_FORMAT ", type='%s'", p2i(obj),
                                  mark.value(), obj->klass()->external_name());
    }

    // Restore the header back to obj
    obj->release_set_mark(dmw);
    mid->clear();

    assert(mid->object() == NULL, "invariant: object=" INTPTR_FORMAT,
           p2i(mid->object()));

    // Move the deflated ObjectMonitor to the working free list
    // defined by free_head_p and free_tail_p.
    if (*free_head_p == NULL) *free_head_p = mid;
    if (*free_tail_p != NULL) {
      // We append to the list so the caller can use mid->_next_om
      // to fix the linkages in its context.
      ObjectMonitor* prevtail = *free_tail_p;
      // Should have been cleaned up by the caller:
      // Note: Should not have to lock prevtail here since we're at a
      // safepoint and ObjectMonitors on the local free list should
      // not be accessed in parallel.
#ifdef ASSERT
      ObjectMonitor* l_next_om = prevtail->next_om();
#endif
      assert(l_next_om == NULL, "must be NULL: _next_om=" INTPTR_FORMAT, p2i(l_next_om));
      prevtail->set_next_om(mid);
    }
    *free_tail_p = mid;
    // At this point, mid->_next_om still refers to its current
    // value and another ObjectMonitor's _next_om field still
    // refers to this ObjectMonitor. Those linkages have to be
    // cleaned up by the caller who has the complete context.
    deflated = true;
  }
  return deflated;
}

// Walk a given monitor list, and deflate idle monitors.
// The given list could be a per-thread list or a global list.
//
// In the case of parallel processing of thread local monitor lists,
// work is done by Threads::parallel_threads_do() which ensures that
// each Java thread is processed by exactly one worker thread, and
// thus avoid conflicts that would arise when worker threads would
// process the same monitor lists concurrently.
//
// See also ParallelSPCleanupTask and
// SafepointSynchronize::do_cleanup_tasks() in safepoint.cpp and
// Threads::parallel_java_threads_do() in thread.cpp.
int ObjectSynchronizer::deflate_monitor_list(ObjectMonitor** list_p,
                                             int* count_p,
                                             ObjectMonitor** free_head_p,
                                             ObjectMonitor** free_tail_p) {
  ObjectMonitor* cur_mid_in_use = NULL;
  ObjectMonitor* mid = NULL;
  ObjectMonitor* next = NULL;
  int deflated_count = 0;

  // This list walk executes at a safepoint and does not race with any
  // other list walkers.

  for (mid = Atomic::load(list_p); mid != NULL; mid = next) {
    next = unmarked_next(mid);
    oop obj = (oop) mid->object();
    if (obj != NULL && deflate_monitor(mid, obj, free_head_p, free_tail_p)) {
      // Deflation succeeded and already updated free_head_p and
      // free_tail_p as needed. Finish the move to the local free list
      // by unlinking mid from the global or per-thread in-use list.
      if (cur_mid_in_use == NULL) {
        // mid is the list head so switch the list head to next:
        Atomic::store(list_p, next);
      } else {
        // Switch cur_mid_in_use's next field to next:
        cur_mid_in_use->set_next_om(next);
      }
      // At this point mid is disconnected from the in-use list.
      deflated_count++;
      Atomic::dec(count_p);
      // mid is current tail in the free_head_p list so NULL terminate it:
      mid->set_next_om(NULL);
    } else {
      cur_mid_in_use = mid;
    }
  }
  return deflated_count;
}

void ObjectSynchronizer::prepare_deflate_idle_monitors(DeflateMonitorCounters* counters) {
  counters->n_in_use = 0;              // currently associated with objects
  counters->n_in_circulation = 0;      // extant
  counters->n_scavenged = 0;           // reclaimed (global and per-thread)
  counters->per_thread_scavenged = 0;  // per-thread scavenge total
  counters->per_thread_times = 0.0;    // per-thread scavenge times
}

void ObjectSynchronizer::deflate_idle_monitors(DeflateMonitorCounters* counters) {
  assert(SafepointSynchronize::is_at_safepoint(), "must be at safepoint");
  bool deflated = false;

  ObjectMonitor* free_head_p = NULL;  // Local SLL of scavenged monitors
  ObjectMonitor* free_tail_p = NULL;
  elapsedTimer timer;

  if (log_is_enabled(Info, monitorinflation)) {
    timer.start();
  }

  // Note: the thread-local monitors lists get deflated in
  // a separate pass. See deflate_thread_local_monitors().

  // For moribund threads, scan om_list_globals._in_use_list
  int deflated_count = 0;
  if (Atomic::load(&om_list_globals._in_use_list) != NULL) {
    // Update n_in_circulation before om_list_globals._in_use_count is
    // updated by deflation.
    Atomic::add(&counters->n_in_circulation,
                Atomic::load(&om_list_globals._in_use_count));

    deflated_count = deflate_monitor_list(&om_list_globals._in_use_list,
                                          &om_list_globals._in_use_count,
                                          &free_head_p, &free_tail_p);
    Atomic::add(&counters->n_in_use, Atomic::load(&om_list_globals._in_use_count));
  }

  if (free_head_p != NULL) {
    // Move the deflated ObjectMonitors back to the global free list.
    guarantee(free_tail_p != NULL && deflated_count > 0, "invariant");
#ifdef ASSERT
    ObjectMonitor* l_next_om = free_tail_p->next_om();
#endif
    assert(l_next_om == NULL, "must be NULL: _next_om=" INTPTR_FORMAT, p2i(l_next_om));
    prepend_list_to_global_free_list(free_head_p, free_tail_p, deflated_count);
    Atomic::add(&counters->n_scavenged, deflated_count);
  }
  timer.stop();

  LogStreamHandle(Debug, monitorinflation) lsh_debug;
  LogStreamHandle(Info, monitorinflation) lsh_info;
  LogStream* ls = NULL;
  if (log_is_enabled(Debug, monitorinflation)) {
    ls = &lsh_debug;
  } else if (deflated_count != 0 && log_is_enabled(Info, monitorinflation)) {
    ls = &lsh_info;
  }
  if (ls != NULL) {
    ls->print_cr("deflating global idle monitors, %3.7f secs, %d monitors", timer.seconds(), deflated_count);
  }
}

void ObjectSynchronizer::finish_deflate_idle_monitors(DeflateMonitorCounters* counters) {
  // Report the cumulative time for deflating each thread's idle
  // monitors. Note: if the work is split among more than one
  // worker thread, then the reported time will likely be more
  // than a beginning to end measurement of the phase.
  log_info(safepoint, cleanup)("deflating per-thread idle monitors, %3.7f secs, monitors=%d", counters->per_thread_times, counters->per_thread_scavenged);

  if (log_is_enabled(Debug, monitorinflation)) {
    // exit_globals()'s call to audit_and_print_stats() is done
    // at the Info level and not at a safepoint.
    ObjectSynchronizer::audit_and_print_stats(false /* on_exit */);
  } else if (log_is_enabled(Info, monitorinflation)) {
    log_info(monitorinflation)("global_population=%d, global_in_use_count=%d, "
                               "global_free_count=%d",
                               Atomic::load(&om_list_globals._population),
                               Atomic::load(&om_list_globals._in_use_count),
                               Atomic::load(&om_list_globals._free_count));
  }

  Atomic::store(&_forceMonitorScavenge, 0);    // Reset

  OM_PERFDATA_OP(Deflations, inc(counters->n_scavenged));
  OM_PERFDATA_OP(MonExtant, set_value(counters->n_in_circulation));

  GVars.stw_random = os::random();
  GVars.stw_cycle++;
}

void ObjectSynchronizer::deflate_thread_local_monitors(Thread* thread, DeflateMonitorCounters* counters) {
  assert(SafepointSynchronize::is_at_safepoint(), "must be at safepoint");

  ObjectMonitor* free_head_p = NULL;  // Local SLL of scavenged monitors
  ObjectMonitor* free_tail_p = NULL;
  elapsedTimer timer;

  if (log_is_enabled(Info, safepoint, cleanup) ||
      log_is_enabled(Info, monitorinflation)) {
    timer.start();
  }

  // Update n_in_circulation before om_in_use_count is updated by deflation.
  Atomic::add(&counters->n_in_circulation, Atomic::load(&thread->om_in_use_count));

  int deflated_count = deflate_monitor_list(&thread->om_in_use_list, &thread->om_in_use_count, &free_head_p, &free_tail_p);
  Atomic::add(&counters->n_in_use, Atomic::load(&thread->om_in_use_count));

  if (free_head_p != NULL) {
    // Move the deflated ObjectMonitors back to the global free list.
    guarantee(free_tail_p != NULL && deflated_count > 0, "invariant");
#ifdef ASSERT
    ObjectMonitor* l_next_om = free_tail_p->next_om();
#endif
    assert(l_next_om == NULL, "must be NULL: _next_om=" INTPTR_FORMAT, p2i(l_next_om));
    prepend_list_to_global_free_list(free_head_p, free_tail_p, deflated_count);
    Atomic::add(&counters->n_scavenged, deflated_count);
    Atomic::add(&counters->per_thread_scavenged, deflated_count);
  }

  timer.stop();
  counters->per_thread_times += timer.seconds();

  LogStreamHandle(Debug, monitorinflation) lsh_debug;
  LogStreamHandle(Info, monitorinflation) lsh_info;
  LogStream* ls = NULL;
  if (log_is_enabled(Debug, monitorinflation)) {
    ls = &lsh_debug;
  } else if (deflated_count != 0 && log_is_enabled(Info, monitorinflation)) {
    ls = &lsh_info;
  }
  if (ls != NULL) {
    ls->print_cr("jt=" INTPTR_FORMAT ": deflating per-thread idle monitors, %3.7f secs, %d monitors", p2i(thread), timer.seconds(), deflated_count);
  }
}

// Monitor cleanup on JavaThread::exit

// Iterate through monitor cache and attempt to release thread's monitors
// Gives up on a particular monitor if an exception occurs, but continues
// the overall iteration, swallowing the exception.
class ReleaseJavaMonitorsClosure: public MonitorClosure {
 private:
  TRAPS;

 public:
  ReleaseJavaMonitorsClosure(Thread* thread) : THREAD(thread) {}
  void do_monitor(ObjectMonitor* mid) {
    if (mid->owner() == THREAD) {
      // Note well -- this occurs ONLY on thread exit, and is a last ditch
      // effort to release all locks. Hence, we don't need to record tsan's
      // recursion count -- it will never be locked again.
      TSAN_RUNTIME_ONLY(SharedRuntime::tsan_oop_rec_unlock(THREAD, (oop)mid->object()));
      (void)mid->complete_exit(CHECK);
    }
  }
};

// Release all inflated monitors owned by THREAD.  Lightweight monitors are
// ignored.  This is meant to be called during JNI thread detach which assumes
// all remaining monitors are heavyweight.  All exceptions are swallowed.
// Scanning the extant monitor list can be time consuming.
// A simple optimization is to add a per-thread flag that indicates a thread
// called jni_monitorenter() during its lifetime.
//
// Instead of No_Savepoint_Verifier it might be cheaper to
// use an idiom of the form:
//   auto int tmp = SafepointSynchronize::_safepoint_counter ;
//   <code that must not run at safepoint>
//   guarantee (((tmp ^ _safepoint_counter) | (tmp & 1)) == 0) ;
// Since the tests are extremely cheap we could leave them enabled
// for normal product builds.

void ObjectSynchronizer::release_monitors_owned_by_thread(TRAPS) {
  assert(THREAD == JavaThread::current(), "must be current Java thread");
  NoSafepointVerifier nsv;
  ReleaseJavaMonitorsClosure rjmc(THREAD);
  ObjectSynchronizer::monitors_iterate(&rjmc);
  THREAD->clear_pending_exception();
}

const char* ObjectSynchronizer::inflate_cause_name(const InflateCause cause) {
  switch (cause) {
    case inflate_cause_vm_internal:    return "VM Internal";
    case inflate_cause_monitor_enter:  return "Monitor Enter";
    case inflate_cause_wait:           return "Monitor Wait";
    case inflate_cause_notify:         return "Monitor Notify";
    case inflate_cause_hash_code:      return "Monitor Hash Code";
    case inflate_cause_jni_enter:      return "JNI Monitor Enter";
    case inflate_cause_jni_exit:       return "JNI Monitor Exit";
    default:
      ShouldNotReachHere();
  }
  return "Unknown";
}

//------------------------------------------------------------------------------
// Debugging code

u_char* ObjectSynchronizer::get_gvars_addr() {
  return (u_char*)&GVars;
}

u_char* ObjectSynchronizer::get_gvars_hc_sequence_addr() {
  return (u_char*)&GVars.hc_sequence;
}

size_t ObjectSynchronizer::get_gvars_size() {
  return sizeof(SharedGlobals);
}

u_char* ObjectSynchronizer::get_gvars_stw_random_addr() {
  return (u_char*)&GVars.stw_random;
}

// This function can be called at a safepoint or it can be called when
// we are trying to exit the VM. When we are trying to exit the VM, the
// list walker functions can run in parallel with the other list
// operations so spin-locking is used for safety.
//
// Calls to this function can be added in various places as a debugging
// aid; pass 'true' for the 'on_exit' parameter to have in-use monitor
// details logged at the Info level and 'false' for the 'on_exit'
// parameter to have in-use monitor details logged at the Trace level.
// deflate_monitor_list() no longer uses spin-locking so be careful
// when adding audit_and_print_stats() calls at a safepoint.
//
void ObjectSynchronizer::audit_and_print_stats(bool on_exit) {
  assert(on_exit || SafepointSynchronize::is_at_safepoint(), "invariant");

  LogStreamHandle(Debug, monitorinflation) lsh_debug;
  LogStreamHandle(Info, monitorinflation) lsh_info;
  LogStreamHandle(Trace, monitorinflation) lsh_trace;
  LogStream* ls = NULL;
  if (log_is_enabled(Trace, monitorinflation)) {
    ls = &lsh_trace;
  } else if (log_is_enabled(Debug, monitorinflation)) {
    ls = &lsh_debug;
  } else if (log_is_enabled(Info, monitorinflation)) {
    ls = &lsh_info;
  }
  assert(ls != NULL, "sanity check");

  // Log counts for the global and per-thread monitor lists:
  int chk_om_population = log_monitor_list_counts(ls);
  int error_cnt = 0;

  ls->print_cr("Checking global lists:");

  // Check om_list_globals._population:
  if (Atomic::load(&om_list_globals._population) == chk_om_population) {
    ls->print_cr("global_population=%d equals chk_om_population=%d",
                 Atomic::load(&om_list_globals._population), chk_om_population);
  } else {
    // With fine grained locks on the monitor lists, it is possible for
    // log_monitor_list_counts() to return a value that doesn't match
    // om_list_globals._population. So far a higher value has been
    // seen in testing so something is being double counted by
    // log_monitor_list_counts().
    ls->print_cr("WARNING: global_population=%d is not equal to "
                 "chk_om_population=%d",
                 Atomic::load(&om_list_globals._population), chk_om_population);
  }

  // Check om_list_globals._in_use_list and om_list_globals._in_use_count:
  chk_global_in_use_list_and_count(ls, &error_cnt);

  // Check om_list_globals._free_list and om_list_globals._free_count:
  chk_global_free_list_and_count(ls, &error_cnt);

  ls->print_cr("Checking per-thread lists:");

  for (JavaThreadIteratorWithHandle jtiwh; JavaThread *jt = jtiwh.next(); ) {
    // Check om_in_use_list and om_in_use_count:
    chk_per_thread_in_use_list_and_count(jt, ls, &error_cnt);

    // Check om_free_list and om_free_count:
    chk_per_thread_free_list_and_count(jt, ls, &error_cnt);
  }

  if (error_cnt == 0) {
    ls->print_cr("No errors found in monitor list checks.");
  } else {
    log_error(monitorinflation)("found monitor list errors: error_cnt=%d", error_cnt);
  }

  if ((on_exit && log_is_enabled(Info, monitorinflation)) ||
      (!on_exit && log_is_enabled(Trace, monitorinflation))) {
    // When exiting this log output is at the Info level. When called
    // at a safepoint, this log output is at the Trace level since
    // there can be a lot of it.
    log_in_use_monitor_details(ls);
  }

  ls->flush();

  guarantee(error_cnt == 0, "ERROR: found monitor list errors: error_cnt=%d", error_cnt);
}

// Check a free monitor entry; log any errors.
void ObjectSynchronizer::chk_free_entry(JavaThread* jt, ObjectMonitor* n,
                                        outputStream * out, int *error_cnt_p) {
  stringStream ss;
  if (n->is_busy()) {
    if (jt != NULL) {
      out->print_cr("ERROR: jt=" INTPTR_FORMAT ", monitor=" INTPTR_FORMAT
                    ": free per-thread monitor must not be busy: %s", p2i(jt),
                    p2i(n), n->is_busy_to_string(&ss));
    } else {
      out->print_cr("ERROR: monitor=" INTPTR_FORMAT ": free global monitor "
                    "must not be busy: %s", p2i(n), n->is_busy_to_string(&ss));
    }
    *error_cnt_p = *error_cnt_p + 1;
  }
  if (n->header().value() != 0) {
    if (jt != NULL) {
      out->print_cr("ERROR: jt=" INTPTR_FORMAT ", monitor=" INTPTR_FORMAT
                    ": free per-thread monitor must have NULL _header "
                    "field: _header=" INTPTR_FORMAT, p2i(jt), p2i(n),
                    n->header().value());
    } else {
      out->print_cr("ERROR: monitor=" INTPTR_FORMAT ": free global monitor "
                    "must have NULL _header field: _header=" INTPTR_FORMAT,
                    p2i(n), n->header().value());
    }
    *error_cnt_p = *error_cnt_p + 1;
  }
  if (n->object() != NULL) {
    if (jt != NULL) {
      out->print_cr("ERROR: jt=" INTPTR_FORMAT ", monitor=" INTPTR_FORMAT
                    ": free per-thread monitor must have NULL _object "
                    "field: _object=" INTPTR_FORMAT, p2i(jt), p2i(n),
                    p2i(n->object()));
    } else {
      out->print_cr("ERROR: monitor=" INTPTR_FORMAT ": free global monitor "
                    "must have NULL _object field: _object=" INTPTR_FORMAT,
                    p2i(n), p2i(n->object()));
    }
    *error_cnt_p = *error_cnt_p + 1;
  }
}

// Lock the next ObjectMonitor for traversal and unlock the current
// ObjectMonitor. Returns the next ObjectMonitor if there is one.
// Otherwise returns NULL (after unlocking the current ObjectMonitor).
// This function is used by the various list walker functions to
// safely walk a list without allowing an ObjectMonitor to be moved
// to another list in the middle of a walk.
static ObjectMonitor* lock_next_for_traversal(ObjectMonitor* cur) {
  assert(is_locked(cur), "cur=" INTPTR_FORMAT " must be locked", p2i(cur));
  ObjectMonitor* next = unmarked_next(cur);
  if (next == NULL) {  // Reached the end of the list.
    om_unlock(cur);
    return NULL;
  }
  om_lock(next);   // Lock next before unlocking current to keep
  om_unlock(cur);  // from being by-passed by another thread.
  return next;
}

// Check the global free list and count; log the results of the checks.
void ObjectSynchronizer::chk_global_free_list_and_count(outputStream * out,
                                                        int *error_cnt_p) {
  int chk_om_free_count = 0;
  ObjectMonitor* cur = NULL;
  if ((cur = get_list_head_locked(&om_list_globals._free_list)) != NULL) {
    // Marked the global free list head so process the list.
    while (true) {
      chk_free_entry(NULL /* jt */, cur, out, error_cnt_p);
      chk_om_free_count++;

      cur = lock_next_for_traversal(cur);
      if (cur == NULL) {
        break;
      }
    }
  }
  int l_free_count = Atomic::load(&om_list_globals._free_count);
  if (l_free_count == chk_om_free_count) {
    out->print_cr("global_free_count=%d equals chk_om_free_count=%d",
                  l_free_count, chk_om_free_count);
  } else {
    // With fine grained locks on om_list_globals._free_list, it
    // is possible for an ObjectMonitor to be prepended to
    // om_list_globals._free_list after we started calculating
    // chk_om_free_count so om_list_globals._free_count may not
    // match anymore.
    out->print_cr("WARNING: global_free_count=%d is not equal to "
                  "chk_om_free_count=%d", l_free_count, chk_om_free_count);
  }
}

// Check the global in-use list and count; log the results of the checks.
void ObjectSynchronizer::chk_global_in_use_list_and_count(outputStream * out,
                                                          int *error_cnt_p) {
  int chk_om_in_use_count = 0;
  ObjectMonitor* cur = NULL;
  if ((cur = get_list_head_locked(&om_list_globals._in_use_list)) != NULL) {
    // Marked the global in-use list head so process the list.
    while (true) {
      chk_in_use_entry(NULL /* jt */, cur, out, error_cnt_p);
      chk_om_in_use_count++;

      cur = lock_next_for_traversal(cur);
      if (cur == NULL) {
        break;
      }
    }
  }
  int l_in_use_count = Atomic::load(&om_list_globals._in_use_count);
  if (l_in_use_count == chk_om_in_use_count) {
    out->print_cr("global_in_use_count=%d equals chk_om_in_use_count=%d",
                  l_in_use_count, chk_om_in_use_count);
  } else {
    // With fine grained locks on the monitor lists, it is possible for
    // an exiting JavaThread to put its in-use ObjectMonitors on the
    // global in-use list after chk_om_in_use_count is calculated above.
    out->print_cr("WARNING: global_in_use_count=%d is not equal to chk_om_in_use_count=%d",
                  l_in_use_count, chk_om_in_use_count);
  }
}

// Check an in-use monitor entry; log any errors.
void ObjectSynchronizer::chk_in_use_entry(JavaThread* jt, ObjectMonitor* n,
                                          outputStream * out, int *error_cnt_p) {
  if (n->header().value() == 0) {
    if (jt != NULL) {
      out->print_cr("ERROR: jt=" INTPTR_FORMAT ", monitor=" INTPTR_FORMAT
                    ": in-use per-thread monitor must have non-NULL _header "
                    "field.", p2i(jt), p2i(n));
    } else {
      out->print_cr("ERROR: monitor=" INTPTR_FORMAT ": in-use global monitor "
                    "must have non-NULL _header field.", p2i(n));
    }
    *error_cnt_p = *error_cnt_p + 1;
  }
  if (n->object() == NULL) {
    if (jt != NULL) {
      out->print_cr("ERROR: jt=" INTPTR_FORMAT ", monitor=" INTPTR_FORMAT
                    ": in-use per-thread monitor must have non-NULL _object "
                    "field.", p2i(jt), p2i(n));
    } else {
      out->print_cr("ERROR: monitor=" INTPTR_FORMAT ": in-use global monitor "
                    "must have non-NULL _object field.", p2i(n));
    }
    *error_cnt_p = *error_cnt_p + 1;
  }
  const oop obj = (oop)n->object();
  const markWord mark = obj->mark();
  if (!mark.has_monitor()) {
    if (jt != NULL) {
      out->print_cr("ERROR: jt=" INTPTR_FORMAT ", monitor=" INTPTR_FORMAT
                    ": in-use per-thread monitor's object does not think "
                    "it has a monitor: obj=" INTPTR_FORMAT ", mark="
                    INTPTR_FORMAT,  p2i(jt), p2i(n), p2i(obj), mark.value());
    } else {
      out->print_cr("ERROR: monitor=" INTPTR_FORMAT ": in-use global "
                    "monitor's object does not think it has a monitor: obj="
                    INTPTR_FORMAT ", mark=" INTPTR_FORMAT, p2i(n),
                    p2i(obj), mark.value());
    }
    *error_cnt_p = *error_cnt_p + 1;
  }
  ObjectMonitor* const obj_mon = mark.monitor();
  if (n != obj_mon) {
    if (jt != NULL) {
      out->print_cr("ERROR: jt=" INTPTR_FORMAT ", monitor=" INTPTR_FORMAT
                    ": in-use per-thread monitor's object does not refer "
                    "to the same monitor: obj=" INTPTR_FORMAT ", mark="
                    INTPTR_FORMAT ", obj_mon=" INTPTR_FORMAT, p2i(jt),
                    p2i(n), p2i(obj), mark.value(), p2i(obj_mon));
    } else {
      out->print_cr("ERROR: monitor=" INTPTR_FORMAT ": in-use global "
                    "monitor's object does not refer to the same monitor: obj="
                    INTPTR_FORMAT ", mark=" INTPTR_FORMAT ", obj_mon="
                    INTPTR_FORMAT, p2i(n), p2i(obj), mark.value(), p2i(obj_mon));
    }
    *error_cnt_p = *error_cnt_p + 1;
  }
}

// Check the thread's free list and count; log the results of the checks.
void ObjectSynchronizer::chk_per_thread_free_list_and_count(JavaThread *jt,
                                                            outputStream * out,
                                                            int *error_cnt_p) {
  int chk_om_free_count = 0;
  ObjectMonitor* cur = NULL;
  if ((cur = get_list_head_locked(&jt->om_free_list)) != NULL) {
    // Marked the per-thread free list head so process the list.
    while (true) {
      chk_free_entry(jt, cur, out, error_cnt_p);
      chk_om_free_count++;

      cur = lock_next_for_traversal(cur);
      if (cur == NULL) {
        break;
      }
    }
  }
  int l_om_free_count = Atomic::load(&jt->om_free_count);
  if (l_om_free_count == chk_om_free_count) {
    out->print_cr("jt=" INTPTR_FORMAT ": om_free_count=%d equals "
                  "chk_om_free_count=%d", p2i(jt), l_om_free_count, chk_om_free_count);
  } else {
    out->print_cr("ERROR: jt=" INTPTR_FORMAT ": om_free_count=%d is not "
                  "equal to chk_om_free_count=%d", p2i(jt), l_om_free_count,
                  chk_om_free_count);
    *error_cnt_p = *error_cnt_p + 1;
  }
}

// Check the thread's in-use list and count; log the results of the checks.
void ObjectSynchronizer::chk_per_thread_in_use_list_and_count(JavaThread *jt,
                                                              outputStream * out,
                                                              int *error_cnt_p) {
  int chk_om_in_use_count = 0;
  ObjectMonitor* cur = NULL;
  if ((cur = get_list_head_locked(&jt->om_in_use_list)) != NULL) {
    // Marked the per-thread in-use list head so process the list.
    while (true) {
      chk_in_use_entry(jt, cur, out, error_cnt_p);
      chk_om_in_use_count++;

      cur = lock_next_for_traversal(cur);
      if (cur == NULL) {
        break;
      }
    }
  }
  int l_om_in_use_count = Atomic::load(&jt->om_in_use_count);
  if (l_om_in_use_count == chk_om_in_use_count) {
    out->print_cr("jt=" INTPTR_FORMAT ": om_in_use_count=%d equals "
                  "chk_om_in_use_count=%d", p2i(jt), l_om_in_use_count,
                  chk_om_in_use_count);
  } else {
    out->print_cr("ERROR: jt=" INTPTR_FORMAT ": om_in_use_count=%d is not "
                  "equal to chk_om_in_use_count=%d", p2i(jt), l_om_in_use_count,
                  chk_om_in_use_count);
    *error_cnt_p = *error_cnt_p + 1;
  }
}

// Log details about ObjectMonitors on the in-use lists. The 'BHL'
// flags indicate why the entry is in-use, 'object' and 'object type'
// indicate the associated object and its type.
void ObjectSynchronizer::log_in_use_monitor_details(outputStream * out) {
  stringStream ss;
  if (Atomic::load(&om_list_globals._in_use_count) > 0) {
    out->print_cr("In-use global monitor info:");
    out->print_cr("(B -> is_busy, H -> has hash code, L -> lock status)");
    out->print_cr("%18s  %s  %18s  %18s",
                  "monitor", "BHL", "object", "object type");
    out->print_cr("==================  ===  ==================  ==================");
    ObjectMonitor* cur = NULL;
    if ((cur = get_list_head_locked(&om_list_globals._in_use_list)) != NULL) {
      // Marked the global in-use list head so process the list.
      while (true) {
        const oop obj = (oop) cur->object();
        const markWord mark = cur->header();
        ResourceMark rm;
        out->print(INTPTR_FORMAT "  %d%d%d  " INTPTR_FORMAT "  %s", p2i(cur),
                   cur->is_busy() != 0, mark.hash() != 0, cur->owner() != NULL,
                   p2i(obj), obj->klass()->external_name());
        if (cur->is_busy() != 0) {
          out->print(" (%s)", cur->is_busy_to_string(&ss));
          ss.reset();
        }
        out->cr();

        cur = lock_next_for_traversal(cur);
        if (cur == NULL) {
          break;
        }
      }
    }
  }

  out->print_cr("In-use per-thread monitor info:");
  out->print_cr("(B -> is_busy, H -> has hash code, L -> lock status)");
  out->print_cr("%18s  %18s  %s  %18s  %18s",
                "jt", "monitor", "BHL", "object", "object type");
  out->print_cr("==================  ==================  ===  ==================  ==================");
  for (JavaThreadIteratorWithHandle jtiwh; JavaThread *jt = jtiwh.next(); ) {
    ObjectMonitor* cur = NULL;
    if ((cur = get_list_head_locked(&jt->om_in_use_list)) != NULL) {
      // Marked the global in-use list head so process the list.
      while (true) {
        const oop obj = (oop) cur->object();
        const markWord mark = cur->header();
        ResourceMark rm;
        out->print(INTPTR_FORMAT "  " INTPTR_FORMAT "  %d%d%d  " INTPTR_FORMAT
                   "  %s", p2i(jt), p2i(cur), cur->is_busy() != 0,
                   mark.hash() != 0, cur->owner() != NULL, p2i(obj),
                   obj->klass()->external_name());
        if (cur->is_busy() != 0) {
          out->print(" (%s)", cur->is_busy_to_string(&ss));
          ss.reset();
        }
        out->cr();

        cur = lock_next_for_traversal(cur);
        if (cur == NULL) {
          break;
        }
      }
    }
  }

  out->flush();
}

// Log counts for the global and per-thread monitor lists and return
// the population count.
int ObjectSynchronizer::log_monitor_list_counts(outputStream * out) {
  int pop_count = 0;
  out->print_cr("%18s  %10s  %10s  %10s",
                "Global Lists:", "InUse", "Free", "Total");
  out->print_cr("==================  ==========  ==========  ==========");
  int l_in_use_count = Atomic::load(&om_list_globals._in_use_count);
  int l_free_count = Atomic::load(&om_list_globals._free_count);
  out->print_cr("%18s  %10d  %10d  %10d", "", l_in_use_count,
                l_free_count, Atomic::load(&om_list_globals._population));
  pop_count += l_in_use_count + l_free_count;

  out->print_cr("%18s  %10s  %10s  %10s",
                "Per-Thread Lists:", "InUse", "Free", "Provision");
  out->print_cr("==================  ==========  ==========  ==========");

  for (JavaThreadIteratorWithHandle jtiwh; JavaThread *jt = jtiwh.next(); ) {
    int l_om_in_use_count = Atomic::load(&jt->om_in_use_count);
    int l_om_free_count = Atomic::load(&jt->om_free_count);
    out->print_cr(INTPTR_FORMAT "  %10d  %10d  %10d", p2i(jt),
                  l_om_in_use_count, l_om_free_count, jt->om_free_provision);
    pop_count += l_om_in_use_count + l_om_free_count;
  }
  return pop_count;
}

#ifndef PRODUCT

// Check if monitor belongs to the monitor cache
// The list is grow-only so it's *relatively* safe to traverse
// the list of extant blocks without taking a lock.

int ObjectSynchronizer::verify_objmon_isinpool(ObjectMonitor *monitor) {
  PaddedObjectMonitor* block = Atomic::load(&g_block_list);
  while (block != NULL) {
    assert(block->object() == CHAINMARKER, "must be a block header");
    if (monitor > &block[0] && monitor < &block[_BLOCKSIZE]) {
      address mon = (address)monitor;
      address blk = (address)block;
      size_t diff = mon - blk;
      assert((diff % sizeof(PaddedObjectMonitor)) == 0, "must be aligned");
      return 1;
    }
    // unmarked_next() is not needed with g_block_list (no locking
    // used with block linkage _next_om fields).
    block = (PaddedObjectMonitor*)block->next_om();
  }
  return 0;
}

#endif<|MERGE_RESOLUTION|>--- conflicted
+++ resolved
@@ -611,7 +611,6 @@
 //  4) reenter lock1 with original recursion count
 //  5) lock lock2
 // NOTE: must use heavy weight monitor to handle complete_exit/reenter()
-<<<<<<< HEAD
 // NOTE(TSAN): We cannot instrument complete_exit/reenter in ObjectSynchronizer
 //             in a manner similar to wait and waitUninterruptibly, because
 //             (1) recursion count stored by inflated monitor is different from
@@ -620,10 +619,7 @@
 //             once: we must track it for *each invocation* of complete_exit.
 //             Hence, the best place to instrument for Tsan is at the call site
 //             for complete_exit/reenter. Luckily, there is only one call site.
-intptr_t ObjectSynchronizer::complete_exit(Handle obj, TRAPS) {
-=======
 intx ObjectSynchronizer::complete_exit(Handle obj, TRAPS) {
->>>>>>> 952f32e3
   if (UseBiasedLocking) {
     BiasedLocking::revoke(obj, THREAD);
     assert(!obj->mark().has_bias_pattern(), "biases should be revoked by now");
@@ -670,17 +666,11 @@
   assert(!obj->mark().has_bias_pattern(), "biases should be revoked by now");
 
   ObjectMonitor* monitor = inflate(THREAD, obj, inflate_cause_jni_exit);
-<<<<<<< HEAD
-  // If this thread has locked the object, exit the monitor.  Note:  can't use
-  // monitor->check(CHECK); must exit even if an exception is pending.
-  if (monitor->check(THREAD)) {
-    TSAN_RUNTIME_ONLY(SharedRuntime::tsan_oop_unlock(THREAD, obj));
-=======
   // If this thread has locked the object, exit the monitor. We
   // intentionally do not use CHECK here because we must exit the
   // monitor even if an exception is pending.
   if (monitor->check_owner(THREAD)) {
->>>>>>> 952f32e3
+    TSAN_RUNTIME_ONLY(SharedRuntime::tsan_oop_unlock(THREAD, obj));
     monitor->exit(true, THREAD);
   }
 }
@@ -695,23 +685,15 @@
   _obj = obj;
 
   if (_dolock) {
-<<<<<<< HEAD
-    ObjectSynchronizer::fast_enter(_obj, &_lock, false, _thread);
+    ObjectSynchronizer::enter(_obj, &_lock, _thread);
     TSAN_RUNTIME_ONLY(SharedRuntime::tsan_oop_lock(_thread, _obj()));
-=======
-    ObjectSynchronizer::enter(_obj, &_lock, _thread);
->>>>>>> 952f32e3
   }
 }
 
 ObjectLocker::~ObjectLocker() {
   if (_dolock) {
-<<<<<<< HEAD
     TSAN_RUNTIME_ONLY(SharedRuntime::tsan_oop_unlock(_thread, _obj()));
-    ObjectSynchronizer::fast_exit(_obj(), &_lock, _thread);
-=======
     ObjectSynchronizer::exit(_obj(), &_lock, _thread);
->>>>>>> 952f32e3
   }
 }
 
