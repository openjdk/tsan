/*
 * Copyright (c) 1997, 2020, Oracle and/or its affiliates. All rights reserved.
 * DO NOT ALTER OR REMOVE COPYRIGHT NOTICES OR THIS FILE HEADER.
 *
 * This code is free software; you can redistribute it and/or modify it
 * under the terms of the GNU General Public License version 2 only, as
 * published by the Free Software Foundation.
 *
 * This code is distributed in the hope that it will be useful, but WITHOUT
 * ANY WARRANTY; without even the implied warranty of MERCHANTABILITY or
 * FITNESS FOR A PARTICULAR PURPOSE.  See the GNU General Public License
 * version 2 for more details (a copy is included in the LICENSE file that
 * accompanied this code).
 *
 * You should have received a copy of the GNU General Public License version
 * 2 along with this work; if not, write to the Free Software Foundation,
 * Inc., 51 Franklin St, Fifth Floor, Boston, MA 02110-1301 USA.
 *
 * Please contact Oracle, 500 Oracle Parkway, Redwood Shores, CA 94065 USA
 * or visit www.oracle.com if you need additional information or have any
 * questions.
 *
 */

#ifndef SHARE_RUNTIME_GLOBALS_HPP
#define SHARE_RUNTIME_GLOBALS_HPP

#include "compiler/compiler_globals.hpp"
#include "gc/shared/gc_globals.hpp"
#include "runtime/globals_shared.hpp"
#include "utilities/align.hpp"
#include "utilities/globalDefinitions.hpp"
#include "utilities/macros.hpp"
#include CPU_HEADER(globals)
#include OS_HEADER(globals)
#include OS_CPU_HEADER(globals)

// develop flags are settable / visible only during development and are constant in the PRODUCT version
// product flags are always settable / visible
// notproduct flags are settable / visible only during development and are not declared in the PRODUCT version

// A flag must be declared with one of the following types:
// bool, int, uint, intx, uintx, size_t, ccstr, ccstrlist, double, or uint64_t.
// The type "ccstr" and "ccstrlist" are an alias for "const char*" and is used
// only in this file, because the macrology requires single-token type names.

// Note: Diagnostic options not meant for VM tuning or for product modes.
// They are to be used for VM quality assurance or field diagnosis
// of VM bugs.  They are hidden so that users will not be encouraged to
// try them as if they were VM ordinary execution options.  However, they
// are available in the product version of the VM.  Under instruction
// from support engineers, VM customers can turn them on to collect
// diagnostic information about VM problems.  To use a VM diagnostic
// option, you must first specify +UnlockDiagnosticVMOptions.
// (This master switch also affects the behavior of -Xprintflags.)
//
// experimental flags are in support of features that are not
//    part of the officially supported product, but are available
//    for experimenting with. They could, for example, be performance
//    features that may not have undergone full or rigorous QA, but which may
//    help performance in some cases and released for experimentation
//    by the community of users and developers. This flag also allows one to
//    be able to build a fully supported product that nonetheless also
//    ships with some unsupported, lightly tested, experimental features.
//    Like the UnlockDiagnosticVMOptions flag above, there is a corresponding
//    UnlockExperimentalVMOptions flag, which allows the control and
//    modification of the experimental flags.
//
// Nota bene: neither diagnostic nor experimental options should be used casually,
//    and they are not supported on production loads, except under explicit
//    direction from support engineers.
//
// manageable flags are writeable external product flags.
//    They are dynamically writeable through the JDK management interface
//    (com.sun.management.HotSpotDiagnosticMXBean API) and also through JConsole.
//    These flags are external exported interface (see CCC).  The list of
//    manageable flags can be queried programmatically through the management
//    interface.
//
//    A flag can be made as "manageable" only if
//    - the flag is defined in a CCC as an external exported interface.
//    - the VM implementation supports dynamic setting of the flag.
//      This implies that the VM must *always* query the flag variable
//      and not reuse state related to the flag state at any given time.
//    - you want the flag to be queried programmatically by the customers.
//
// product_rw flags are writeable internal product flags.
//    They are like "manageable" flags but for internal/private use.
//    The list of product_rw flags are internal/private flags which
//    may be changed/removed in a future release.  It can be set
//    through the management interface to get/set value
//    when the name of flag is supplied.
//
//    A flag can be made as "product_rw" only if
//    - the VM implementation supports dynamic setting of the flag.
//      This implies that the VM must *always* query the flag variable
//      and not reuse state related to the flag state at any given time.
//
// Note that when there is a need to support develop flags to be writeable,
// it can be done in the same way as product_rw.
//
// range is a macro that will expand to min and max arguments for range
//    checking code if provided - see jvmFlagRangeList.hpp
//
// constraint is a macro that will expand to custom function call
//    for constraint checking if provided - see jvmFlagConstraintList.hpp

// Default and minimum StringTable and SymbolTable size values
// Must be powers of 2
const size_t defaultStringTableSize = NOT_LP64(1024) LP64_ONLY(65536);
const size_t minimumStringTableSize = 128;
const size_t defaultSymbolTableSize = 32768; // 2^15
const size_t minimumSymbolTableSize = 1024;

#define RUNTIME_FLAGS(develop, \
                      develop_pd, \
                      product, \
                      product_pd, \
                      diagnostic, \
                      diagnostic_pd, \
                      experimental, \
                      notproduct, \
                      manageable, \
                      product_rw, \
                      lp64_product, \
                      range, \
                      constraint) \
                                                                            \
  lp64_product(bool, UseCompressedOops, false,                              \
          "Use 32-bit object references in 64-bit VM. "                     \
          "lp64_product means flag is always constant in 32 bit VM")        \
                                                                            \
  lp64_product(bool, UseCompressedClassPointers, false,                     \
          "Use 32-bit class pointers in 64-bit VM. "                        \
          "lp64_product means flag is always constant in 32 bit VM")        \
                                                                            \
  notproduct(bool, CheckCompressedOops, true,                               \
          "Generate checks in encoding/decoding code in debug VM")          \
                                                                            \
  product(uintx, HeapSearchSteps, 3 PPC64_ONLY(+17),                        \
          "Heap allocation steps through preferred address regions to find" \
          " where it can allocate the heap. Number of steps to take per "   \
          "region.")                                                        \
          range(1, max_uintx)                                               \
                                                                            \
  lp64_product(intx, ObjectAlignmentInBytes, 8,                             \
          "Default object alignment in bytes, 8 is minimum")                \
          range(8, 256)                                                     \
          constraint(ObjectAlignmentInBytesConstraintFunc,AtParse)          \
                                                                            \
  develop(bool, CleanChunkPoolAsync, true,                                  \
          "Clean the chunk pool asynchronously")                            \
                                                                            \
  diagnostic(uint, HandshakeTimeout, 0,                                     \
          "If nonzero set a timeout in milliseconds for handshakes")        \
                                                                            \
  experimental(bool, AlwaysSafeConstructors, false,                         \
          "Force safe construction, as if all fields are final.")           \
                                                                            \
  diagnostic(bool, UnlockDiagnosticVMOptions, trueInDebug,                  \
          "Enable normal processing of flags relating to field diagnostics")\
                                                                            \
  experimental(bool, UnlockExperimentalVMOptions, false,                    \
          "Enable normal processing of flags relating to experimental "     \
          "features")                                                       \
                                                                            \
  product(bool, JavaMonitorsInStackTrace, true,                             \
          "Print information about Java monitor locks when the stacks are"  \
          "dumped")                                                         \
                                                                            \
  product_pd(bool, UseLargePages,                                           \
          "Use large page memory")                                          \
                                                                            \
  product_pd(bool, UseLargePagesIndividualAllocation,                       \
          "Allocate large pages individually for better affinity")          \
                                                                            \
  develop(bool, LargePagesIndividualAllocationInjectError, false,           \
          "Fail large pages individual allocation")                         \
                                                                            \
  product(bool, UseLargePagesInMetaspace, false,                            \
          "(Deprecated) Use large page memory in metaspace. "               \
          "Only used if UseLargePages is enabled.")                         \
                                                                            \
  product(bool, UseNUMA, false,                                             \
          "Use NUMA if available")                                          \
                                                                            \
  product(bool, UseNUMAInterleaving, false,                                 \
          "Interleave memory across NUMA nodes if available")               \
                                                                            \
  product(size_t, NUMAInterleaveGranularity, 2*M,                           \
          "Granularity to use for NUMA interleaving on Windows OS")         \
          range(os::vm_allocation_granularity(), NOT_LP64(2*G) LP64_ONLY(8192*G)) \
                                                                            \
  product(bool, ForceNUMA, false,                                           \
          "(Deprecated) Force NUMA optimizations on single-node/UMA systems") \
                                                                            \
  product(uintx, NUMAChunkResizeWeight, 20,                                 \
          "Percentage (0-100) used to weight the current sample when "      \
          "computing exponentially decaying average for "                   \
          "AdaptiveNUMAChunkSizing")                                        \
          range(0, 100)                                                     \
                                                                            \
  product(size_t, NUMASpaceResizeRate, 1*G,                                 \
          "Do not reallocate more than this amount per collection")         \
          range(0, max_uintx)                                               \
                                                                            \
  product(bool, UseAdaptiveNUMAChunkSizing, true,                           \
          "Enable adaptive chunk sizing for NUMA")                          \
                                                                            \
  product(bool, NUMAStats, false,                                           \
          "Print NUMA stats in detailed heap information")                  \
                                                                            \
  product(uintx, NUMAPageScanRate, 256,                                     \
          "Maximum number of pages to include in the page scan procedure")  \
          range(0, max_uintx)                                               \
                                                                            \
  product(bool, UseAES, false,                                              \
          "Control whether AES instructions are used when available")       \
                                                                            \
  product(bool, UseFMA, false,                                              \
          "Control whether FMA instructions are used when available")       \
                                                                            \
  product(bool, UseSHA, false,                                              \
          "Control whether SHA instructions are used when available")       \
                                                                            \
  diagnostic(bool, UseGHASHIntrinsics, false,                               \
          "Use intrinsics for GHASH versions of crypto")                    \
                                                                            \
  product(bool, UseBASE64Intrinsics, false,                                 \
          "Use intrinsics for java.util.Base64")                            \
                                                                            \
  product(size_t, LargePageSizeInBytes, 0,                                  \
          "Large page size (0 to let VM choose the page size)")             \
          range(0, max_uintx)                                               \
                                                                            \
  product(size_t, LargePageHeapSizeThreshold, 128*M,                        \
          "Use large pages if maximum heap is at least this big")           \
          range(0, max_uintx)                                               \
                                                                            \
  product(bool, ForceTimeHighResolution, false,                             \
          "Using high time resolution (for Win32 only)")                    \
                                                                            \
  develop(bool, TracePcPatching, false,                                     \
          "Trace usage of frame::patch_pc")                                 \
                                                                            \
  develop(bool, TraceRelocator, false,                                      \
          "Trace the bytecode relocator")                                   \
                                                                            \
  develop(bool, TraceLongCompiles, false,                                   \
          "Print out every time compilation is longer than "                \
          "a given threshold")                                              \
                                                                            \
  diagnostic(bool, SafepointALot, false,                                    \
          "Generate a lot of safepoints. This works with "                  \
          "GuaranteedSafepointInterval")                                    \
                                                                            \
  diagnostic(bool, HandshakeALot, false,                                    \
          "Generate a lot of handshakes. This works with "                  \
          "GuaranteedSafepointInterval")                                    \
                                                                            \
  product_pd(bool, BackgroundCompilation,                                   \
          "A thread requesting compilation is not blocked during "          \
          "compilation")                                                    \
                                                                            \
  product(bool, PrintVMQWaitTime, false,                                    \
          "(Deprecated) Print out the waiting time in VM operation queue")  \
                                                                            \
  product(bool, MethodFlushing, true,                                       \
          "Reclamation of zombie and not-entrant methods")                  \
                                                                            \
  develop(bool, VerifyStack, false,                                         \
          "Verify stack of each thread when it is entering a runtime call") \
                                                                            \
  diagnostic(bool, ForceUnreachable, false,                                 \
          "Make all non code cache addresses to be unreachable by "         \
          "forcing use of 64bit literal fixups")                            \
                                                                            \
  notproduct(bool, StressDerivedPointers, false,                            \
          "Force scavenge when a derived pointer is detected on stack "     \
          "after rtm call")                                                 \
                                                                            \
  develop(bool, TraceDerivedPointers, false,                                \
          "Trace traversal of derived pointers on stack")                   \
                                                                            \
  notproduct(bool, TraceCodeBlobStacks, false,                              \
          "Trace stack-walk of codeblobs")                                  \
                                                                            \
  notproduct(bool, PrintRewrites, false,                                    \
          "Print methods that are being rewritten")                         \
                                                                            \
  product(bool, UseInlineCaches, true,                                      \
          "Use Inline Caches for virtual calls ")                           \
                                                                            \
  diagnostic(bool, InlineArrayCopy, true,                                   \
          "Inline arraycopy native that is known to be part of "            \
          "base library DLL")                                               \
                                                                            \
  diagnostic(bool, InlineObjectHash, true,                                  \
          "Inline Object::hashCode() native that is known to be part "      \
          "of base library DLL")                                            \
                                                                            \
  diagnostic(bool, InlineNatives, true,                                     \
          "Inline natives that are known to be part of base library DLL")   \
                                                                            \
  diagnostic(bool, InlineMathNatives, true,                                 \
          "Inline SinD, CosD, etc.")                                        \
                                                                            \
  diagnostic(bool, InlineClassNatives, true,                                \
          "Inline Class.isInstance, etc")                                   \
                                                                            \
  diagnostic(bool, InlineThreadNatives, true,                               \
          "Inline Thread.currentThread, etc")                               \
                                                                            \
  diagnostic(bool, InlineUnsafeOps, true,                                   \
          "Inline memory ops (native methods) from Unsafe")                 \
                                                                            \
  product(bool, CriticalJNINatives, true,                                   \
          "Check for critical JNI entry points")                            \
                                                                            \
  notproduct(bool, StressCriticalJNINatives, false,                         \
          "Exercise register saving code in critical natives")              \
                                                                            \
  diagnostic(bool, UseAESIntrinsics, false,                                 \
          "Use intrinsics for AES versions of crypto")                      \
                                                                            \
  diagnostic(bool, UseAESCTRIntrinsics, false,                              \
          "Use intrinsics for the paralleled version of AES/CTR crypto")    \
                                                                            \
  diagnostic(bool, UseSHA1Intrinsics, false,                                \
          "Use intrinsics for SHA-1 crypto hash function. "                 \
          "Requires that UseSHA is enabled.")                               \
                                                                            \
  diagnostic(bool, UseSHA256Intrinsics, false,                              \
          "Use intrinsics for SHA-224 and SHA-256 crypto hash functions. "  \
          "Requires that UseSHA is enabled.")                               \
                                                                            \
  diagnostic(bool, UseSHA512Intrinsics, false,                              \
          "Use intrinsics for SHA-384 and SHA-512 crypto hash functions. "  \
          "Requires that UseSHA is enabled.")                               \
                                                                            \
  diagnostic(bool, UseCRC32Intrinsics, false,                               \
          "use intrinsics for java.util.zip.CRC32")                         \
                                                                            \
  diagnostic(bool, UseCRC32CIntrinsics, false,                              \
          "use intrinsics for java.util.zip.CRC32C")                        \
                                                                            \
  diagnostic(bool, UseAdler32Intrinsics, false,                             \
          "use intrinsics for java.util.zip.Adler32")                       \
                                                                            \
  diagnostic(bool, UseVectorizedMismatchIntrinsic, false,                   \
          "Enables intrinsification of ArraysSupport.vectorizedMismatch()") \
                                                                            \
  diagnostic(ccstrlist, DisableIntrinsic, "",                               \
         "do not expand intrinsics whose (internal) names appear here")     \
                                                                            \
  develop(bool, TraceCallFixup, false,                                      \
          "Trace all call fixups")                                          \
                                                                            \
  develop(bool, DeoptimizeALot, false,                                      \
          "Deoptimize at every exit from the runtime system")               \
                                                                            \
  notproduct(ccstrlist, DeoptimizeOnlyAt, "",                               \
          "A comma separated list of bcis to deoptimize at")                \
                                                                            \
  develop(bool, DeoptimizeRandom, false,                                    \
          "Deoptimize random frames on random exit from the runtime system")\
                                                                            \
  notproduct(bool, ZombieALot, false,                                       \
          "Create zombies (non-entrant) at exit from the runtime system")   \
                                                                            \
  notproduct(bool, WalkStackALot, false,                                    \
          "Trace stack (no print) at every exit from the runtime system")   \
                                                                            \
  product(bool, Debugging, false,                                           \
          "Set when executing debug methods in debug.cpp "                  \
          "(to prevent triggering assertions)")                             \
                                                                            \
  notproduct(bool, VerifyLastFrame, false,                                  \
          "Verify oops on last frame on entry to VM")                       \
                                                                            \
  product(bool, SafepointTimeout, false,                                    \
          "Time out and warn or fail after SafepointTimeoutDelay "          \
          "milliseconds if failed to reach safepoint")                      \
                                                                            \
  diagnostic(bool, AbortVMOnSafepointTimeout, false,                        \
          "Abort upon failure to reach safepoint (see SafepointTimeout)")   \
                                                                            \
  diagnostic(bool, AbortVMOnVMOperationTimeout, false,                      \
          "Abort upon failure to complete VM operation promptly")           \
                                                                            \
  diagnostic(intx, AbortVMOnVMOperationTimeoutDelay, 1000,                  \
          "Delay in milliseconds for option AbortVMOnVMOperationTimeout")   \
          range(0, max_intx)                                                \
                                                                            \
  /* 50 retries * (5 * current_retry_count) millis = ~6.375 seconds */      \
  /* typically, at most a few retries are needed                    */      \
  product(intx, SuspendRetryCount, 50,                                      \
          "Maximum retry count for an external suspend request")            \
          range(0, max_intx)                                                \
                                                                            \
  product(intx, SuspendRetryDelay, 5,                                       \
          "Milliseconds to delay per retry (* current_retry_count)")        \
          range(0, max_intx)                                                \
                                                                            \
  product(bool, AssertOnSuspendWaitFailure, false,                          \
          "Assert/Guarantee on external suspend wait failure")              \
                                                                            \
  product(bool, TraceSuspendWaitFailures, false,                            \
          "Trace external suspend wait failures")                           \
                                                                            \
  product(bool, MaxFDLimit, true,                                           \
          "Bump the number of file descriptors to maximum (Unix only)")     \
                                                                            \
  diagnostic(bool, LogEvents, true,                                         \
          "Enable the various ring buffer event logs")                      \
                                                                            \
  diagnostic(uintx, LogEventsBufferEntries, 20,                             \
          "Number of ring buffer event logs")                               \
          range(1, NOT_LP64(1*K) LP64_ONLY(1*M))                            \
                                                                            \
  diagnostic(bool, BytecodeVerificationRemote, true,                        \
          "Enable the Java bytecode verifier for remote classes")           \
                                                                            \
  diagnostic(bool, BytecodeVerificationLocal, false,                        \
          "Enable the Java bytecode verifier for local classes")            \
                                                                            \
  develop(bool, ForceFloatExceptions, trueInDebug,                          \
          "Force exceptions on FP stack under/overflow")                    \
                                                                            \
  develop(bool, VerifyStackAtCalls, false,                                  \
          "Verify that the stack pointer is unchanged after calls")         \
                                                                            \
  develop(bool, TraceJavaAssertions, false,                                 \
          "Trace java language assertions")                                 \
                                                                            \
  notproduct(bool, VerifyCodeCache, false,                                  \
          "Verify code cache on memory allocation/deallocation")            \
                                                                            \
  develop(bool, UseMallocOnly, false,                                       \
          "Use only malloc/free for allocation (no resource area/arena)")   \
                                                                            \
  develop(bool, ZapResourceArea, trueInDebug,                               \
          "Zap freed resource/arena space with 0xABABABAB")                 \
                                                                            \
  notproduct(bool, ZapVMHandleArea, trueInDebug,                            \
          "Zap freed VM handle space with 0xBCBCBCBC")                      \
                                                                            \
  notproduct(bool, ZapStackSegments, trueInDebug,                           \
          "Zap allocated/freed stack segments with 0xFADFADED")             \
                                                                            \
  develop(bool, ZapUnusedHeapArea, trueInDebug,                             \
          "Zap unused heap space with 0xBAADBABE")                          \
                                                                            \
  develop(bool, CheckZapUnusedHeapArea, false,                              \
          "Check zapping of unused heap space")                             \
                                                                            \
  develop(bool, ZapFillerObjects, trueInDebug,                              \
          "Zap filler objects with 0xDEAFBABE")                             \
                                                                            \
  develop(bool, PrintVMMessages, true,                                      \
          "Print VM messages on console")                                   \
                                                                            \
  notproduct(uintx, ErrorHandlerTest, 0,                                    \
          "If > 0, provokes an error after VM initialization; the value "   \
          "determines which error to provoke. See test_error_handler() "    \
          "in vmError.cpp.")                                                \
                                                                            \
  notproduct(uintx, TestCrashInErrorHandler, 0,                             \
          "If > 0, provokes an error inside VM error handler (a secondary " \
          "crash). see test_error_handler() in vmError.cpp")                \
                                                                            \
  notproduct(bool, TestSafeFetchInErrorHandler, false,                      \
          "If true, tests SafeFetch inside error handler.")                 \
                                                                            \
  notproduct(bool, TestUnresponsiveErrorHandler, false,                     \
          "If true, simulates an unresponsive error handler.")              \
                                                                            \
  develop(bool, Verbose, false,                                             \
          "Print additional debugging information from other modes")        \
                                                                            \
  develop(bool, PrintMiscellaneous, false,                                  \
          "Print uncategorized debugging information (requires +Verbose)")  \
                                                                            \
  develop(bool, WizardMode, false,                                          \
          "Print much more debugging information")                          \
                                                                            \
  product(bool, ShowMessageBoxOnError, false,                               \
          "Keep process alive on VM fatal error")                           \
                                                                            \
  product(bool, CreateCoredumpOnCrash, true,                                \
          "Create core/mini dump on VM fatal error")                        \
                                                                            \
  product(uint64_t, ErrorLogTimeout, 2 * 60,                                \
          "Timeout, in seconds, to limit the time spent on writing an "     \
          "error log in case of a crash.")                                  \
          range(0, (uint64_t)max_jlong/1000)                                \
                                                                            \
  product_pd(bool, UseOSErrorReporting,                                     \
          "Let VM fatal error propagate to the OS (ie. WER on Windows)")    \
                                                                            \
  product(bool, SuppressFatalErrorMessage, false,                           \
          "Report NO fatal error message (avoid deadlock)")                 \
                                                                            \
  product(ccstrlist, OnError, "",                                           \
          "Run user-defined commands on fatal error; see VMError.cpp "      \
          "for examples")                                                   \
                                                                            \
  product(ccstrlist, OnOutOfMemoryError, "",                                \
          "Run user-defined commands on first java.lang.OutOfMemoryError")  \
                                                                            \
  manageable(bool, HeapDumpBeforeFullGC, false,                             \
          "Dump heap to file before any major stop-the-world GC")           \
                                                                            \
  manageable(bool, HeapDumpAfterFullGC, false,                              \
          "Dump heap to file after any major stop-the-world GC")            \
                                                                            \
  manageable(bool, HeapDumpOnOutOfMemoryError, false,                       \
          "Dump heap to file when java.lang.OutOfMemoryError is thrown")    \
                                                                            \
  manageable(ccstr, HeapDumpPath, NULL,                                     \
          "When HeapDumpOnOutOfMemoryError is on, the path (filename or "   \
          "directory) of the dump file (defaults to java_pid<pid>.hprof "   \
          "in the working directory)")                                      \
                                                                            \
  develop(bool, BreakAtWarning, false,                                      \
          "Execute breakpoint upon encountering VM warning")                \
                                                                            \
  product(ccstr, NativeMemoryTracking, "off",                               \
          "Native memory tracking options")                                 \
                                                                            \
  diagnostic(bool, PrintNMTStatistics, false,                               \
          "Print native memory tracking summary data if it is on")          \
                                                                            \
  diagnostic(bool, LogCompilation, false,                                   \
          "Log compilation activity in detail to LogFile")                  \
                                                                            \
  product(bool, PrintCompilation, false,                                    \
          "Print compilations")                                             \
                                                                            \
  product(bool, PrintExtendedThreadInfo, false,                             \
          "Print more information in thread dump")                          \
                                                                            \
  diagnostic(intx, ScavengeRootsInCode, 2,                                  \
          "0: do not allow scavengable oops in the code cache; "            \
          "1: allow scavenging from the code cache; "                       \
          "2: emit as many constants as the compiler can see")              \
          range(0, 2)                                                       \
                                                                            \
  product(bool, AlwaysRestoreFPU, false,                                    \
          "Restore the FPU control word after every JNI call (expensive)")  \
                                                                            \
  diagnostic(bool, PrintCompilation2, false,                                \
          "Print additional statistics per compilation")                    \
                                                                            \
  diagnostic(bool, PrintAdapterHandlers, false,                             \
          "Print code generated for i2c/c2i adapters")                      \
                                                                            \
  diagnostic(bool, VerifyAdapterCalls, trueInDebug,                         \
          "Verify that i2c/c2i adapters are called properly")               \
                                                                            \
  develop(bool, VerifyAdapterSharing, false,                                \
          "Verify that the code for shared adapters is the equivalent")     \
                                                                            \
  diagnostic(bool, PrintAssembly, false,                                    \
          "Print assembly code (using external disassembler.so)")           \
                                                                            \
  diagnostic(ccstr, PrintAssemblyOptions, NULL,                             \
          "Print options string passed to disassembler.so")                 \
                                                                            \
  notproduct(bool, PrintNMethodStatistics, false,                           \
          "Print a summary statistic for the generated nmethods")           \
                                                                            \
  diagnostic(bool, PrintNMethods, false,                                    \
          "Print assembly code for nmethods when generated")                \
                                                                            \
  diagnostic(bool, PrintNativeNMethods, false,                              \
          "Print assembly code for native nmethods when generated")         \
                                                                            \
  develop(bool, PrintDebugInfo, false,                                      \
          "Print debug information for all nmethods when generated")        \
                                                                            \
  develop(bool, PrintRelocations, false,                                    \
          "Print relocation information for all nmethods when generated")   \
                                                                            \
  develop(bool, PrintDependencies, false,                                   \
          "Print dependency information for all nmethods when generated")   \
                                                                            \
  develop(bool, PrintExceptionHandlers, false,                              \
          "Print exception handler tables for all nmethods when generated") \
                                                                            \
  develop(bool, StressCompiledExceptionHandlers, false,                     \
          "Exercise compiled exception handlers")                           \
                                                                            \
  develop(bool, InterceptOSException, false,                                \
          "Start debugger when an implicit OS (e.g. NULL) "                 \
          "exception happens")                                              \
                                                                            \
  product(bool, PrintCodeCache, false,                                      \
          "Print the code cache memory usage when exiting")                 \
                                                                            \
  develop(bool, PrintCodeCache2, false,                                     \
          "Print detailed usage information on the code cache when exiting")\
                                                                            \
  product(bool, PrintCodeCacheOnCompilation, false,                         \
          "Print the code cache memory usage each time a method is "        \
          "compiled")                                                       \
                                                                            \
  diagnostic(bool, PrintCodeHeapAnalytics, false,                           \
          "Print code heap usage statistics on exit and on full condition") \
                                                                            \
  diagnostic(bool, PrintStubCode, false,                                    \
          "Print generated stub code")                                      \
                                                                            \
  product(bool, StackTraceInThrowable, true,                                \
          "Collect backtrace in throwable when exception happens")          \
                                                                            \
  product(bool, OmitStackTraceInFastThrow, true,                            \
          "Omit backtraces for some 'hot' exceptions in optimized code")    \
                                                                            \
  manageable(bool, ShowCodeDetailsInExceptionMessages, true,                \
          "Show exception messages from RuntimeExceptions that contain "    \
          "snippets of the failing code. Disable this to improve privacy.") \
                                                                            \
  product(bool, PrintWarnings, true,                                        \
          "Print JVM warnings to output stream")                            \
                                                                            \
  notproduct(uintx, WarnOnStalledSpinLock, 0,                               \
          "Print warnings for stalled SpinLocks")                           \
                                                                            \
  product(bool, RegisterFinalizersAtInit, true,                             \
          "Register finalizable objects at end of Object.<init> or "        \
          "after allocation")                                               \
                                                                            \
  develop(bool, RegisterReferences, true,                                   \
          "Tell whether the VM should register soft/weak/final/phantom "    \
          "references")                                                     \
                                                                            \
  develop(bool, IgnoreRewrites, false,                                      \
          "Suppress rewrites of bytecodes in the oopmap generator. "        \
          "This is unsafe!")                                                \
                                                                            \
  develop(bool, PrintCodeCacheExtension, false,                             \
          "Print extension of code cache")                                  \
                                                                            \
  develop(bool, UsePrivilegedStack, true,                                   \
          "Enable the security JVM functions")                              \
                                                                            \
  develop(bool, ProtectionDomainVerification, true,                         \
          "Verify protection domain before resolution in system dictionary")\
                                                                            \
  product(bool, ClassUnloading, true,                                       \
          "Do unloading of classes")                                        \
                                                                            \
  product(bool, ClassUnloadingWithConcurrentMark, true,                     \
          "Do unloading of classes with a concurrent marking cycle")        \
                                                                            \
  develop(bool, DisableStartThread, false,                                  \
          "Disable starting of additional Java threads "                    \
          "(for debugging only)")                                           \
                                                                            \
  develop(bool, MemProfiling, false,                                        \
          "Write memory usage profiling to log file")                       \
                                                                            \
  notproduct(bool, PrintSystemDictionaryAtExit, false,                      \
          "Print the system dictionary at exit")                            \
                                                                            \
  diagnostic(bool, DynamicallyResizeSystemDictionaries, true,               \
          "Dynamically resize system dictionaries as needed")               \
                                                                            \
  product(bool, AlwaysLockClassLoader, false,                               \
          "Require the VM to acquire the class loader lock before calling " \
          "loadClass() even for class loaders registering "                 \
          "as parallel capable")                                            \
                                                                            \
  product(bool, AllowParallelDefineClass, false,                            \
          "Allow parallel defineClass requests for class loaders "          \
          "registering as parallel capable")                                \
                                                                            \
  product_pd(bool, DontYieldALot,                                           \
          "Throw away obvious excess yield calls")                          \
                                                                            \
  experimental(bool, DisablePrimordialThreadGuardPages, false,              \
               "Disable the use of stack guard pages if the JVM is loaded " \
               "on the primordial process thread")                          \
                                                                            \
  diagnostic(bool, AsyncDeflateIdleMonitors, true,                          \
          "Deflate idle monitors using the ServiceThread.")                 \
                                                                            \
  /* notice: the max range value here is max_jint, not max_intx  */         \
  /* because of overflow issue                                   */         \
  diagnostic(intx, AsyncDeflationInterval, 250,                             \
          "Async deflate idle monitors every so many milliseconds when "    \
          "MonitorUsedDeflationThreshold is exceeded (0 is off).")          \
          range(0, max_jint)                                                \
                                                                            \
  experimental(intx, MonitorUsedDeflationThreshold, 90,                     \
          "Percentage of used monitors before triggering deflation (0 is "  \
          "off). The check is performed on GuaranteedSafepointInterval "    \
          "or AsyncDeflationInterval.")                                     \
          range(0, 100)                                                     \
                                                                            \
  experimental(intx, hashCode, 5,                                           \
               "(Unstable) select hashCode generation algorithm")           \
                                                                            \
  product(bool, FilterSpuriousWakeups, true,                                \
          "When true prevents OS-level spurious, or premature, wakeups "    \
          "from Object.wait (Ignored for Windows)")                         \
                                                                            \
  product(bool, ReduceSignalUsage, false,                                   \
          "Reduce the use of OS signals in Java and/or the VM")             \
                                                                            \
  develop(bool, LoadLineNumberTables, true,                                 \
          "Tell whether the class file parser loads line number tables")    \
                                                                            \
  develop(bool, LoadLocalVariableTables, true,                              \
          "Tell whether the class file parser loads local variable tables") \
                                                                            \
  develop(bool, LoadLocalVariableTypeTables, true,                          \
          "Tell whether the class file parser loads local variable type"    \
          "tables")                                                         \
                                                                            \
  product(bool, AllowUserSignalHandlers, false,                             \
          "Do not complain if the application installs signal handlers "    \
          "(Unix only)")                                                    \
                                                                            \
  product(bool, UseSignalChaining, true,                                    \
          "Use signal-chaining to invoke signal handlers installed "        \
          "by the application (Unix only)")                                 \
                                                                            \
  product(bool, RestoreMXCSROnJNICalls, false,                              \
          "Restore MXCSR when returning from JNI calls")                    \
                                                                            \
  product(bool, CheckJNICalls, false,                                       \
          "Verify all arguments to JNI calls")                              \
                                                                            \
  product(bool, UseFastJNIAccessors, true,                                  \
          "Use optimized versions of Get<Primitive>Field")                  \
                                                                            \
  product(intx, MaxJNILocalCapacity, 65536,                                 \
          "Maximum allowable local JNI handle capacity to "                 \
          "EnsureLocalCapacity() and PushLocalFrame(), "                    \
          "where <= 0 is unlimited, default: 65536")                        \
          range(min_intx, max_intx)                                         \
                                                                            \
  product(bool, EagerXrunInit, false,                                       \
          "Eagerly initialize -Xrun libraries; allows startup profiling, "  \
          "but not all -Xrun libraries may support the state of the VM "    \
          "at this time")                                                   \
                                                                            \
  product(bool, PreserveAllAnnotations, false,                              \
          "Preserve RuntimeInvisibleAnnotations as well "                   \
          "as RuntimeVisibleAnnotations")                                   \
                                                                            \
  develop(uintx, PreallocatedOutOfMemoryErrorCount, 4,                      \
          "Number of OutOfMemoryErrors preallocated with backtrace")        \
                                                                            \
  product(bool, UseXMMForArrayCopy, false,                                  \
          "Use SSE2 MOVQ instruction for Arraycopy")                        \
                                                                            \
  notproduct(bool, PrintFieldLayout, false,                                 \
          "Print field layout for each class")                              \
                                                                            \
  /* Need to limit the extent of the padding to reasonable size.          */\
  /* 8K is well beyond the reasonable HW cache line size, even with       */\
  /* aggressive prefetching, while still leaving the room for segregating */\
  /* among the distinct pages.                                            */\
  product(intx, ContendedPaddingWidth, 128,                                 \
          "How many bytes to pad the fields/classes marked @Contended with")\
          range(0, 8192)                                                    \
          constraint(ContendedPaddingWidthConstraintFunc,AfterErgo)         \
                                                                            \
  product(bool, EnableContended, true,                                      \
          "Enable @Contended annotation support")                           \
                                                                            \
  product(bool, RestrictContended, true,                                    \
          "Restrict @Contended to trusted classes")                         \
                                                                            \
  product(bool, UseBiasedLocking, false,                                    \
          "(Deprecated) Enable biased locking in JVM")                      \
                                                                            \
  product(intx, BiasedLockingStartupDelay, 0,                               \
          "(Deprecated) Number of milliseconds to wait before enabling "    \
          "biased locking")                                                 \
          range(0, (intx)(max_jint-(max_jint%PeriodicTask::interval_gran))) \
          constraint(BiasedLockingStartupDelayFunc,AfterErgo)               \
                                                                            \
  diagnostic(bool, PrintBiasedLockingStatistics, false,                     \
          "(Deprecated) Print statistics of biased locking in JVM")         \
                                                                            \
  product(intx, BiasedLockingBulkRebiasThreshold, 20,                       \
          "(Deprecated) Threshold of number of revocations per type to "    \
          "try to rebias all objects in the heap of that type")             \
          range(0, max_intx)                                                \
          constraint(BiasedLockingBulkRebiasThresholdFunc,AfterErgo)        \
                                                                            \
  product(intx, BiasedLockingBulkRevokeThreshold, 40,                       \
          "(Deprecated) Threshold of number of revocations per type to "    \
          "permanently revoke biases of all objects in the heap of that "   \
          "type")                                                           \
          range(0, max_intx)                                                \
          constraint(BiasedLockingBulkRevokeThresholdFunc,AfterErgo)        \
                                                                            \
  product(intx, BiasedLockingDecayTime, 25000,                              \
          "(Deprecated) Decay time (in milliseconds) to re-enable bulk "    \
          "rebiasing of a type after previous bulk rebias")                 \
          range(500, max_intx)                                              \
          constraint(BiasedLockingDecayTimeFunc,AfterErgo)                  \
                                                                            \
  product(bool, ExitOnOutOfMemoryError, false,                              \
          "JVM exits on the first occurrence of an out-of-memory error")    \
                                                                            \
  product(bool, CrashOnOutOfMemoryError, false,                             \
          "JVM aborts, producing an error log and core/mini dump, on the "  \
          "first occurrence of an out-of-memory error")                     \
                                                                            \
  /* tracing */                                                             \
                                                                            \
  develop(bool, StressRewriter, false,                                      \
          "Stress linktime bytecode rewriting")                             \
                                                                            \
  product(ccstr, TraceJVMTI, NULL,                                          \
          "Trace flags for JVMTI functions and events")                     \
                                                                            \
  /* This option can change an EMCP method into an obsolete method. */      \
  /* This can affect tests that except specific methods to be EMCP. */      \
  /* This option should be used with caution.                       */      \
  product(bool, StressLdcRewrite, false,                                    \
          "Force ldc -> ldc_w rewrite during RedefineClasses")              \
                                                                            \
  /* change to false by default sometime after Mustang */                   \
  product(bool, VerifyMergedCPBytecodes, true,                              \
          "Verify bytecodes after RedefineClasses constant pool merging")   \
                                                                            \
  product(bool, AllowRedefinitionToAddDeleteMethods, false,                 \
          "(Deprecated) Allow redefinition to add and delete private "      \
          "static or final methods for compatibility with old releases")    \
                                                                            \
  develop(bool, TraceBytecodes, false,                                      \
          "Trace bytecode execution")                                       \
                                                                            \
  develop(bool, TraceICs, false,                                            \
          "Trace inline cache changes")                                     \
                                                                            \
  notproduct(bool, TraceInvocationCounterOverflow, false,                   \
          "Trace method invocation counter overflow")                       \
                                                                            \
  develop(bool, TraceInlineCacheClearing, false,                            \
          "Trace clearing of inline caches in nmethods")                    \
                                                                            \
  develop(bool, TraceDependencies, false,                                   \
          "Trace dependencies")                                             \
                                                                            \
  develop(bool, VerifyDependencies, trueInDebug,                            \
          "Exercise and verify the compilation dependency mechanism")       \
                                                                            \
  develop(bool, TraceNewOopMapGeneration, false,                            \
          "Trace OopMapGeneration")                                         \
                                                                            \
  develop(bool, TraceNewOopMapGenerationDetailed, false,                    \
          "Trace OopMapGeneration: print detailed cell states")             \
                                                                            \
  develop(bool, TimeOopMap, false,                                          \
          "Time calls to GenerateOopMap::compute_map() in sum")             \
                                                                            \
  develop(bool, TimeOopMap2, false,                                         \
          "Time calls to GenerateOopMap::compute_map() individually")       \
                                                                            \
  develop(bool, TraceOopMapRewrites, false,                                 \
          "Trace rewriting of method oops during oop map generation")       \
                                                                            \
  develop(bool, TraceICBuffer, false,                                       \
          "Trace usage of IC buffer")                                       \
                                                                            \
  develop(bool, TraceCompiledIC, false,                                     \
          "Trace changes of compiled IC")                                   \
                                                                            \
  develop(bool, FLSVerifyDictionary, false,                                 \
          "Do lots of (expensive) FLS dictionary verification")             \
                                                                            \
                                                                            \
  notproduct(bool, CheckMemoryInitialization, false,                        \
          "Check memory initialization")                                    \
                                                                            \
  product(uintx, ProcessDistributionStride, 4,                              \
          "Stride through processors when distributing processes")          \
          range(0, max_juint)                                               \
                                                                            \
  develop(bool, TraceFinalizerRegistration, false,                          \
          "Trace registration of final references")                         \
                                                                            \
  product(bool, IgnoreEmptyClassPaths, false,                               \
          "Ignore empty path elements in -classpath")                       \
                                                                            \
  product(size_t, InitialBootClassLoaderMetaspaceSize,                      \
          NOT_LP64(2200*K) LP64_ONLY(4*M),                                  \
          "(Deprecated) Initial size of the boot class loader data metaspace") \
          range(30*K, max_uintx/BytesPerWord)                               \
          constraint(InitialBootClassLoaderMetaspaceSizeConstraintFunc, AfterErgo)\
                                                                            \
  product(bool, PrintHeapAtSIGBREAK, true,                                  \
          "Print heap layout in response to SIGBREAK")                      \
                                                                            \
  manageable(bool, PrintClassHistogram, false,                              \
          "Print a histogram of class instances")                           \
                                                                            \
  experimental(double, ObjectCountCutOffPercent, 0.5,                       \
          "The percentage of the used heap that the instances of a class "  \
          "must occupy for the class to generate a trace event")            \
          range(0.0, 100.0)                                                 \
                                                                            \
  /* JVMTI heap profiling */                                                \
                                                                            \
  diagnostic(bool, TraceJVMTIObjectTagging, false,                          \
          "Trace JVMTI object tagging calls")                               \
                                                                            \
  diagnostic(bool, VerifyBeforeIteration, false,                            \
          "Verify memory system before JVMTI iteration")                    \
                                                                            \
  /* compiler interface */                                                  \
                                                                            \
  develop(bool, CIPrintCompilerName, false,                                 \
          "when CIPrint is active, print the name of the active compiler")  \
                                                                            \
  diagnostic(bool, CIPrintCompileQueue, false,                              \
          "display the contents of the compile queue whenever a "           \
          "compilation is enqueued")                                        \
                                                                            \
  develop(bool, CIPrintRequests, false,                                     \
          "display every request for compilation")                          \
                                                                            \
  product(bool, CITime, false,                                              \
          "collect timing information for compilation")                     \
                                                                            \
  develop(bool, CITimeVerbose, false,                                       \
          "be more verbose in compilation timings")                         \
                                                                            \
  develop(bool, CITimeEach, false,                                          \
          "display timing information after each successful compilation")   \
                                                                            \
  develop(bool, CICountOSR, false,                                          \
          "use a separate counter when assigning ids to osr compilations")  \
                                                                            \
  develop(bool, CICompileNatives, true,                                     \
          "compile native methods if supported by the compiler")            \
                                                                            \
  develop_pd(bool, CICompileOSR,                                            \
          "compile on stack replacement methods if supported by the "       \
          "compiler")                                                       \
                                                                            \
  develop(bool, CIPrintMethodCodes, false,                                  \
          "print method bytecodes of the compiled code")                    \
                                                                            \
  develop(bool, CIPrintTypeFlow, false,                                     \
          "print the results of ciTypeFlow analysis")                       \
                                                                            \
  develop(bool, CITraceTypeFlow, false,                                     \
          "detailed per-bytecode tracing of ciTypeFlow analysis")           \
                                                                            \
  develop(intx, OSROnlyBCI, -1,                                             \
          "OSR only at this bci.  Negative values mean exclude that bci")   \
                                                                            \
  /* compiler */                                                            \
                                                                            \
  /* notice: the max range value here is max_jint, not max_intx  */         \
  /* because of overflow issue                                   */         \
  product(intx, CICompilerCount, CI_COMPILER_COUNT,                         \
          "Number of compiler threads to run")                              \
          range(0, max_jint)                                                \
          constraint(CICompilerCountConstraintFunc, AfterErgo)              \
                                                                            \
  product(bool, UseDynamicNumberOfCompilerThreads, true,                    \
          "Dynamically choose the number of parallel compiler threads")     \
                                                                            \
  diagnostic(bool, ReduceNumberOfCompilerThreads, true,                     \
             "Reduce the number of parallel compiler threads when they "    \
             "are not used")                                                \
                                                                            \
  diagnostic(bool, TraceCompilerThreads, false,                             \
             "Trace creation and removal of compiler threads")              \
                                                                            \
  develop(bool, InjectCompilerCreationFailure, false,                       \
          "Inject thread creation failures for "                            \
          "UseDynamicNumberOfCompilerThreads")                              \
                                                                            \
  develop(bool, UseStackBanging, true,                                      \
          "use stack banging for stack overflow checks (required for "      \
          "proper StackOverflow handling; disable only to measure cost "    \
          "of stackbanging)")                                               \
                                                                            \
  develop(bool, GenerateSynchronizationCode, true,                          \
          "generate locking/unlocking code for synchronized methods and "   \
          "monitors")                                                       \
                                                                            \
  develop(bool, GenerateRangeChecks, true,                                  \
          "Generate range checks for array accesses")                       \
                                                                            \
  diagnostic_pd(bool, ImplicitNullChecks,                                   \
          "Generate code for implicit null checks")                         \
                                                                            \
  product_pd(bool, TrapBasedNullChecks,                                     \
          "Generate code for null checks that uses a cmp and trap "         \
          "instruction raising SIGTRAP.  This is only used if an access to" \
          "null (+offset) will not raise a SIGSEGV, i.e.,"                  \
          "ImplicitNullChecks don't work (PPC64).")                         \
                                                                            \
  diagnostic(bool, EnableThreadSMRExtraValidityChecks, true,                \
             "Enable Thread SMR extra validity checks")                     \
                                                                            \
  diagnostic(bool, EnableThreadSMRStatistics, trueInDebug,                  \
             "Enable Thread SMR Statistics")                                \
                                                                            \
  product(bool, UseNotificationThread, true,                                \
          "Use Notification Thread")                                        \
                                                                            \
  product(bool, Inline, true,                                               \
          "Enable inlining")                                                \
                                                                            \
  product(bool, ClipInlining, true,                                         \
          "Clip inlining if aggregate method exceeds DesiredMethodLimit")   \
                                                                            \
  develop(bool, UseCHA, true,                                               \
          "Enable CHA")                                                     \
                                                                            \
  product(bool, UseTypeProfile, true,                                       \
          "Check interpreter profile for historically monomorphic calls")   \
                                                                            \
  diagnostic(bool, PrintInlining, false,                                    \
          "Print inlining optimizations")                                   \
                                                                            \
  product(bool, UsePopCountInstruction, false,                              \
          "Use population count instruction")                               \
                                                                            \
  develop(bool, EagerInitialization, false,                                 \
          "Eagerly initialize classes if possible")                         \
                                                                            \
  diagnostic(bool, LogTouchedMethods, false,                                \
          "Log methods which have been ever touched in runtime")            \
                                                                            \
  diagnostic(bool, PrintTouchedMethodsAtExit, false,                        \
          "Print all methods that have been ever touched in runtime")       \
                                                                            \
  develop(bool, TraceMethodReplacement, false,                              \
          "Print when methods are replaced do to recompilation")            \
                                                                            \
  develop(bool, PrintMethodFlushing, false,                                 \
          "Print the nmethods being flushed")                               \
                                                                            \
  diagnostic(bool, PrintMethodFlushingStatistics, false,                    \
          "print statistics about method flushing")                         \
                                                                            \
  diagnostic(intx, HotMethodDetectionLimit, 100000,                         \
          "Number of compiled code invocations after which "                \
          "the method is considered as hot by the flusher")                 \
          range(1, max_jint)                                                \
                                                                            \
  diagnostic(intx, MinPassesBeforeFlush, 10,                                \
          "Minimum number of sweeper passes before an nmethod "             \
          "can be flushed")                                                 \
          range(0, max_intx)                                                \
                                                                            \
  product(bool, UseCodeAging, true,                                         \
          "Insert counter to detect warm methods")                          \
                                                                            \
  diagnostic(bool, StressCodeAging, false,                                  \
          "Start with counters compiled in")                                \
                                                                            \
  develop(bool, StressCodeBuffers, false,                                   \
          "Exercise code buffer expansion and other rare state changes")    \
                                                                            \
  diagnostic(bool, DebugNonSafepoints, trueInDebug,                         \
          "Generate extra debugging information for non-safepoints in "     \
          "nmethods")                                                       \
                                                                            \
  product(bool, PrintVMOptions, false,                                      \
          "Print flags that appeared on the command line")                  \
                                                                            \
  product(bool, IgnoreUnrecognizedVMOptions, false,                         \
          "Ignore unrecognized VM options")                                 \
                                                                            \
  product(bool, PrintCommandLineFlags, false,                               \
          "Print flags specified on command line or set by ergonomics")     \
                                                                            \
  product(bool, PrintFlagsInitial, false,                                   \
          "Print all VM flags before argument processing and exit VM")      \
                                                                            \
  product(bool, PrintFlagsFinal, false,                                     \
          "Print all VM flags after argument and ergonomic processing")     \
                                                                            \
  notproduct(bool, PrintFlagsWithComments, false,                           \
          "Print all VM flags with default values and descriptions and "    \
          "exit")                                                           \
                                                                            \
  product(bool, PrintFlagsRanges, false,                                    \
          "Print VM flags and their ranges")                                \
                                                                            \
  diagnostic(bool, SerializeVMOutput, true,                                 \
          "Use a mutex to serialize output to tty and LogFile")             \
                                                                            \
  diagnostic(bool, DisplayVMOutput, true,                                   \
          "Display all VM output on the tty, independently of LogVMOutput") \
                                                                            \
  diagnostic(bool, LogVMOutput, false,                                      \
          "Save VM output to LogFile")                                      \
                                                                            \
  diagnostic(ccstr, LogFile, NULL,                                          \
          "If LogVMOutput or LogCompilation is on, save VM output to "      \
          "this file [default: ./hotspot_pid%p.log] (%p replaced with pid)")\
                                                                            \
  product(ccstr, ErrorFile, NULL,                                           \
          "If an error occurs, save the error data to this file "           \
          "[default: ./hs_err_pid%p.log] (%p replaced with pid)")           \
                                                                            \
  product(bool, ExtensiveErrorReports,                                      \
          PRODUCT_ONLY(false) NOT_PRODUCT(true),                            \
          "Error reports are more extensive.")                              \
                                                                            \
  product(bool, DisplayVMOutputToStderr, false,                             \
          "If DisplayVMOutput is true, display all VM output to stderr")    \
                                                                            \
  product(bool, DisplayVMOutputToStdout, false,                             \
          "If DisplayVMOutput is true, display all VM output to stdout")    \
                                                                            \
  product(bool, ErrorFileToStderr, false,                                   \
          "If true, error data is printed to stderr instead of a file")     \
                                                                            \
  product(bool, ErrorFileToStdout, false,                                   \
          "If true, error data is printed to stdout instead of a file")     \
                                                                            \
  product(bool, UseHeavyMonitors, false,                                    \
          "use heavyweight instead of lightweight Java monitors")           \
                                                                            \
  product(bool, PrintStringTableStatistics, false,                          \
          "print statistics about the StringTable and SymbolTable")         \
                                                                            \
  diagnostic(bool, VerifyStringTableAtExit, false,                          \
          "verify StringTable contents at exit")                            \
                                                                            \
  notproduct(bool, PrintSymbolTableSizeHistogram, false,                    \
          "print histogram of the symbol table")                            \
                                                                            \
  notproduct(bool, ExitVMOnVerifyError, false,                              \
          "standard exit from VM if bytecode verify error "                 \
          "(only in debug mode)")                                           \
                                                                            \
  diagnostic(ccstr, AbortVMOnException, NULL,                               \
          "Call fatal if this exception is thrown.  Example: "              \
          "java -XX:AbortVMOnException=java.lang.NullPointerException Foo") \
                                                                            \
  diagnostic(ccstr, AbortVMOnExceptionMessage, NULL,                        \
          "Call fatal if the exception pointed by AbortVMOnException "      \
          "has this message")                                               \
                                                                            \
  develop(bool, DebugVtables, false,                                        \
          "add debugging code to vtable dispatch")                          \
                                                                            \
  notproduct(bool, PrintVtableStats, false,                                 \
          "print vtables stats at end of run")                              \
                                                                            \
  develop(bool, TraceCreateZombies, false,                                  \
          "trace creation of zombie nmethods")                              \
                                                                            \
  product(bool, RangeCheckElimination, true,                                \
          "Eliminate range checks")                                         \
                                                                            \
  develop_pd(bool, UncommonNullCast,                                        \
          "track occurrences of null in casts; adjust compiler tactics")    \
                                                                            \
  develop(bool, TypeProfileCasts,  true,                                    \
          "treat casts like calls for purposes of type profiling")          \
                                                                            \
  develop(bool, TraceLivenessGen, false,                                    \
          "Trace the generation of liveness analysis information")          \
                                                                            \
  notproduct(bool, TraceLivenessQuery, false,                               \
          "Trace queries of liveness analysis information")                 \
                                                                            \
  notproduct(bool, CollectIndexSetStatistics, false,                        \
          "Collect information about IndexSets")                            \
                                                                            \
  develop(bool, UseLoopSafepoints, true,                                    \
          "Generate Safepoint nodes in every loop")                         \
                                                                            \
  develop(intx, FastAllocateSizeLimit, 128*K,                               \
          /* Note:  This value is zero mod 1<<13 for a cheap sparc set. */  \
          "Inline allocations larger than this in doublewords must go slow")\
                                                                            \
  product_pd(bool, CompactStrings,                                          \
          "Enable Strings to use single byte chars in backing store")       \
                                                                            \
  product_pd(uintx, TypeProfileLevel,                                       \
          "=XYZ, with Z: Type profiling of arguments at call; "             \
                     "Y: Type profiling of return value at call; "          \
                     "X: Type profiling of parameters to methods; "         \
          "X, Y and Z in 0=off ; 1=jsr292 only; 2=all methods")             \
          constraint(TypeProfileLevelConstraintFunc, AfterErgo)             \
                                                                            \
  product(intx, TypeProfileArgsLimit,     2,                                \
          "max number of call arguments to consider for type profiling")    \
          range(0, 16)                                                      \
                                                                            \
  product(intx, TypeProfileParmsLimit,    2,                                \
          "max number of incoming parameters to consider for type profiling"\
          ", -1 for all")                                                   \
          range(-1, 64)                                                     \
                                                                            \
  /* statistics */                                                          \
  develop(bool, CountCompiledCalls, false,                                  \
          "Count method invocations")                                       \
                                                                            \
  notproduct(bool, CountRuntimeCalls, false,                                \
          "Count VM runtime calls")                                         \
                                                                            \
  develop(bool, CountJNICalls, false,                                       \
          "Count jni method invocations")                                   \
                                                                            \
  notproduct(bool, CountJVMCalls, false,                                    \
          "Count jvm method invocations")                                   \
                                                                            \
  notproduct(bool, CountRemovableExceptions, false,                         \
          "Count exceptions that could be replaced by branches due to "     \
          "inlining")                                                       \
                                                                            \
  notproduct(bool, ICMissHistogram, false,                                  \
          "Produce histogram of IC misses")                                 \
                                                                            \
  /* interpreter */                                                         \
  product_pd(bool, RewriteBytecodes,                                        \
          "Allow rewriting of bytecodes (bytecodes are not immutable)")     \
                                                                            \
  product_pd(bool, RewriteFrequentPairs,                                    \
          "Rewrite frequently used bytecode pairs into a single bytecode")  \
                                                                            \
  diagnostic(bool, PrintInterpreter, false,                                 \
          "Print the generated interpreter code")                           \
                                                                            \
  product(bool, UseInterpreter, true,                                       \
          "Use interpreter for non-compiled methods")                       \
                                                                            \
  develop(bool, UseFastSignatureHandlers, true,                             \
          "Use fast signature handlers for native calls")                   \
                                                                            \
  product(bool, UseLoopCounter, true,                                       \
          "Increment invocation counter on backward branch")                \
                                                                            \
  product_pd(bool, UseOnStackReplacement,                                   \
          "Use on stack replacement, calls runtime if invoc. counter "      \
          "overflows in loop")                                              \
                                                                            \
  notproduct(bool, TraceOnStackReplacement, false,                          \
          "Trace on stack replacement")                                     \
                                                                            \
  product_pd(bool, PreferInterpreterNativeStubs,                            \
          "Use always interpreter stubs for native methods invoked via "    \
          "interpreter")                                                    \
                                                                            \
  develop(bool, CountBytecodes, false,                                      \
          "Count number of bytecodes executed")                             \
                                                                            \
  develop(bool, PrintBytecodeHistogram, false,                              \
          "Print histogram of the executed bytecodes")                      \
                                                                            \
  develop(bool, PrintBytecodePairHistogram, false,                          \
          "Print histogram of the executed bytecode pairs")                 \
                                                                            \
  diagnostic(bool, PrintSignatureHandlers, false,                           \
          "Print code generated for native method signature handlers")      \
                                                                            \
  develop(bool, VerifyOops, false,                                          \
          "Do plausibility checks for oops")                                \
                                                                            \
  develop(bool, CheckUnhandledOops, false,                                  \
          "Check for unhandled oops in VM code")                            \
                                                                            \
  develop(bool, VerifyJNIFields, trueInDebug,                               \
          "Verify jfieldIDs for instance fields")                           \
                                                                            \
  notproduct(bool, VerifyJNIEnvThread, false,                               \
          "Verify JNIEnv.thread == Thread::current() when entering VM "     \
          "from JNI")                                                       \
                                                                            \
  develop(bool, VerifyFPU, false,                                           \
          "Verify FPU state (check for NaN's, etc.)")                       \
                                                                            \
  develop(bool, VerifyThread, false,                                        \
          "Watch the thread register for corruption (SPARC only)")          \
                                                                            \
  develop(bool, VerifyActivationFrameSize, false,                           \
          "Verify that activation frame didn't become smaller than its "    \
          "minimal size")                                                   \
                                                                            \
  develop(bool, TraceFrequencyInlining, false,                              \
          "Trace frequency based inlining")                                 \
                                                                            \
  develop_pd(bool, InlineIntrinsics,                                        \
          "Inline intrinsics that can be statically resolved")              \
                                                                            \
  product_pd(bool, ProfileInterpreter,                                      \
          "Profile at the bytecode level during interpretation")            \
                                                                            \
  develop(bool, TraceProfileInterpreter, false,                             \
          "Trace profiling at the bytecode level during interpretation. "   \
          "This outputs the profiling information collected to improve "    \
          "jit compilation.")                                               \
                                                                            \
  develop_pd(bool, ProfileTraps,                                            \
          "Profile deoptimization traps at the bytecode level")             \
                                                                            \
  product(intx, ProfileMaturityPercentage, 20,                              \
          "number of method invocations/branches (expressed as % of "       \
          "CompileThreshold) before using the method's profile")            \
          range(0, 100)                                                     \
                                                                            \
  diagnostic(bool, PrintMethodData, false,                                  \
          "Print the results of +ProfileInterpreter at end of run")         \
                                                                            \
  develop(bool, VerifyDataPointer, trueInDebug,                             \
          "Verify the method data pointer during interpreter profiling")    \
                                                                            \
  develop(bool, VerifyCompiledCode, false,                                  \
          "Include miscellaneous runtime verifications in nmethod code; "   \
          "default off because it disturbs nmethod size heuristics")        \
                                                                            \
  notproduct(bool, CrashGCForDumpingJavaThread, false,                      \
          "Manually make GC thread crash then dump java stack trace;  "     \
          "Test only")                                                      \
                                                                            \
  /* compilation */                                                         \
  product(bool, UseCompiler, true,                                          \
          "Use Just-In-Time compilation")                                   \
                                                                            \
  product(bool, UseCounterDecay, true,                                      \
          "Adjust recompilation counters")                                  \
                                                                            \
  develop(intx, CounterHalfLifeTime,    30,                                 \
          "Half-life time of invocation counters (in seconds)")             \
                                                                            \
  develop(intx, CounterDecayMinIntervalLength,   500,                       \
          "The minimum interval (in milliseconds) between invocation of "   \
          "CounterDecay")                                                   \
                                                                            \
  product(bool, AlwaysCompileLoopMethods, false,                            \
          "When using recompilation, never interpret methods "              \
          "containing loops")                                               \
                                                                            \
  product(bool, DontCompileHugeMethods, true,                               \
          "Do not compile methods > HugeMethodLimit")                       \
                                                                            \
  /* Bytecode escape analysis estimation. */                                \
  product(bool, EstimateArgEscape, true,                                    \
          "Analyze bytecodes to estimate escape state of arguments")        \
                                                                            \
  product(intx, BCEATraceLevel, 0,                                          \
          "How much tracing to do of bytecode escape analysis estimates "   \
          "(0-3)")                                                          \
          range(0, 3)                                                       \
                                                                            \
  product(intx, MaxBCEAEstimateLevel, 5,                                    \
          "Maximum number of nested calls that are analyzed by BC EA")      \
          range(0, max_jint)                                                \
                                                                            \
  product(intx, MaxBCEAEstimateSize, 150,                                   \
          "Maximum bytecode size of a method to be analyzed by BC EA")      \
          range(0, max_jint)                                                \
                                                                            \
  product(intx,  AllocatePrefetchStyle, 1,                                  \
          "0 = no prefetch, "                                               \
          "1 = generate prefetch instructions for each allocation, "        \
          "2 = use TLAB watermark to gate allocation prefetch, "            \
          "3 = generate one prefetch instruction per cache line")           \
          range(0, 3)                                                       \
                                                                            \
  product(intx,  AllocatePrefetchDistance, -1,                              \
          "Distance to prefetch ahead of allocation pointer. "              \
          "-1: use system-specific value (automatically determined")        \
          constraint(AllocatePrefetchDistanceConstraintFunc,AfterMemoryInit)\
                                                                            \
  product(intx,  AllocatePrefetchLines, 3,                                  \
          "Number of lines to prefetch ahead of array allocation pointer")  \
          range(1, 64)                                                      \
                                                                            \
  product(intx,  AllocateInstancePrefetchLines, 1,                          \
          "Number of lines to prefetch ahead of instance allocation "       \
          "pointer")                                                        \
          range(1, 64)                                                      \
                                                                            \
  product(intx,  AllocatePrefetchStepSize, 16,                              \
          "Step size in bytes of sequential prefetch instructions")         \
          range(1, 512)                                                     \
          constraint(AllocatePrefetchStepSizeConstraintFunc,AfterMemoryInit)\
                                                                            \
  product(intx,  AllocatePrefetchInstr, 0,                                  \
          "Select instruction to prefetch ahead of allocation pointer")     \
          constraint(AllocatePrefetchInstrConstraintFunc, AfterMemoryInit)  \
                                                                            \
  /* deoptimization */                                                      \
  develop(bool, TraceDeoptimization, false,                                 \
          "Trace deoptimization")                                           \
                                                                            \
  develop(bool, PrintDeoptimizationDetails, false,                          \
          "Print more information about deoptimization")                    \
                                                                            \
  develop(bool, DebugDeoptimization, false,                                 \
          "Tracing various information while debugging deoptimization")     \
                                                                            \
  product(intx, SelfDestructTimer, 0,                                       \
          "Will cause VM to terminate after a given time (in minutes) "     \
          "(0 means off)")                                                  \
          range(0, max_intx)                                                \
                                                                            \
  product(intx, MaxJavaStackTraceDepth, 1024,                               \
          "The maximum number of lines in the stack trace for Java "        \
          "exceptions (0 means all)")                                       \
          range(0, max_jint/2)                                              \
                                                                            \
  /* notice: the max range value here is max_jint, not max_intx  */         \
  /* because of overflow issue                                   */         \
  diagnostic(intx, GuaranteedSafepointInterval, 1000,                       \
          "Guarantee a safepoint (at least) every so many milliseconds "    \
          "(0 means none)")                                                 \
          range(0, max_jint)                                                \
                                                                            \
  product(intx, SafepointTimeoutDelay, 10000,                               \
          "Delay in milliseconds for option SafepointTimeout")              \
  LP64_ONLY(range(0, max_intx/MICROUNITS))                                  \
  NOT_LP64(range(0, max_intx))                                              \
                                                                            \
  product(intx, NmethodSweepActivity, 10,                                   \
          "Removes cold nmethods from code cache if > 0. Higher values "    \
          "result in more aggressive sweeping")                             \
          range(0, 2000)                                                    \
                                                                            \
  notproduct(bool, LogSweeper, false,                                       \
          "Keep a ring buffer of sweeper activity")                         \
                                                                            \
  notproduct(intx, SweeperLogEntries, 1024,                                 \
          "Number of records in the ring buffer of sweeper activity")       \
                                                                            \
  notproduct(intx, MemProfilingInterval, 500,                               \
          "Time between each invocation of the MemProfiler")                \
                                                                            \
  develop(intx, MallocCatchPtr, -1,                                         \
          "Hit breakpoint when mallocing/freeing this pointer")             \
                                                                            \
  notproduct(ccstrlist, SuppressErrorAt, "",                                \
          "List of assertions (file:line) to muzzle")                       \
                                                                            \
  develop(intx, StackPrintLimit, 100,                                       \
          "number of stack frames to print in VM-level stack dump")         \
                                                                            \
  notproduct(intx, MaxElementPrintSize, 256,                                \
          "maximum number of elements to print")                            \
                                                                            \
  notproduct(intx, MaxSubklassPrintSize, 4,                                 \
          "maximum number of subklasses to print when printing klass")      \
                                                                            \
  develop(intx, MaxForceInlineLevel, 100,                                   \
          "maximum number of nested calls that are forced for inlining "    \
          "(using CompileCommand or marked w/ @ForceInline)")               \
          range(0, max_jint)                                                \
                                                                            \
  product(intx, MinInliningThreshold, 250,                                  \
          "The minimum invocation count a method needs to have to be "      \
          "inlined")                                                        \
          range(0, max_jint)                                                \
                                                                            \
  develop(intx, MethodHistogramCutoff, 100,                                 \
          "The cutoff value for method invocation histogram (+CountCalls)") \
                                                                            \
  develop(intx, DontYieldALotInterval,    10,                               \
          "Interval between which yields will be dropped (milliseconds)")   \
                                                                            \
  notproduct(intx, DeoptimizeALotInterval,     5,                           \
          "Number of exits until DeoptimizeALot kicks in")                  \
                                                                            \
  notproduct(intx, ZombieALotInterval,     5,                               \
          "Number of exits until ZombieALot kicks in")                      \
                                                                            \
  diagnostic(uintx, MallocMaxTestWords,     0,                              \
          "If non-zero, maximum number of words that malloc/realloc can "   \
          "allocate (for testing only)")                                    \
          range(0, max_uintx)                                               \
                                                                            \
  product(intx, TypeProfileWidth, 2,                                        \
          "Number of receiver types to record in call/cast profile")        \
          range(0, 8)                                                       \
                                                                            \
  develop(intx, BciProfileWidth,      2,                                    \
          "Number of return bci's to record in ret profile")                \
                                                                            \
  product(intx, PerMethodRecompilationCutoff, 400,                          \
          "After recompiling N times, stay in the interpreter (-1=>'Inf')") \
          range(-1, max_intx)                                               \
                                                                            \
  product(intx, PerBytecodeRecompilationCutoff, 200,                        \
          "Per-BCI limit on repeated recompilation (-1=>'Inf')")            \
          range(-1, max_intx)                                               \
                                                                            \
  product(intx, PerMethodTrapLimit,  100,                                   \
          "Limit on traps (of one kind) in a method (includes inlines)")    \
          range(0, max_jint)                                                \
                                                                            \
  experimental(intx, PerMethodSpecTrapLimit,  5000,                         \
          "Limit on speculative traps (of one kind) in a method "           \
          "(includes inlines)")                                             \
          range(0, max_jint)                                                \
                                                                            \
  product(intx, PerBytecodeTrapLimit,  4,                                   \
          "Limit on traps (of one kind) at a particular BCI")               \
          range(0, max_jint)                                                \
                                                                            \
  experimental(intx, SpecTrapLimitExtraEntries,  3,                         \
          "Extra method data trap entries for speculation")                 \
                                                                            \
  develop(intx, InlineFrequencyRatio,    20,                                \
          "Ratio of call site execution to caller method invocation")       \
          range(0, max_jint)                                                \
                                                                            \
  diagnostic_pd(intx, InlineFrequencyCount,                                 \
          "Count of call site execution necessary to trigger frequent "     \
          "inlining")                                                       \
          range(0, max_jint)                                                \
                                                                            \
  develop(intx, InlineThrowCount,    50,                                    \
          "Force inlining of interpreted methods that throw this often")    \
          range(0, max_jint)                                                \
                                                                            \
  develop(intx, InlineThrowMaxSize,   200,                                  \
          "Force inlining of throwing methods smaller than this")           \
          range(0, max_jint)                                                \
                                                                            \
  develop(intx, ProfilerNodeSize,  1024,                                    \
          "Size in K to allocate for the Profile Nodes of each thread")     \
          range(0, 1024)                                                    \
                                                                            \
  product_pd(size_t, MetaspaceSize,                                         \
          "Initial threshold (in bytes) at which a garbage collection "     \
          "is done to reduce Metaspace usage")                              \
          constraint(MetaspaceSizeConstraintFunc,AfterErgo)                 \
                                                                            \
  product(size_t, MaxMetaspaceSize, max_uintx,                              \
          "Maximum size of Metaspaces (in bytes)")                          \
          constraint(MaxMetaspaceSizeConstraintFunc,AfterErgo)              \
                                                                            \
  product(size_t, CompressedClassSpaceSize, 1*G,                            \
          "Maximum size of class area in Metaspace when compressed "        \
          "class pointers are used")                                        \
          range(1*M, 3*G)                                                   \
                                                                            \
  manageable(uintx, MinHeapFreeRatio, 40,                                   \
          "The minimum percentage of heap free after GC to avoid expansion."\
          " For most GCs this applies to the old generation. In G1 and"     \
          " ParallelGC it applies to the whole heap.")                      \
          range(0, 100)                                                     \
          constraint(MinHeapFreeRatioConstraintFunc,AfterErgo)              \
                                                                            \
  manageable(uintx, MaxHeapFreeRatio, 70,                                   \
          "The maximum percentage of heap free after GC to avoid shrinking."\
          " For most GCs this applies to the old generation. In G1 and"     \
          " ParallelGC it applies to the whole heap.")                      \
          range(0, 100)                                                     \
          constraint(MaxHeapFreeRatioConstraintFunc,AfterErgo)              \
                                                                            \
  product(bool, ShrinkHeapInSteps, true,                                    \
          "When disabled, informs the GC to shrink the java heap directly"  \
          " to the target size at the next full GC rather than requiring"   \
          " smaller steps during multiple full GCs.")                       \
                                                                            \
  product(intx, SoftRefLRUPolicyMSPerMB, 1000,                              \
          "Number of milliseconds per MB of free space in the heap")        \
          range(0, max_intx)                                                \
          constraint(SoftRefLRUPolicyMSPerMBConstraintFunc,AfterMemoryInit) \
                                                                            \
  product(size_t, MinHeapDeltaBytes, ScaleForWordSize(128*K),               \
          "The minimum change in heap space due to GC (in bytes)")          \
          range(0, max_uintx)                                               \
                                                                            \
  product(size_t, MinMetaspaceExpansion, ScaleForWordSize(256*K),           \
          "The minimum expansion of Metaspace (in bytes)")                  \
          range(0, max_uintx)                                               \
                                                                            \
  product(uintx, MaxMetaspaceFreeRatio,    70,                              \
          "The maximum percentage of Metaspace free after GC to avoid "     \
          "shrinking")                                                      \
          range(0, 100)                                                     \
          constraint(MaxMetaspaceFreeRatioConstraintFunc,AfterErgo)         \
                                                                            \
  product(uintx, MinMetaspaceFreeRatio,    40,                              \
          "The minimum percentage of Metaspace free after GC to avoid "     \
          "expansion")                                                      \
          range(0, 99)                                                      \
          constraint(MinMetaspaceFreeRatioConstraintFunc,AfterErgo)         \
                                                                            \
  product(size_t, MaxMetaspaceExpansion, ScaleForWordSize(4*M),             \
          "The maximum expansion of Metaspace without full GC (in bytes)")  \
          range(0, max_uintx)                                               \
                                                                            \
  /* stack parameters */                                                    \
  product_pd(intx, StackYellowPages,                                        \
          "Number of yellow zone (recoverable overflows) pages of size "    \
          "4KB. If pages are bigger yellow zone is aligned up.")            \
          range(MIN_STACK_YELLOW_PAGES, (DEFAULT_STACK_YELLOW_PAGES+5))     \
                                                                            \
  product_pd(intx, StackRedPages,                                           \
          "Number of red zone (unrecoverable overflows) pages of size "     \
          "4KB. If pages are bigger red zone is aligned up.")               \
          range(MIN_STACK_RED_PAGES, (DEFAULT_STACK_RED_PAGES+2))           \
                                                                            \
  product_pd(intx, StackReservedPages,                                      \
          "Number of reserved zone (reserved to annotated methods) pages"   \
          " of size 4KB. If pages are bigger reserved zone is aligned up.") \
          range(MIN_STACK_RESERVED_PAGES, (DEFAULT_STACK_RESERVED_PAGES+10))\
                                                                            \
  product(bool, RestrictReservedStack, true,                                \
          "Restrict @ReservedStackAccess to trusted classes")               \
                                                                            \
  /* greater stack shadow pages can't generate instruction to bang stack */ \
  product_pd(intx, StackShadowPages,                                        \
          "Number of shadow zone (for overflow checking) pages of size "    \
          "4KB. If pages are bigger shadow zone is aligned up. "            \
          "This should exceed the depth of the VM and native call stack.")  \
          range(MIN_STACK_SHADOW_PAGES, (DEFAULT_STACK_SHADOW_PAGES+30))    \
                                                                            \
  product_pd(intx, ThreadStackSize,                                         \
          "Thread Stack Size (in Kbytes)")                                  \
          range(0, 1 * M)                                                   \
                                                                            \
  product_pd(intx, VMThreadStackSize,                                       \
          "Non-Java Thread Stack Size (in Kbytes)")                         \
          range(0, max_intx/(1 * K))                                        \
                                                                            \
  product_pd(intx, CompilerThreadStackSize,                                 \
          "Compiler Thread Stack Size (in Kbytes)")                         \
          range(0, max_intx/(1 * K))                                        \
                                                                            \
  develop_pd(size_t, JVMInvokeMethodSlack,                                  \
          "Stack space (bytes) required for JVM_InvokeMethod to complete")  \
                                                                            \
  /* code cache parameters                                    */            \
  develop_pd(uintx, CodeCacheSegmentSize,                                   \
          "Code cache segment size (in bytes) - smallest unit of "          \
          "allocation")                                                     \
          range(1, 1024)                                                    \
          constraint(CodeCacheSegmentSizeConstraintFunc, AfterErgo)         \
                                                                            \
  develop_pd(intx, CodeEntryAlignment,                                      \
          "Code entry alignment for generated code (in bytes)")             \
          constraint(CodeEntryAlignmentConstraintFunc, AfterErgo)           \
                                                                            \
  product_pd(intx, OptoLoopAlignment,                                       \
          "Align inner loops to zero relative to this modulus")             \
          range(1, 16)                                                      \
          constraint(OptoLoopAlignmentConstraintFunc, AfterErgo)            \
                                                                            \
  product_pd(uintx, InitialCodeCacheSize,                                   \
          "Initial code cache size (in bytes)")                             \
          range(os::vm_page_size(), max_uintx)                              \
                                                                            \
  develop_pd(uintx, CodeCacheMinimumUseSpace,                               \
          "Minimum code cache size (in bytes) required to start VM.")       \
          range(0, max_uintx)                                               \
                                                                            \
  product(bool, SegmentedCodeCache, false,                                  \
          "Use a segmented code cache")                                     \
                                                                            \
  product_pd(uintx, ReservedCodeCacheSize,                                  \
          "Reserved code cache size (in bytes) - maximum code cache size")  \
          range(os::vm_page_size(), max_uintx)                              \
                                                                            \
  product_pd(uintx, NonProfiledCodeHeapSize,                                \
          "Size of code heap with non-profiled methods (in bytes)")         \
          range(0, max_uintx)                                               \
                                                                            \
  product_pd(uintx, ProfiledCodeHeapSize,                                   \
          "Size of code heap with profiled methods (in bytes)")             \
          range(0, max_uintx)                                               \
                                                                            \
  product_pd(uintx, NonNMethodCodeHeapSize,                                 \
          "Size of code heap with non-nmethods (in bytes)")                 \
          range(os::vm_page_size(), max_uintx)                              \
                                                                            \
  product_pd(uintx, CodeCacheExpansionSize,                                 \
          "Code cache expansion size (in bytes)")                           \
          range(32*K, max_uintx)                                            \
                                                                            \
  diagnostic_pd(uintx, CodeCacheMinBlockLength,                             \
          "Minimum number of segments in a code cache block")               \
          range(1, 100)                                                     \
                                                                            \
  notproduct(bool, ExitOnFullCodeCache, false,                              \
          "Exit the VM if we fill the code cache")                          \
                                                                            \
  product(bool, UseCodeCacheFlushing, true,                                 \
          "Remove cold/old nmethods from the code cache")                   \
                                                                            \
  product(double, SweeperThreshold, 0.5,                                    \
          "Threshold controlling when code cache sweeper is invoked."       \
          "Value is percentage of ReservedCodeCacheSize.")                  \
          range(0.0, 100.0)                                                 \
                                                                            \
  product(uintx, StartAggressiveSweepingAt, 10,                             \
          "Start aggressive sweeping if X[%] of the code cache is free."    \
          "Segmented code cache: X[%] of the non-profiled heap."            \
          "Non-segmented code cache: X[%] of the total code cache")         \
          range(0, 100)                                                     \
                                                                            \
  /* AOT parameters */                                                      \
  experimental(bool, UseAOT, false,                                         \
          "Use AOT compiled files")                                         \
                                                                            \
  experimental(ccstrlist, AOTLibrary, NULL,                                 \
          "AOT library")                                                    \
                                                                            \
  experimental(bool, PrintAOT, false,                                       \
          "Print used AOT klasses and methods")                             \
                                                                            \
  notproduct(bool, PrintAOTStatistics, false,                               \
          "Print AOT statistics")                                           \
                                                                            \
  diagnostic(bool, UseAOTStrictLoading, false,                              \
          "Exit the VM if any of the AOT libraries has invalid config")     \
                                                                            \
  product(bool, CalculateClassFingerprint, false,                           \
          "Calculate class fingerprint")                                    \
                                                                            \
  /* interpreter debugging */                                               \
  develop(intx, BinarySwitchThreshold, 5,                                   \
          "Minimal number of lookupswitch entries for rewriting to binary " \
          "switch")                                                         \
                                                                            \
  develop(intx, StopInterpreterAt, 0,                                       \
          "Stop interpreter execution at specified bytecode number")        \
                                                                            \
  develop(intx, TraceBytecodesAt, 0,                                        \
          "Trace bytecodes starting with specified bytecode number")        \
                                                                            \
  /* compiler interface */                                                  \
  develop(intx, CIStart, 0,                                                 \
          "The id of the first compilation to permit")                      \
                                                                            \
  develop(intx, CIStop, max_jint,                                           \
          "The id of the last compilation to permit")                       \
                                                                            \
  develop(intx, CIStartOSR, 0,                                              \
          "The id of the first osr compilation to permit "                  \
          "(CICountOSR must be on)")                                        \
                                                                            \
  develop(intx, CIStopOSR, max_jint,                                        \
          "The id of the last osr compilation to permit "                   \
          "(CICountOSR must be on)")                                        \
                                                                            \
  develop(intx, CIBreakAtOSR, -1,                                           \
          "The id of osr compilation to break at")                          \
                                                                            \
  develop(intx, CIBreakAt, -1,                                              \
          "The id of compilation to break at")                              \
                                                                            \
  product(ccstrlist, CompileOnly, "",                                       \
          "List of methods (pkg/class.name) to restrict compilation to")    \
                                                                            \
  product(ccstr, CompileCommandFile, NULL,                                  \
          "Read compiler commands from this file [.hotspot_compiler]")      \
                                                                            \
  diagnostic(ccstr, CompilerDirectivesFile, NULL,                           \
          "Read compiler directives from this file")                        \
                                                                            \
  product(ccstrlist, CompileCommand, "",                                    \
          "Prepend to .hotspot_compiler; e.g. log,java/lang/String.<init>") \
                                                                            \
  develop(bool, ReplayCompiles, false,                                      \
          "Enable replay of compilations from ReplayDataFile")              \
                                                                            \
  product(ccstr, ReplayDataFile, NULL,                                      \
          "File containing compilation replay information"                  \
          "[default: ./replay_pid%p.log] (%p replaced with pid)")           \
                                                                            \
   product(ccstr, InlineDataFile, NULL,                                     \
          "File containing inlining replay information"                     \
          "[default: ./inline_pid%p.log] (%p replaced with pid)")           \
                                                                            \
  develop(intx, ReplaySuppressInitializers, 2,                              \
          "Control handling of class initialization during replay: "        \
          "0 - don't do anything special; "                                 \
          "1 - treat all class initializers as empty; "                     \
          "2 - treat class initializers for application classes as empty; " \
          "3 - allow all class initializers to run during bootstrap but "   \
          "    pretend they are empty after starting replay")               \
          range(0, 3)                                                       \
                                                                            \
  develop(bool, ReplayIgnoreInitErrors, false,                              \
          "Ignore exceptions thrown during initialization for replay")      \
                                                                            \
  product(bool, DumpReplayDataOnError, true,                                \
          "Record replay data for crashing compiler threads")               \
                                                                            \
  product(bool, CICompilerCountPerCPU, false,                               \
          "1 compiler thread for log(N CPUs)")                              \
                                                                            \
  notproduct(intx, CICrashAt, -1,                                           \
          "id of compilation to trigger assert in compiler thread for "     \
          "the purpose of testing, e.g. generation of replay data")         \
  notproduct(bool, CIObjectFactoryVerify, false,                            \
          "enable potentially expensive verification in ciObjectFactory")   \
                                                                            \
  diagnostic(bool, AbortVMOnCompilationFailure, false,                      \
          "Abort VM when method had failed to compile.")                    \
                                                                            \
  /* Priorities */                                                          \
  product_pd(bool, UseThreadPriorities,  "Use native thread priorities")    \
                                                                            \
  product(intx, ThreadPriorityPolicy, 0,                                    \
          "0 : Normal.                                                     "\
          "    VM chooses priorities that are appropriate for normal       "\
          "    applications.                                               "\
          "    On Windows applications are allowed to use higher native    "\
          "    priorities. However, with ThreadPriorityPolicy=0, VM will   "\
          "    not use the highest possible native priority,               "\
          "    THREAD_PRIORITY_TIME_CRITICAL, as it may interfere with     "\
          "    system threads. On Linux thread priorities are ignored      "\
          "    because the OS does not support static priority in          "\
          "    SCHED_OTHER scheduling class which is the only choice for   "\
          "    non-root, non-realtime applications.                        "\
          "1 : Aggressive.                                                 "\
          "    Java thread priorities map over to the entire range of      "\
          "    native thread priorities. Higher Java thread priorities map "\
          "    to higher native thread priorities. This policy should be   "\
          "    used with care, as sometimes it can cause performance       "\
          "    degradation in the application and/or the entire system. On "\
          "    Linux/BSD/macOS this policy requires root privilege or an   "\
          "    extended capability.")                                       \
          range(0, 1)                                                       \
                                                                            \
  product(bool, ThreadPriorityVerbose, false,                               \
          "Print priority changes")                                         \
                                                                            \
  product(intx, CompilerThreadPriority, -1,                                 \
          "The native priority at which compiler threads should run "       \
          "(-1 means no change)")                                           \
          range(min_jint, max_jint)                                         \
                                                                            \
  product(intx, VMThreadPriority, -1,                                       \
          "The native priority at which the VM thread should run "          \
          "(-1 means no change)")                                           \
          range(-1, 127)                                                    \
                                                                            \
  product(intx, JavaPriority1_To_OSPriority, -1,                            \
          "Map Java priorities to OS priorities")                           \
          range(-1, 127)                                                    \
                                                                            \
  product(intx, JavaPriority2_To_OSPriority, -1,                            \
          "Map Java priorities to OS priorities")                           \
          range(-1, 127)                                                    \
                                                                            \
  product(intx, JavaPriority3_To_OSPriority, -1,                            \
          "Map Java priorities to OS priorities")                           \
          range(-1, 127)                                                    \
                                                                            \
  product(intx, JavaPriority4_To_OSPriority, -1,                            \
          "Map Java priorities to OS priorities")                           \
          range(-1, 127)                                                    \
                                                                            \
  product(intx, JavaPriority5_To_OSPriority, -1,                            \
          "Map Java priorities to OS priorities")                           \
          range(-1, 127)                                                    \
                                                                            \
  product(intx, JavaPriority6_To_OSPriority, -1,                            \
          "Map Java priorities to OS priorities")                           \
          range(-1, 127)                                                    \
                                                                            \
  product(intx, JavaPriority7_To_OSPriority, -1,                            \
          "Map Java priorities to OS priorities")                           \
          range(-1, 127)                                                    \
                                                                            \
  product(intx, JavaPriority8_To_OSPriority, -1,                            \
          "Map Java priorities to OS priorities")                           \
          range(-1, 127)                                                    \
                                                                            \
  product(intx, JavaPriority9_To_OSPriority, -1,                            \
          "Map Java priorities to OS priorities")                           \
          range(-1, 127)                                                    \
                                                                            \
  product(intx, JavaPriority10_To_OSPriority,-1,                            \
          "Map Java priorities to OS priorities")                           \
          range(-1, 127)                                                    \
                                                                            \
  experimental(bool, UseCriticalJavaThreadPriority, false,                  \
          "Java thread priority 10 maps to critical scheduling priority")   \
                                                                            \
  experimental(bool, UseCriticalCompilerThreadPriority, false,              \
          "Compiler thread(s) run at critical scheduling priority")         \
                                                                            \
  develop(intx, NewCodeParameter,      0,                                   \
          "Testing Only: Create a dedicated integer parameter before "      \
          "putback")                                                        \
                                                                            \
  /* new oopmap storage allocation */                                       \
  develop(intx, MinOopMapAllocation,     8,                                 \
          "Minimum number of OopMap entries in an OopMapSet")               \
                                                                            \
  /* Background Compilation */                                              \
  develop(intx, LongCompileThreshold,     50,                               \
          "Used with +TraceLongCompiles")                                   \
                                                                            \
  /* recompilation */                                                       \
  product_pd(intx, CompileThreshold,                                        \
          "number of interpreted method invocations before (re-)compiling") \
          constraint(CompileThresholdConstraintFunc, AfterErgo)             \
                                                                            \
  product(double, CompileThresholdScaling, 1.0,                             \
          "Factor to control when first compilation happens "               \
          "(both with and without tiered compilation): "                    \
          "values greater than 1.0 delay counter overflow, "                \
          "values between 0 and 1.0 rush counter overflow, "                \
          "value of 1.0 leaves compilation thresholds unchanged "           \
          "value of 0.0 is equivalent to -Xint. "                           \
          ""                                                                \
          "Flag can be set as per-method option. "                          \
          "If a value is specified for a method, compilation thresholds "   \
          "for that method are scaled by both the value of the global flag "\
          "and the value of the per-method flag.")                          \
          range(0.0, DBL_MAX)                                               \
                                                                            \
  product(intx, Tier0InvokeNotifyFreqLog, 7,                                \
          "Interpreter (tier 0) invocation notification frequency")         \
          range(0, 30)                                                      \
                                                                            \
  product(intx, Tier2InvokeNotifyFreqLog, 11,                               \
          "C1 without MDO (tier 2) invocation notification frequency")      \
          range(0, 30)                                                      \
                                                                            \
  product(intx, Tier3InvokeNotifyFreqLog, 10,                               \
          "C1 with MDO profiling (tier 3) invocation notification "         \
          "frequency")                                                      \
          range(0, 30)                                                      \
                                                                            \
  product(intx, Tier23InlineeNotifyFreqLog, 20,                             \
          "Inlinee invocation (tiers 2 and 3) notification frequency")      \
          range(0, 30)                                                      \
                                                                            \
  product(intx, Tier0BackedgeNotifyFreqLog, 10,                             \
          "Interpreter (tier 0) invocation notification frequency")         \
          range(0, 30)                                                      \
                                                                            \
  product(intx, Tier2BackedgeNotifyFreqLog, 14,                             \
          "C1 without MDO (tier 2) invocation notification frequency")      \
          range(0, 30)                                                      \
                                                                            \
  product(intx, Tier3BackedgeNotifyFreqLog, 13,                             \
          "C1 with MDO profiling (tier 3) invocation notification "         \
          "frequency")                                                      \
          range(0, 30)                                                      \
                                                                            \
  product(intx, Tier2CompileThreshold, 0,                                   \
          "threshold at which tier 2 compilation is invoked")               \
          range(0, max_jint)                                                \
                                                                            \
  product(intx, Tier2BackEdgeThreshold, 0,                                  \
          "Back edge threshold at which tier 2 compilation is invoked")     \
          range(0, max_jint)                                                \
                                                                            \
  product(intx, Tier3InvocationThreshold, 200,                              \
          "Compile if number of method invocations crosses this "           \
          "threshold")                                                      \
          range(0, max_jint)                                                \
                                                                            \
  product(intx, Tier3MinInvocationThreshold, 100,                           \
          "Minimum invocation to compile at tier 3")                        \
          range(0, max_jint)                                                \
                                                                            \
  product(intx, Tier3CompileThreshold, 2000,                                \
          "Threshold at which tier 3 compilation is invoked (invocation "   \
          "minimum must be satisfied)")                                     \
          range(0, max_jint)                                                \
                                                                            \
  product(intx, Tier3BackEdgeThreshold,  60000,                             \
          "Back edge threshold at which tier 3 OSR compilation is invoked") \
          range(0, max_jint)                                                \
                                                                            \
  product(intx, Tier3AOTInvocationThreshold, 10000,                         \
          "Compile if number of method invocations crosses this "           \
          "threshold if coming from AOT")                                   \
          range(0, max_jint)                                                \
                                                                            \
  product(intx, Tier3AOTMinInvocationThreshold, 1000,                       \
          "Minimum invocation to compile at tier 3 if coming from AOT")     \
          range(0, max_jint)                                                \
                                                                            \
  product(intx, Tier3AOTCompileThreshold, 15000,                            \
          "Threshold at which tier 3 compilation is invoked (invocation "   \
          "minimum must be satisfied) if coming from AOT")                  \
          range(0, max_jint)                                                \
                                                                            \
  product(intx, Tier3AOTBackEdgeThreshold,  120000,                         \
          "Back edge threshold at which tier 3 OSR compilation is invoked " \
          "if coming from AOT")                                             \
          range(0, max_jint)                                                \
                                                                            \
  diagnostic(intx, Tier0AOTInvocationThreshold, 200,                        \
          "Switch to interpreter to profile if the number of method "       \
          "invocations crosses this threshold if coming from AOT "          \
          "(applicable only with "                                          \
          "CompilationMode=high-only|high-only-quick-internal)")            \
          range(0, max_jint)                                                \
                                                                            \
  diagnostic(intx, Tier0AOTMinInvocationThreshold, 100,                     \
          "Minimum number of invocations to switch to interpreter "         \
          "to profile if coming from AOT "                                  \
          "(applicable only with "                                          \
          "CompilationMode=high-only|high-only-quick-internal)")            \
          range(0, max_jint)                                                \
                                                                            \
  diagnostic(intx, Tier0AOTCompileThreshold, 2000,                          \
          "Threshold at which to switch to interpreter to profile "         \
          "if coming from AOT "                                             \
          "(invocation minimum must be satisfied, "                         \
          "applicable only with "                                           \
          "CompilationMode=high-only|high-only-quick-internal)")            \
          range(0, max_jint)                                                \
                                                                            \
  diagnostic(intx, Tier0AOTBackEdgeThreshold,  60000,                       \
          "Back edge threshold at which to switch to interpreter "          \
          "to profile if coming from AOT "                                  \
          "(applicable only with "                                          \
          "CompilationMode=high-only|high-only-quick-internal)")            \
          range(0, max_jint)                                                \
                                                                            \
  product(intx, Tier4InvocationThreshold, 5000,                             \
          "Compile if number of method invocations crosses this "           \
          "threshold")                                                      \
          range(0, max_jint)                                                \
                                                                            \
  product(intx, Tier4MinInvocationThreshold, 600,                           \
          "Minimum invocation to compile at tier 4")                        \
          range(0, max_jint)                                                \
                                                                            \
  product(intx, Tier4CompileThreshold, 15000,                               \
          "Threshold at which tier 4 compilation is invoked (invocation "   \
          "minimum must be satisfied)")                                     \
          range(0, max_jint)                                                \
                                                                            \
  product(intx, Tier4BackEdgeThreshold, 40000,                              \
          "Back edge threshold at which tier 4 OSR compilation is invoked") \
          range(0, max_jint)                                                \
                                                                            \
  diagnostic(intx, Tier40InvocationThreshold, 5000,                         \
          "Compile if number of method invocations crosses this "           \
          "threshold (applicable only with "                                \
          "CompilationMode=high-only|high-only-quick-internal)")            \
          range(0, max_jint)                                                \
                                                                            \
  diagnostic(intx, Tier40MinInvocationThreshold, 600,                       \
          "Minimum number of invocations to compile at tier 4 "             \
          "(applicable only with "                                          \
          "CompilationMode=high-only|high-only-quick-internal)")            \
          range(0, max_jint)                                                \
                                                                            \
  diagnostic(intx, Tier40CompileThreshold, 10000,                           \
          "Threshold at which tier 4 compilation is invoked (invocation "   \
          "minimum must be satisfied, applicable only with "                \
          "CompilationMode=high-only|high-only-quick-internal)")            \
          range(0, max_jint)                                                \
                                                                            \
  diagnostic(intx, Tier40BackEdgeThreshold, 15000,                          \
          "Back edge threshold at which tier 4 OSR compilation is invoked " \
          "(applicable only with "                                          \
          "CompilationMode=high-only|high-only-quick-internal)")            \
          range(0, max_jint)                                                \
                                                                            \
  diagnostic(intx, Tier0Delay, 5,                                           \
          "If C2 queue size grows over this amount per compiler thread "    \
          "do not start profiling in the interpreter "                      \
          "(applicable only with "                                          \
          "CompilationMode=high-only|high-only-quick-internal)")            \
          range(0, max_jint)                                                \
                                                                            \
  product(intx, Tier3DelayOn, 5,                                            \
          "If C2 queue size grows over this amount per compiler thread "    \
          "stop compiling at tier 3 and start compiling at tier 2")         \
          range(0, max_jint)                                                \
                                                                            \
  product(intx, Tier3DelayOff, 2,                                           \
          "If C2 queue size is less than this amount per compiler thread "  \
          "allow methods compiled at tier 2 transition to tier 3")          \
          range(0, max_jint)                                                \
                                                                            \
  product(intx, Tier3LoadFeedback, 5,                                       \
          "Tier 3 thresholds will increase twofold when C1 queue size "     \
          "reaches this amount per compiler thread")                        \
          range(0, max_jint)                                                \
                                                                            \
  product(intx, Tier4LoadFeedback, 3,                                       \
          "Tier 4 thresholds will increase twofold when C2 queue size "     \
          "reaches this amount per compiler thread")                        \
          range(0, max_jint)                                                \
                                                                            \
  product(intx, TieredCompileTaskTimeout, 50,                               \
          "Kill compile task if method was not used within "                \
          "given timeout in milliseconds")                                  \
          range(0, max_intx)                                                \
                                                                            \
  product(intx, TieredStopAtLevel, 4,                                       \
          "Stop at given compilation level")                                \
          range(0, 4)                                                       \
                                                                            \
  product(intx, Tier0ProfilingStartPercentage, 200,                         \
          "Start profiling in interpreter if the counters exceed tier 3 "   \
          "thresholds (tier 4 thresholds with "                             \
          "CompilationMode=high-only|high-only-quick-internal)"             \
          "by the specified percentage")                                    \
          range(0, max_jint)                                                \
                                                                            \
  product(uintx, IncreaseFirstTierCompileThresholdAt, 50,                   \
          "Increase the compile threshold for C1 compilation if the code "  \
          "cache is filled by the specified percentage")                    \
          range(0, 99)                                                      \
                                                                            \
  product(intx, TieredRateUpdateMinTime, 1,                                 \
          "Minimum rate sampling interval (in milliseconds)")               \
          range(0, max_intx)                                                \
                                                                            \
  product(intx, TieredRateUpdateMaxTime, 25,                                \
          "Maximum rate sampling interval (in milliseconds)")               \
          range(0, max_intx)                                                \
                                                                            \
  product(ccstr, CompilationMode, "default",                                \
          "Compilation modes: "                                             \
          "default: normal tiered compilation; "                            \
          "quick-only: C1-only mode; "                                      \
          "high-only: C2/JVMCI-only mode; "                                 \
          "high-only-quick-internal: C2/JVMCI-only mode, "                  \
          "with JVMCI compiler compiled with C1.")                          \
                                                                            \
  product_pd(bool, TieredCompilation,                                       \
          "Enable tiered compilation")                                      \
                                                                            \
  product(bool, PrintTieredEvents, false,                                   \
          "Print tiered events notifications")                              \
                                                                            \
  product_pd(intx, OnStackReplacePercentage,                                \
          "NON_TIERED number of method invocations/branches (expressed as " \
          "% of CompileThreshold) before (re-)compiling OSR code")          \
          constraint(OnStackReplacePercentageConstraintFunc, AfterErgo)     \
                                                                            \
  product(intx, InterpreterProfilePercentage, 33,                           \
          "NON_TIERED number of method invocations/branches (expressed as " \
          "% of CompileThreshold) before profiling in the interpreter")     \
          range(0, 100)                                                     \
                                                                            \
  develop(intx, DesiredMethodLimit,  8000,                                  \
          "The desired maximum method size (in bytecodes) after inlining")  \
                                                                            \
  develop(intx, HugeMethodLimit,  8000,                                     \
          "Don't compile methods larger than this if "                      \
          "+DontCompileHugeMethods")                                        \
                                                                            \
  /* Properties for Java libraries  */                                      \
                                                                            \
  product(uint64_t, MaxDirectMemorySize, 0,                                 \
          "Maximum total size of NIO direct-buffer allocations")            \
          range(0, max_jlong)                                               \
                                                                            \
  /* Flags used for temporary code during development  */                   \
                                                                            \
  diagnostic(bool, UseNewCode, false,                                       \
          "Testing Only: Use the new version while testing")                \
                                                                            \
  diagnostic(bool, UseNewCode2, false,                                      \
          "Testing Only: Use the new version while testing")                \
                                                                            \
  diagnostic(bool, UseNewCode3, false,                                      \
          "Testing Only: Use the new version while testing")                \
                                                                            \
  /* flags for performance data collection */                               \
                                                                            \
  product(bool, UsePerfData, true,                                          \
          "Flag to disable jvmstat instrumentation for performance testing "\
          "and problem isolation purposes")                                 \
                                                                            \
  product(bool, PerfDataSaveToFile, false,                                  \
          "Save PerfData memory to hsperfdata_<pid> file on exit")          \
                                                                            \
  product(ccstr, PerfDataSaveFile, NULL,                                    \
          "Save PerfData memory to the specified absolute pathname. "       \
          "The string %p in the file name (if present) "                    \
          "will be replaced by pid")                                        \
                                                                            \
  product(intx, PerfDataSamplingInterval, 50,                               \
          "Data sampling interval (in milliseconds)")                       \
          range(PeriodicTask::min_interval, max_jint)                       \
          constraint(PerfDataSamplingIntervalFunc, AfterErgo)               \
                                                                            \
  product(bool, PerfDisableSharedMem, false,                                \
          "Store performance data in standard memory")                      \
                                                                            \
  product(intx, PerfDataMemorySize, 32*K,                                   \
          "Size of performance data memory region. Will be rounded "        \
          "up to a multiple of the native os page size.")                   \
          range(128, 32*64*K)                                               \
                                                                            \
  product(intx, PerfMaxStringConstLength, 1024,                             \
          "Maximum PerfStringConstant string length before truncation")     \
          range(32, 32*K)                                                   \
                                                                            \
  product(bool, PerfAllowAtExitRegistration, false,                         \
          "Allow registration of atexit() methods")                         \
                                                                            \
  product(bool, PerfBypassFileSystemCheck, false,                           \
          "Bypass Win32 file system criteria checks (Windows Only)")        \
                                                                            \
  product(intx, UnguardOnExecutionViolation, 0,                             \
          "Unguard page and retry on no-execute fault (Win32 only) "        \
          "0=off, 1=conservative, 2=aggressive")                            \
          range(0, 2)                                                       \
                                                                            \
  /* Serviceability Support */                                              \
                                                                            \
  product(bool, ManagementServer, false,                                    \
          "Create JMX Management Server")                                   \
                                                                            \
  product(bool, DisableAttachMechanism, false,                              \
          "Disable mechanism that allows tools to attach to this VM")       \
                                                                            \
  product(bool, StartAttachListener, false,                                 \
          "Always start Attach Listener at VM startup")                     \
                                                                            \
  product(bool, EnableDynamicAgentLoading, true,                            \
          "Allow tools to load agents with the attach mechanism")           \
                                                                            \
  manageable(bool, PrintConcurrentLocks, false,                             \
          "Print java.util.concurrent locks in thread dump")                \
                                                                            \
  /* Shared spaces */                                                       \
                                                                            \
  product(bool, UseSharedSpaces, true,                                      \
          "Use shared spaces for metadata")                                 \
                                                                            \
  product(bool, VerifySharedSpaces, false,                                  \
          "Verify integrity of shared spaces")                              \
                                                                            \
  product(bool, RequireSharedSpaces, false,                                 \
          "Require shared spaces for metadata")                             \
                                                                            \
  product(bool, DumpSharedSpaces, false,                                    \
          "Special mode: JVM reads a class list, loads classes, builds "    \
          "shared spaces, and dumps the shared spaces to a file to be "     \
          "used in future JVM runs")                                        \
                                                                            \
  product(bool, DynamicDumpSharedSpaces, false,                             \
          "Dynamic archive")                                                \
                                                                            \
  product(bool, PrintSharedArchiveAndExit, false,                           \
          "Print shared archive file contents")                             \
                                                                            \
  product(bool, PrintSharedDictionary, false,                               \
          "If PrintSharedArchiveAndExit is true, also print the shared "    \
          "dictionary")                                                     \
                                                                            \
  product(size_t, SharedBaseAddress, LP64_ONLY(32*G)                        \
          NOT_LP64(LINUX_ONLY(2*G) NOT_LINUX(0)),                           \
          "Address to allocate shared memory region for class data")        \
          range(0, SIZE_MAX)                                                \
                                                                            \
  product(ccstr, SharedArchiveConfigFile, NULL,                             \
          "Data to add to the CDS archive file")                            \
                                                                            \
  product(uintx, SharedSymbolTableBucketSize, 4,                            \
          "Average number of symbols per bucket in shared table")           \
          range(2, 246)                                                     \
                                                                            \
  diagnostic(bool, AllowArchivingWithJavaAgent, false,                      \
          "Allow Java agent to be run with CDS dumping")                    \
                                                                            \
  diagnostic(bool, PrintMethodHandleStubs, false,                           \
          "Print generated stub code for method handles")                   \
                                                                            \
  diagnostic(bool, VerifyMethodHandles, trueInDebug,                        \
          "perform extra checks when constructing method handles")          \
                                                                            \
  diagnostic(bool, ShowHiddenFrames, false,                                 \
          "show method handle implementation frames (usually hidden)")      \
                                                                            \
  experimental(bool, TrustFinalNonStaticFields, false,                      \
          "trust final non-static declarations for constant folding")       \
                                                                            \
  diagnostic(bool, FoldStableValues, true,                                  \
          "Optimize loads from stable fields (marked w/ @Stable)")          \
                                                                            \
  diagnostic(int, UseBootstrapCallInfo, 1,                                  \
          "0: when resolving InDy or ConDy, force all BSM arguments to be " \
          "resolved before the bootstrap method is called; 1: when a BSM "  \
          "that may accept a BootstrapCallInfo is detected, use that API "  \
          "to pass BSM arguments, which allows the BSM to delay their "     \
          "resolution; 2+: stress test the BCI API by calling more BSMs "   \
          "via that API, instead of with the eagerly-resolved array.")      \
                                                                            \
  diagnostic(bool, PauseAtStartup,      false,                              \
          "Causes the VM to pause at startup time and wait for the pause "  \
          "file to be removed (default: ./vm.paused.<pid>)")                \
                                                                            \
  diagnostic(ccstr, PauseAtStartupFile, NULL,                               \
          "The file to create and for whose removal to await when pausing " \
          "at startup. (default: ./vm.paused.<pid>)")                       \
                                                                            \
  diagnostic(bool, PauseAtExit, false,                                      \
          "Pause and wait for keypress on exit if a debugger is attached")  \
                                                                            \
  product(bool, ExtendedDTraceProbes,    false,                             \
          "Enable performance-impacting dtrace probes")                     \
                                                                            \
  product(bool, DTraceMethodProbes, false,                                  \
          "Enable dtrace probes for method-entry and method-exit")          \
                                                                            \
  product(bool, DTraceAllocProbes, false,                                   \
          "Enable dtrace probes for object allocation")                     \
                                                                            \
  product(bool, DTraceMonitorProbes, false,                                 \
          "Enable dtrace probes for monitor events")                        \
                                                                            \
  product(bool, RelaxAccessControlCheck, false,                             \
          "Relax the access control checks in the verifier")                \
                                                                            \
  product(uintx, StringTableSize, defaultStringTableSize,                   \
          "Number of buckets in the interned String table "                 \
          "(will be rounded to nearest higher power of 2)")                 \
          range(minimumStringTableSize, 16777216ul /* 2^24 */)              \
                                                                            \
  experimental(uintx, SymbolTableSize, defaultSymbolTableSize,              \
          "Number of buckets in the JVM internal Symbol table")             \
          range(minimumSymbolTableSize, 16777216ul /* 2^24 */)              \
                                                                            \
  product(bool, UseStringDeduplication, false,                              \
          "Use string deduplication")                                       \
                                                                            \
  product(uintx, StringDeduplicationAgeThreshold, 3,                        \
          "A string must reach this age (or be promoted to an old region) " \
          "to be considered for deduplication")                             \
          range(1, markWord::max_age)                                       \
                                                                            \
  diagnostic(bool, StringDeduplicationResizeALot, false,                    \
          "Force table resize every time the table is scanned")             \
                                                                            \
  diagnostic(bool, StringDeduplicationRehashALot, false,                    \
          "Force table rehash every time the table is scanned")             \
                                                                            \
  diagnostic(bool, WhiteBoxAPI, false,                                      \
          "Enable internal testing APIs")                                   \
                                                                            \
  experimental(intx, SurvivorAlignmentInBytes, 0,                           \
           "Default survivor space alignment in bytes")                     \
           range(8, 256)                                                    \
           constraint(SurvivorAlignmentInBytesConstraintFunc,AfterErgo)     \
                                                                            \
  product(ccstr, DumpLoadedClassList, NULL,                                 \
          "Dump the names all loaded classes, that could be stored into "   \
          "the CDS archive, in the specified file")                         \
                                                                            \
  product(ccstr, SharedClassListFile, NULL,                                 \
          "Override the default CDS class list")                            \
                                                                            \
  product(ccstr, SharedArchiveFile, NULL,                                   \
          "Override the default location of the CDS archive file")          \
                                                                            \
  product(ccstr, ArchiveClassesAtExit, NULL,                                \
          "The path and name of the dynamic archive file")                  \
                                                                            \
  product(ccstr, ExtraSharedClassListFile, NULL,                            \
          "Extra classlist for building the CDS archive file")              \
                                                                            \
  diagnostic(intx, ArchiveRelocationMode, 0,                                \
           "(0) first map at preferred address, and if "                    \
           "unsuccessful, map at alternative address (default); "           \
           "(1) always map at alternative address; "                        \
           "(2) always map at preferred address, and if unsuccessful, "     \
           "do not map the archive")                                        \
           range(0, 2)                                                      \
                                                                            \
  experimental(size_t, ArrayAllocatorMallocLimit, (size_t)-1,               \
          "Allocation less than this value will be allocated "              \
          "using malloc. Larger allocations will use mmap.")                \
                                                                            \
  experimental(bool, AlwaysAtomicAccesses, false,                           \
          "Accesses to all variables should always be atomic")              \
                                                                            \
  diagnostic(bool, UseUnalignedAccesses, false,                             \
          "Use unaligned memory accesses in Unsafe")                        \
                                                                            \
  product_pd(bool, PreserveFramePointer,                                    \
             "Use the FP register for holding the frame pointer "           \
             "and not as a general purpose register.")                      \
                                                                            \
  diagnostic(bool, CheckIntrinsics, true,                                   \
             "When a class C is loaded, check that "                        \
             "(1) all intrinsics defined by the VM for class C are present "\
             "in the loaded class file and are marked with the "            \
             "@HotSpotIntrinsicCandidate annotation, that "                 \
             "(2) there is an intrinsic registered for all loaded methods " \
             "that are annotated with the @HotSpotIntrinsicCandidate "      \
             "annotation, and that "                                        \
             "(3) no orphan methods exist for class C (i.e., methods for "  \
             "which the VM declares an intrinsic but that are not declared "\
             "in the loaded class C. "                                      \
             "Check (3) is available only in debug builds.")                \
                                                                            \
  diagnostic_pd(intx, InitArrayShortSize,                                   \
          "Threshold small size (in bytes) for clearing arrays. "           \
          "Anything this size or smaller may get converted to discrete "    \
          "scalar stores.")                                                 \
          range(0, max_intx)                                                \
          constraint(InitArrayShortSizeConstraintFunc, AfterErgo)           \
                                                                            \
  diagnostic(bool, CompilerDirectivesIgnoreCompileCommands, false,          \
             "Disable backwards compatibility for compile commands.")       \
                                                                            \
  diagnostic(bool, CompilerDirectivesPrint, false,                          \
             "Print compiler directives on installation.")                  \
  diagnostic(int,  CompilerDirectivesLimit, 50,                             \
             "Limit on number of compiler directives.")                     \
                                                                            \
  product(ccstr, AllocateHeapAt, NULL,                                      \
          "Path to the directoy where a temporary file will be created "    \
          "to use as the backing store for Java Heap.")                     \
                                                                            \
  experimental(ccstr, AllocateOldGenAt, NULL,                               \
          "Path to the directoy where a temporary file will be "            \
          "created to use as the backing store for old generation."         \
          "File of size Xmx is pre-allocated for performance reason, so"    \
          "we need that much space available")                              \
                                                                            \
  develop(int, VerifyMetaspaceInterval, DEBUG_ONLY(500) NOT_DEBUG(0),       \
               "Run periodic metaspace verifications (0 - none, "           \
               "1 - always, >1 every nth interval)")                        \
                                                                            \
  diagnostic(bool, ShowRegistersOnAssert, true,                             \
          "On internal errors, include registers in error report.")         \
                                                                            \
  diagnostic(bool, UseSwitchProfiling, true,                                \
          "leverage profiling for table/lookup switch")                     \
                                                                            \
  develop(bool, TraceMemoryWriteback, false,                                \
          "Trace memory writeback operations")                              \
                                                                            \
  JFR_ONLY(product(bool, FlightRecorder, false,                             \
          "(Deprecated) Enable Flight Recorder"))                           \
                                                                            \
  JFR_ONLY(product(ccstr, FlightRecorderOptions, NULL,                      \
          "Flight Recorder options"))                                       \
                                                                            \
  JFR_ONLY(product(ccstr, StartFlightRecording, NULL,                       \
          "Start flight recording with options"))                           \
                                                                            \
  experimental(bool, UseFastUnorderedTimeStamps, false,                     \
          "Use platform unstable time where supported for timestamps only") \
                                                                            \
  product(bool, UseNewFieldLayout, true,                                    \
               "(Deprecated) Use new algorithm to compute field layouts")   \
                                                                            \
  product(bool, UseEmptySlotsInSupers, true,                                \
                "Allow allocating fields in empty slots of super-classes")  \
                                                                            \
<<<<<<< HEAD
  TSAN_ONLY(product(bool, ThreadSanitizer, false,                           \
          "Enable ThreadSanitizer lock instrumentation"))                   \
                                                                            \
  TSAN_ONLY(product(bool, ThreadSanitizerJavaMemory, true,                  \
          "Detect Java data races with ThreadSanitizer. "                   \
          "This is only enabled if -XX:+ThreadSanitizer is set."))          \
                                                                            \
  TSAN_ONLY(product(ccstr, ThreadSanitizerIgnoreFile, NULL,                 \
          "File containing a list of ignored field patterns for "           \
          "ThreadSanitizer."))                                              \

=======
  diagnostic(bool, DeoptimizeNMethodBarriersALot, false,                    \
                "Make nmethod barriers deoptimise a lot.")                  \
>>>>>>> 4a588d89

// Interface macros
#define DECLARE_PRODUCT_FLAG(type, name, value, doc)      extern "C" type name;
#define DECLARE_PD_PRODUCT_FLAG(type, name, doc)          extern "C" type name;
#define DECLARE_DIAGNOSTIC_FLAG(type, name, value, doc)   extern "C" type name;
#define DECLARE_PD_DIAGNOSTIC_FLAG(type, name, doc)       extern "C" type name;
#define DECLARE_EXPERIMENTAL_FLAG(type, name, value, doc) extern "C" type name;
#define DECLARE_MANAGEABLE_FLAG(type, name, value, doc)   extern "C" type name;
#define DECLARE_PRODUCT_RW_FLAG(type, name, value, doc)   extern "C" type name;
#ifdef PRODUCT
#define DECLARE_DEVELOPER_FLAG(type, name, value, doc)    const type name = value;
#define DECLARE_PD_DEVELOPER_FLAG(type, name, doc)        const type name = pd_##name;
#define DECLARE_NOTPRODUCT_FLAG(type, name, value, doc)   const type name = value;
#else
#define DECLARE_DEVELOPER_FLAG(type, name, value, doc)    extern "C" type name;
#define DECLARE_PD_DEVELOPER_FLAG(type, name, doc)        extern "C" type name;
#define DECLARE_NOTPRODUCT_FLAG(type, name, value, doc)   extern "C" type name;
#endif // PRODUCT
// Special LP64 flags, product only needed for now.
#ifdef _LP64
#define DECLARE_LP64_PRODUCT_FLAG(type, name, value, doc) extern "C" type name;
#else
#define DECLARE_LP64_PRODUCT_FLAG(type, name, value, doc) const type name = value;
#endif // _LP64

ALL_FLAGS(DECLARE_DEVELOPER_FLAG,     \
          DECLARE_PD_DEVELOPER_FLAG,  \
          DECLARE_PRODUCT_FLAG,       \
          DECLARE_PD_PRODUCT_FLAG,    \
          DECLARE_DIAGNOSTIC_FLAG,    \
          DECLARE_PD_DIAGNOSTIC_FLAG, \
          DECLARE_EXPERIMENTAL_FLAG,  \
          DECLARE_NOTPRODUCT_FLAG,    \
          DECLARE_MANAGEABLE_FLAG,    \
          DECLARE_PRODUCT_RW_FLAG,    \
          DECLARE_LP64_PRODUCT_FLAG,  \
          IGNORE_RANGE,               \
          IGNORE_CONSTRAINT)

#endif // SHARE_RUNTIME_GLOBALS_HPP<|MERGE_RESOLUTION|>--- conflicted
+++ resolved
@@ -2456,7 +2456,9 @@
   product(bool, UseEmptySlotsInSupers, true,                                \
                 "Allow allocating fields in empty slots of super-classes")  \
                                                                             \
-<<<<<<< HEAD
+  diagnostic(bool, DeoptimizeNMethodBarriersALot, false,                    \
+                "Make nmethod barriers deoptimise a lot.")                  \
+                                                                            \
   TSAN_ONLY(product(bool, ThreadSanitizer, false,                           \
           "Enable ThreadSanitizer lock instrumentation"))                   \
                                                                             \
@@ -2467,11 +2469,6 @@
   TSAN_ONLY(product(ccstr, ThreadSanitizerIgnoreFile, NULL,                 \
           "File containing a list of ignored field patterns for "           \
           "ThreadSanitizer."))                                              \
-
-=======
-  diagnostic(bool, DeoptimizeNMethodBarriersALot, false,                    \
-                "Make nmethod barriers deoptimise a lot.")                  \
->>>>>>> 4a588d89
 
 // Interface macros
 #define DECLARE_PRODUCT_FLAG(type, name, value, doc)      extern "C" type name;
