/*
 * Copyright (c) 1997, 2020, Oracle and/or its affiliates. All rights reserved.
 * DO NOT ALTER OR REMOVE COPYRIGHT NOTICES OR THIS FILE HEADER.
 *
 * This code is free software; you can redistribute it and/or modify it
 * under the terms of the GNU General Public License version 2 only, as
 * published by the Free Software Foundation.
 *
 * This code is distributed in the hope that it will be useful, but WITHOUT
 * ANY WARRANTY; without even the implied warranty of MERCHANTABILITY or
 * FITNESS FOR A PARTICULAR PURPOSE.  See the GNU General Public License
 * version 2 for more details (a copy is included in the LICENSE file that
 * accompanied this code).
 *
 * You should have received a copy of the GNU General Public License version
 * 2 along with this work; if not, write to the Free Software Foundation,
 * Inc., 51 Franklin St, Fifth Floor, Boston, MA 02110-1301 USA.
 *
 * Please contact Oracle, 500 Oracle Parkway, Redwood Shores, CA 94065 USA
 * or visit www.oracle.com if you need additional information or have any
 * questions.
 *
 */

#include "precompiled.hpp"
#include "classfile/stringTable.hpp"
#include "classfile/symbolTable.hpp"
#include "code/icBuffer.hpp"
#include "gc/shared/collectedHeap.hpp"
#if INCLUDE_JVMCI
#include "jvmci/jvmci.hpp"
#endif
#include "interpreter/bytecodes.hpp"
#include "logging/log.hpp"
#include "logging/logTag.hpp"
#include "memory/universe.hpp"
#include "prims/methodHandles.hpp"
#include "runtime/atomic.hpp"
#include "runtime/flags/jvmFlag.hpp"
#include "runtime/handles.inline.hpp"
#include "runtime/icache.hpp"
#include "runtime/init.hpp"
#include "runtime/safepoint.hpp"
#include "runtime/sharedRuntime.hpp"
#include "services/memTracker.hpp"
#include "utilities/macros.hpp"


// Initialization done by VM thread in vm_init_globals()
void check_ThreadShadow();
void eventlog_init();
void mutex_init();
void oopstorage_init();
void chunkpool_init();
void perfMemory_init();
void SuspendibleThreadSet_init();

// Initialization done by Java thread in init_globals()
void management_init();
void bytecodes_init();
void classLoader_init1();
void compilationPolicy_init();
void codeCache_init();
void VM_Version_init();
void stubRoutines_init1();
jint universe_init();          // depends on codeCache_init and stubRoutines_init
// depends on universe_init, must be before interpreter_init (currently only on SPARC)
TSAN_ONLY(jint tsan_init();)
void gc_barrier_stubs_init();
void interpreter_init_stub();  // before any methods loaded
void interpreter_init_code();  // after methods loaded, but before they are linked
void invocationCounter_init(); // after methods loaded, but before they are linked
void accessFlags_init();
void InterfaceSupport_init();
void universe2_init();  // dependent on codeCache_init and stubRoutines_init, loads primordial classes
void referenceProcessor_init();
void jni_handles_init();
void vmStructs_init() NOT_DEBUG_RETURN;

void vtableStubs_init();
void InlineCacheBuffer_init();
void compilerOracle_init();
bool compileBroker_init();
void dependencyContext_init();

// Initialization after compiler initialization
bool universe_post_init();  // must happen after compiler_init
void javaClasses_init();  // must happen after vtable initialization
void stubRoutines_init2(); // note: StubRoutines need 2-phase init

// Do not disable thread-local-storage, as it is important for some
// JNI/JVM/JVMTI functions and signal handlers to work properly
// during VM shutdown
void perfMemory_exit();
void ostream_exit();
TSAN_ONLY(void tsan_exit();)

void vm_init_globals() {
  check_ThreadShadow();
  basic_types_init();
  eventlog_init();
  mutex_init();
  oopstorage_init();
  chunkpool_init();
  perfMemory_init();
  SuspendibleThreadSet_init();
}

jint init_globals() {
  HandleMark hm;
  management_init();
  bytecodes_init();
  classLoader_init1();
  compilationPolicy_init();
  codeCache_init();
  VM_Version_init();
  stubRoutines_init1();
  jint status = universe_init();  // dependent on codeCache_init and
                                  // stubRoutines_init1 and metaspace_init.
  if (status != JNI_OK)
    return status;

<<<<<<< HEAD
  TSAN_RUNTIME_ONLY(
    status = tsan_init();
    if (status != JNI_OK) {
      return status;
    }
  );

  gc_barrier_stubs_init();   // depends on universe_init, must be before interpreter_init
  interpreter_init();        // before any methods loaded
  invocationCounter_init();  // before any methods loaded
=======
  gc_barrier_stubs_init();  // depends on universe_init, must be before interpreter_init
  interpreter_init_stub();  // before methods get loaded
>>>>>>> 4a588d89
  accessFlags_init();
  InterfaceSupport_init();
  VMRegImpl::set_regName(); // need this before generate_stubs (for printing oop maps).
  SharedRuntime::generate_stubs();
  universe2_init();  // dependent on codeCache_init and stubRoutines_init1
  javaClasses_init();// must happen after vtable initialization, before referenceProcessor_init
  interpreter_init_code();  // after javaClasses_init and before any method gets linked
  invocationCounter_init(); // after javaClasses_init and before any method gets linked
  referenceProcessor_init();
  jni_handles_init();
#if INCLUDE_VM_STRUCTS
  vmStructs_init();
#endif // INCLUDE_VM_STRUCTS

  vtableStubs_init();
  InlineCacheBuffer_init();
  compilerOracle_init();
  dependencyContext_init();

  if (!compileBroker_init()) {
    return JNI_EINVAL;
  }
#if INCLUDE_JVMCI
  if (EnableJVMCI) {
    JVMCI::initialize_globals();
  }
#endif

  if (!universe_post_init()) {
    return JNI_ERR;
  }
  stubRoutines_init2(); // note: StubRoutines need 2-phase init
  MethodHandles::generate_adapters();

  // All the flags that get adjusted by VM_Version_init and os::init_2
  // have been set so dump the flags now.
  if (PrintFlagsFinal || PrintFlagsRanges) {
    JVMFlag::printFlags(tty, false, PrintFlagsRanges);
  }

  return JNI_OK;
}


void exit_globals() {
  static bool destructorsCalled = false;
  if (!destructorsCalled) {
    destructorsCalled = true;

    TSAN_RUNTIME_ONLY(tsan_exit());

    if (log_is_enabled(Info, monitorinflation)) {
      // The ObjectMonitor subsystem uses perf counters so
      // do this before perfMemory_exit().
      // These other two audit_and_print_stats() calls are done at the
      // Debug level at a safepoint:
      // - for safepoint based deflation auditing:
      //   ObjectSynchronizer::finish_deflate_idle_monitors()
      // - for async deflation auditing:
      //   ObjectSynchronizer::do_safepoint_work()
      ObjectSynchronizer::audit_and_print_stats(true /* on_exit */);
    }
    perfMemory_exit();
    SafepointTracing::statistics_exit_log();
    if (PrintStringTableStatistics) {
      SymbolTable::dump(tty);
      StringTable::dump(tty);
    }
    ostream_exit();
  }
}

static volatile bool _init_completed = false;

bool is_init_completed() {
  return Atomic::load_acquire(&_init_completed);
}

void wait_init_completed() {
  MonitorLocker ml(InitCompleted_lock, Monitor::_no_safepoint_check_flag);
  while (!_init_completed) {
    ml.wait();
  }
}

void set_init_completed() {
  assert(Universe::is_fully_initialized(), "Should have completed initialization");
  MonitorLocker ml(InitCompleted_lock, Monitor::_no_safepoint_check_flag);
  Atomic::release_store(&_init_completed, true);
  ml.notify_all();
}<|MERGE_RESOLUTION|>--- conflicted
+++ resolved
@@ -120,7 +120,6 @@
   if (status != JNI_OK)
     return status;
 
-<<<<<<< HEAD
   TSAN_RUNTIME_ONLY(
     status = tsan_init();
     if (status != JNI_OK) {
@@ -128,13 +127,8 @@
     }
   );
 
-  gc_barrier_stubs_init();   // depends on universe_init, must be before interpreter_init
-  interpreter_init();        // before any methods loaded
-  invocationCounter_init();  // before any methods loaded
-=======
   gc_barrier_stubs_init();  // depends on universe_init, must be before interpreter_init
   interpreter_init_stub();  // before methods get loaded
->>>>>>> 4a588d89
   accessFlags_init();
   InterfaceSupport_init();
   VMRegImpl::set_regName(); // need this before generate_stubs (for printing oop maps).
