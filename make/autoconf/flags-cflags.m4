#
# Copyright (c) 2011, 2023, Oracle and/or its affiliates. All rights reserved.
# DO NOT ALTER OR REMOVE COPYRIGHT NOTICES OR THIS FILE HEADER.
#
# This code is free software; you can redistribute it and/or modify it
# under the terms of the GNU General Public License version 2 only, as
# published by the Free Software Foundation.  Oracle designates this
# particular file as subject to the "Classpath" exception as provided
# by Oracle in the LICENSE file that accompanied this code.
#
# This code is distributed in the hope that it will be useful, but WITHOUT
# ANY WARRANTY; without even the implied warranty of MERCHANTABILITY or
# FITNESS FOR A PARTICULAR PURPOSE.  See the GNU General Public License
# version 2 for more details (a copy is included in the LICENSE file that
# accompanied this code).
#
# You should have received a copy of the GNU General Public License version
# 2 along with this work; if not, write to the Free Software Foundation,
# Inc., 51 Franklin St, Fifth Floor, Boston, MA 02110-1301 USA.
#
# Please contact Oracle, 500 Oracle Parkway, Redwood Shores, CA 94065 USA
# or visit www.oracle.com if you need additional information or have any
# questions.
#

################################################################################
#
# Setup flags for C/C++ compiler
#

###############################################################################
#
# How to compile shared libraries.
#
AC_DEFUN([FLAGS_SETUP_SHARED_LIBS],
[
  if test "x$TOOLCHAIN_TYPE" = xgcc; then
    # Default works for linux, might work on other platforms as well.
    SHARED_LIBRARY_FLAGS='-shared'
    SET_EXECUTABLE_ORIGIN='-Wl,-rpath,\$$ORIGIN[$]1'
    SET_SHARED_LIBRARY_ORIGIN="-Wl,-z,origin $SET_EXECUTABLE_ORIGIN"
    SET_SHARED_LIBRARY_NAME='-Wl,-soname=[$]1'
    SET_SHARED_LIBRARY_MAPFILE='-Wl,-version-script=[$]1'

  elif test "x$TOOLCHAIN_TYPE" = xclang; then
    if test "x$OPENJDK_TARGET_OS" = xmacosx; then
      # Linking is different on MacOSX
      SHARED_LIBRARY_FLAGS="-dynamiclib -compatibility_version 1.0.0 -current_version 1.0.0"
      SET_EXECUTABLE_ORIGIN='-Wl,-rpath,@loader_path$(or [$]1,/.)'
      SET_SHARED_LIBRARY_ORIGIN="$SET_EXECUTABLE_ORIGIN"
      SET_SHARED_LIBRARY_NAME='-Wl,-install_name,@rpath/[$]1'
      SET_SHARED_LIBRARY_MAPFILE='-Wl,-exported_symbols_list,[$]1'

    elif test "x$OPENJDK_TARGET_OS" = xaix; then
      # Linking is different on aix
      SHARED_LIBRARY_FLAGS="-shared -Wl,-bM:SRE -Wl,-bnoentry"
      SET_EXECUTABLE_ORIGIN=""
      SET_SHARED_LIBRARY_ORIGIN=''
      SET_SHARED_LIBRARY_NAME=''
      SET_SHARED_LIBRARY_MAPFILE=''

    else
      # Default works for linux, might work on other platforms as well.
      SHARED_LIBRARY_FLAGS='-shared'
      SET_EXECUTABLE_ORIGIN='-Wl,-rpath,\$$ORIGIN[$]1'
      SET_SHARED_LIBRARY_NAME='-Wl,-soname=[$]1'
      SET_SHARED_LIBRARY_MAPFILE='-Wl,-version-script=[$]1'

      # arm specific settings
      if test "x$OPENJDK_TARGET_CPU" = "xarm"; then
        # '-Wl,-z,origin' isn't used on arm.
        SET_SHARED_LIBRARY_ORIGIN='-Wl,-rpath,\$$$$ORIGIN[$]1'
      else
        SET_SHARED_LIBRARY_ORIGIN="-Wl,-z,origin $SET_EXECUTABLE_ORIGIN"
      fi
    fi

  elif test "x$TOOLCHAIN_TYPE" = xxlc; then
    SHARED_LIBRARY_FLAGS="-qmkshrobj -bM:SRE -bnoentry"
    SET_EXECUTABLE_ORIGIN=""
    SET_SHARED_LIBRARY_ORIGIN=''
    SET_SHARED_LIBRARY_NAME=''
    SET_SHARED_LIBRARY_MAPFILE=''

  elif test "x$TOOLCHAIN_TYPE" = xmicrosoft; then
    SHARED_LIBRARY_FLAGS="-dll"
    SET_EXECUTABLE_ORIGIN=''
    SET_SHARED_LIBRARY_ORIGIN=''
    SET_SHARED_LIBRARY_NAME=''
    SET_SHARED_LIBRARY_MAPFILE='-def:[$]1'
  fi

  AC_SUBST(SET_EXECUTABLE_ORIGIN)
  AC_SUBST(SET_SHARED_LIBRARY_ORIGIN)
  AC_SUBST(SET_SHARED_LIBRARY_NAME)
  AC_SUBST(SET_SHARED_LIBRARY_MAPFILE)
  AC_SUBST(SHARED_LIBRARY_FLAGS)
])

AC_DEFUN([FLAGS_SETUP_DEBUG_SYMBOLS],
[
  # By default don't set any specific assembler debug
  # info flags for toolchains unless we know they work.
  # See JDK-8207057.
  ASFLAGS_DEBUG_SYMBOLS=""

  # Debug prefix mapping if supported by compiler
  DEBUG_PREFIX_CFLAGS=

  # Debug symbols
  if test "x$TOOLCHAIN_TYPE" = xgcc; then
    if test "x$ALLOW_ABSOLUTE_PATHS_IN_OUTPUT" = "xfalse"; then
      # Check if compiler supports -fdebug-prefix-map. If so, use that to make
      # the debug symbol paths resolve to paths relative to the workspace root.
      workspace_root_trailing_slash="${WORKSPACE_ROOT%/}/"
      DEBUG_PREFIX_CFLAGS="-fdebug-prefix-map=${workspace_root_trailing_slash}="
      FLAGS_COMPILER_CHECK_ARGUMENTS(ARGUMENT: [${DEBUG_PREFIX_CFLAGS}],
        IF_FALSE: [
            DEBUG_PREFIX_CFLAGS=
        ]
      )
    fi

    CFLAGS_DEBUG_SYMBOLS="-g -gdwarf-4"
    ASFLAGS_DEBUG_SYMBOLS="-g"
  elif test "x$TOOLCHAIN_TYPE" = xclang; then
    if test "x$ALLOW_ABSOLUTE_PATHS_IN_OUTPUT" = "xfalse"; then
      # Check if compiler supports -fdebug-prefix-map. If so, use that to make
      # the debug symbol paths resolve to paths relative to the workspace root.
      workspace_root_trailing_slash="${WORKSPACE_ROOT%/}/"
      DEBUG_PREFIX_CFLAGS="-fdebug-prefix-map=${workspace_root_trailing_slash}="
      FLAGS_COMPILER_CHECK_ARGUMENTS(ARGUMENT: [${DEBUG_PREFIX_CFLAGS}],
        IF_FALSE: [
            DEBUG_PREFIX_CFLAGS=
        ]
      )
    fi

    # -gdwarf-4 and -gdwarf-aranges were introduced in clang 5.0
    GDWARF_FLAGS="-gdwarf-4 -gdwarf-aranges"
    FLAGS_COMPILER_CHECK_ARGUMENTS(ARGUMENT: [${GDWARF_FLAGS}],
        IF_FALSE: [GDWARF_FLAGS=""])

    CFLAGS_DEBUG_SYMBOLS="-g ${GDWARF_FLAGS}"
    ASFLAGS_DEBUG_SYMBOLS="-g"
  elif test "x$TOOLCHAIN_TYPE" = xxlc; then
    CFLAGS_DEBUG_SYMBOLS="-g1"
  elif test "x$TOOLCHAIN_TYPE" = xmicrosoft; then
    CFLAGS_DEBUG_SYMBOLS="-Z7"
  fi

  if test "x$DEBUG_PREFIX_CFLAGS" != x; then
    CFLAGS_DEBUG_SYMBOLS="$CFLAGS_DEBUG_SYMBOLS $DEBUG_PREFIX_CFLAGS"
    ASFLAGS_DEBUG_SYMBOLS="$ASFLAGS_DEBUG_SYMBOLS $DEBUG_PREFIX_CFLAGS"
  fi

  AC_SUBST(CFLAGS_DEBUG_SYMBOLS)
  AC_SUBST(ASFLAGS_DEBUG_SYMBOLS)
])

AC_DEFUN([FLAGS_SETUP_WARNINGS],
[
  # Set default value.
  if test "x$TOOLCHAIN_TYPE" != xxlc; then
    WARNINGS_AS_ERRORS_DEFAULT=true
  else
    WARNINGS_AS_ERRORS_DEFAULT=false
  fi

  UTIL_ARG_ENABLE(NAME: warnings-as-errors, DEFAULT: $WARNINGS_AS_ERRORS_DEFAULT,
      RESULT: WARNINGS_AS_ERRORS,
      DEFAULT_DESC: [auto],
      DESC: [consider native warnings to be an error])
  AC_SUBST(WARNINGS_AS_ERRORS)

  case "${TOOLCHAIN_TYPE}" in
    microsoft)
      DISABLE_WARNING_PREFIX="-wd"
      BUILD_CC_DISABLE_WARNING_PREFIX="-wd"
      CFLAGS_WARNINGS_ARE_ERRORS="-WX"

      WARNINGS_ENABLE_ALL="-W3"
      DISABLED_WARNINGS="4800 5105"
      ;;

    gcc)
      DISABLE_WARNING_PREFIX="-Wno-"
      BUILD_CC_DISABLE_WARNING_PREFIX="-Wno-"
      CFLAGS_WARNINGS_ARE_ERRORS="-Werror"

      # Additional warnings that are not activated by -Wall and -Wextra
      WARNINGS_ENABLE_ADDITIONAL="-Wpointer-arith -Wsign-compare \
          -Wunused-function -Wundef -Wunused-value -Wreturn-type \
          -Wtrampolines"
      WARNINGS_ENABLE_ADDITIONAL_CXX="-Woverloaded-virtual -Wreorder"
      WARNINGS_ENABLE_ALL_CFLAGS="-Wall -Wextra -Wformat=2 $WARNINGS_ENABLE_ADDITIONAL"
      WARNINGS_ENABLE_ALL_CXXFLAGS="$WARNINGS_ENABLE_ALL_CFLAGS $WARNINGS_ENABLE_ADDITIONAL_CXX"

      DISABLED_WARNINGS="unused-parameter unused"
      # gcc10/11 on ppc generate lots of abi warnings about layout of aggregates containing vectors
      if test "x$OPENJDK_TARGET_CPU_ARCH" = "xppc"; then
        DISABLED_WARNINGS="$DISABLED_WARNINGS psabi"
      fi
      ;;

    clang)
      DISABLE_WARNING_PREFIX="-Wno-"
      BUILD_CC_DISABLE_WARNING_PREFIX="-Wno-"
      CFLAGS_WARNINGS_ARE_ERRORS="-Werror"

      # Additional warnings that are not activated by -Wall and -Wextra
      WARNINGS_ENABLE_ADDITIONAL="-Wpointer-arith -Wsign-compare -Wreorder \
          -Wunused-function -Wundef -Wunused-value -Woverloaded-virtual"
      WARNINGS_ENABLE_ALL="-Wall -Wextra -Wformat=2 $WARNINGS_ENABLE_ADDITIONAL"

      DISABLED_WARNINGS="unknown-warning-option unused-parameter unused"
      ;;

    xlc)
      DISABLE_WARNING_PREFIX="-Wno-"
      CFLAGS_WARNINGS_ARE_ERRORS="-qhalt=w"

      # Possibly a better subset than "all" is "lan:trx:ret:zea:cmp:ret"
      WARNINGS_ENABLE_ALL="-qinfo=all -qformat=all"
      DISABLED_WARNINGS=""
      ;;
  esac
  AC_SUBST(DISABLE_WARNING_PREFIX)
  AC_SUBST(BUILD_CC_DISABLE_WARNING_PREFIX)
  AC_SUBST(CFLAGS_WARNINGS_ARE_ERRORS)
  AC_SUBST(DISABLED_WARNINGS)
  AC_SUBST(DISABLED_WARNINGS_C)
  AC_SUBST(DISABLED_WARNINGS_CXX)
])

AC_DEFUN([FLAGS_SETUP_QUALITY_CHECKS],
[
  # bounds, memory and behavior checking options
  if test "x$TOOLCHAIN_TYPE" = xgcc; then
    case $DEBUG_LEVEL in
    release )
      # no adjustment
      ;;
    fastdebug )
      # no adjustment
      ;;
    slowdebug )
      # FIXME: By adding this to C(XX)FLAGS_DEBUG_OPTIONS/JVM_CFLAGS_SYMBOLS it
      # gets added conditionally on whether we produce debug symbols or not.
      # This is most likely not really correct.

      # Add runtime stack smashing and undefined behavior checks.
      CFLAGS_DEBUG_OPTIONS="-fstack-protector-all --param ssp-buffer-size=1"
      CXXFLAGS_DEBUG_OPTIONS="-fstack-protector-all --param ssp-buffer-size=1"

      JVM_CFLAGS_SYMBOLS="$JVM_CFLAGS_SYMBOLS -fstack-protector-all --param ssp-buffer-size=1"
      ;;
    esac
  fi
])

AC_DEFUN([FLAGS_SETUP_OPTIMIZATION],
[
  if test "x$TOOLCHAIN_TYPE" = xgcc; then
    C_O_FLAG_HIGHEST_JVM="-O3"
    C_O_FLAG_HIGHEST="-O3"
    C_O_FLAG_HI="-O3"
    C_O_FLAG_NORM="-O2"
    C_O_FLAG_SIZE="-Os"
    C_O_FLAG_DEBUG="-O0"
    C_O_FLAG_DEBUG_JVM="-O0"
    C_O_FLAG_NONE="-O0"
    # -D_FORTIFY_SOURCE=2 hardening option needs optimization (at least -O1) enabled
    # set for lower O-levels -U_FORTIFY_SOURCE to overwrite previous settings
    if test "x$OPENJDK_TARGET_OS" = xlinux -a "x$DEBUG_LEVEL" = "xfastdebug"; then
      DISABLE_FORTIFY_CFLAGS="-U_FORTIFY_SOURCE"
      # ASan doesn't work well with _FORTIFY_SOURCE
      # See https://github.com/google/sanitizers/wiki/AddressSanitizer#faq
      if test "x$ASAN_ENABLED" = xyes; then
        ENABLE_FORTIFY_CFLAGS="${DISABLE_FORTIFY_CFLAGS}"
      else
        ENABLE_FORTIFY_CFLAGS="-D_FORTIFY_SOURCE=2"
      fi
      C_O_FLAG_HIGHEST_JVM="${C_O_FLAG_HIGHEST_JVM} ${ENABLE_FORTIFY_CFLAGS}"
      C_O_FLAG_HIGHEST="${C_O_FLAG_HIGHEST} ${ENABLE_FORTIFY_CFLAGS}"
      C_O_FLAG_HI="${C_O_FLAG_HI} ${ENABLE_FORTIFY_CFLAGS}"
      C_O_FLAG_NORM="${C_O_FLAG_NORM} ${ENABLE_FORTIFY_CFLAGS}"
      C_O_FLAG_SIZE="${C_O_FLAG_SIZE} ${DISABLE_FORTIFY_CFLAGS}"
      C_O_FLAG_DEBUG="${C_O_FLAG_DEBUG} ${DISABLE_FORTIFY_CFLAGS}"
      C_O_FLAG_DEBUG_JVM="${C_O_FLAG_DEBUG_JVM} ${DISABLE_FORTIFY_CFLAGS}"
      C_O_FLAG_NONE="${C_O_FLAG_NONE} ${DISABLE_FORTIFY_CFLAGS}"
    fi
  elif test "x$TOOLCHAIN_TYPE" = xclang; then
<<<<<<< HEAD
    # Use -Os on aarch64 to work around known llvm issue,
    # (see https://bugs.llvm.org/show_bug.cgi?id=44581) which makes release build crash in aarch64.
    if test "x$OPENJDK_TARGET_CPU" = xaarch64; then
      C_O_FLAG_HIGHEST_JVM="-Os"
      C_O_FLAG_HIGHEST="-Os"
      C_O_FLAG_HI="-Os"
      C_O_FLAG_NORM="-Os"
      C_O_FLAG_DEBUG_JVM=""
=======
    if test "x$OPENJDK_TARGET_OS" = xaix; then
      C_O_FLAG_HIGHEST_JVM="-O3 -finline-functions"
      C_O_FLAG_HIGHEST="-O3 -finline-functions"
      C_O_FLAG_HI="-O3 -finline-functions"
>>>>>>> 890adb64
    else
      C_O_FLAG_HIGHEST_JVM="-O3"
      C_O_FLAG_HIGHEST="-O3"
      C_O_FLAG_HI="-O3"
<<<<<<< HEAD
      C_O_FLAG_NORM="-O2"
      C_O_FLAG_DEBUG_JVM="-O0"
    fi
=======
    fi
    C_O_FLAG_NORM="-O2"
    C_O_FLAG_DEBUG_JVM="-O0"
>>>>>>> 890adb64
    C_O_FLAG_SIZE="-Os"
    C_O_FLAG_DEBUG="-O0"
    C_O_FLAG_NONE="-O0"
  elif test "x$TOOLCHAIN_TYPE" = xxlc; then
    C_O_FLAG_HIGHEST_JVM="-O3 -qhot=level=1 -qinline -qinlglue"
    C_O_FLAG_HIGHEST="-O3 -qhot=level=1 -qinline -qinlglue"
    C_O_FLAG_HI="-O3 -qinline -qinlglue"
    C_O_FLAG_NORM="-O2"
    C_O_FLAG_DEBUG="-qnoopt"
    # FIXME: Value below not verified.
    C_O_FLAG_DEBUG_JVM=""
    C_O_FLAG_NONE="-qnoopt"
  elif test "x$TOOLCHAIN_TYPE" = xmicrosoft; then
    C_O_FLAG_HIGHEST_JVM="-O2 -Oy-"
    C_O_FLAG_HIGHEST="-O2"
    C_O_FLAG_HI="-O1"
    C_O_FLAG_NORM="-O1"
    C_O_FLAG_DEBUG="-Od"
    C_O_FLAG_DEBUG_JVM=""
    C_O_FLAG_NONE="-Od"
    C_O_FLAG_SIZE="-Os"
  fi

  # Now copy to C++ flags
  CXX_O_FLAG_HIGHEST_JVM="$C_O_FLAG_HIGHEST_JVM"
  CXX_O_FLAG_HIGHEST="$C_O_FLAG_HIGHEST"
  CXX_O_FLAG_HI="$C_O_FLAG_HI"
  CXX_O_FLAG_NORM="$C_O_FLAG_NORM"
  CXX_O_FLAG_DEBUG="$C_O_FLAG_DEBUG"
  CXX_O_FLAG_DEBUG_JVM="$C_O_FLAG_DEBUG_JVM"
  CXX_O_FLAG_NONE="$C_O_FLAG_NONE"
  CXX_O_FLAG_SIZE="$C_O_FLAG_SIZE"

  # Adjust optimization flags according to debug level.
  case $DEBUG_LEVEL in
    release )
      # no adjustment
      ;;
    fastdebug )
      # Not quite so much optimization
      C_O_FLAG_HI="$C_O_FLAG_NORM"
      CXX_O_FLAG_HI="$CXX_O_FLAG_NORM"
      ;;
    slowdebug )
      # Disable optimization
      C_O_FLAG_HIGHEST_JVM="$C_O_FLAG_DEBUG_JVM"
      C_O_FLAG_HIGHEST="$C_O_FLAG_DEBUG"
      C_O_FLAG_HI="$C_O_FLAG_DEBUG"
      C_O_FLAG_NORM="$C_O_FLAG_DEBUG"
      C_O_FLAG_SIZE="$C_O_FLAG_DEBUG"
      CXX_O_FLAG_HIGHEST_JVM="$CXX_O_FLAG_DEBUG_JVM"
      CXX_O_FLAG_HIGHEST="$CXX_O_FLAG_DEBUG"
      CXX_O_FLAG_HI="$CXX_O_FLAG_DEBUG"
      CXX_O_FLAG_NORM="$CXX_O_FLAG_DEBUG"
      CXX_O_FLAG_SIZE="$CXX_O_FLAG_DEBUG"
      ;;
  esac

  AC_SUBST(C_O_FLAG_HIGHEST_JVM)
  AC_SUBST(C_O_FLAG_HIGHEST)
  AC_SUBST(C_O_FLAG_HI)
  AC_SUBST(C_O_FLAG_NORM)
  AC_SUBST(C_O_FLAG_NONE)
  AC_SUBST(C_O_FLAG_SIZE)
  AC_SUBST(CXX_O_FLAG_HIGHEST_JVM)
  AC_SUBST(CXX_O_FLAG_HIGHEST)
  AC_SUBST(CXX_O_FLAG_HI)
  AC_SUBST(CXX_O_FLAG_NORM)
  AC_SUBST(CXX_O_FLAG_NONE)
  AC_SUBST(CXX_O_FLAG_SIZE)
])

AC_DEFUN([FLAGS_SETUP_CFLAGS],
[
  ### CFLAGS

  FLAGS_SETUP_CFLAGS_HELPER

  FLAGS_OS=$OPENJDK_TARGET_OS
  FLAGS_OS_TYPE=$OPENJDK_TARGET_OS_TYPE
  FLAGS_CPU=$OPENJDK_TARGET_CPU
  FLAGS_CPU_ARCH=$OPENJDK_TARGET_CPU_ARCH
  FLAGS_CPU_BITS=$OPENJDK_TARGET_CPU_BITS
  FLAGS_CPU_ENDIAN=$OPENJDK_TARGET_CPU_ENDIAN
  FLAGS_CPU_LEGACY=$OPENJDK_TARGET_CPU_LEGACY
  FLAGS_CPU_LEGACY_LIB=$OPENJDK_TARGET_CPU_LEGACY_LIB

  FLAGS_SETUP_CFLAGS_CPU_DEP([TARGET])

  # Repeat the check for the BUILD_CC and BUILD_CXX. Need to also reset CFLAGS
  # since any target specific flags will likely not work with the build compiler.
  CC_OLD="$CC"
  CXX_OLD="$CXX"
  CFLAGS_OLD="$CFLAGS"
  CXXFLAGS_OLD="$CXXFLAGS"
  CC="$BUILD_CC"
  CXX="$BUILD_CXX"
  CFLAGS=""
  CXXFLAGS=""

  FLAGS_OS=$OPENJDK_BUILD_OS
  FLAGS_OS_TYPE=$OPENJDK_BUILD_OS_TYPE
  FLAGS_CPU=$OPENJDK_BUILD_CPU
  FLAGS_CPU_ARCH=$OPENJDK_BUILD_CPU_ARCH
  FLAGS_CPU_BITS=$OPENJDK_BUILD_CPU_BITS
  FLAGS_CPU_ENDIAN=$OPENJDK_BUILD_CPU_ENDIAN
  FLAGS_CPU_LEGACY=$OPENJDK_BUILD_CPU_LEGACY
  FLAGS_CPU_LEGACY_LIB=$OPENJDK_BUILD_CPU_LEGACY_LIB

  FLAGS_SETUP_CFLAGS_CPU_DEP([BUILD], [OPENJDK_BUILD_], [BUILD_])

  CC="$CC_OLD"
  CXX="$CXX_OLD"
  CFLAGS="$CFLAGS_OLD"
  CXXFLAGS="$CXXFLAGS_OLD"
])

################################################################################
# platform independent
AC_DEFUN([FLAGS_SETUP_CFLAGS_HELPER],
[
  #### OS DEFINES, these should be independent on toolchain
  if test "x$OPENJDK_TARGET_OS" = xlinux; then
    CFLAGS_OS_DEF_JVM="-DLINUX"
    CFLAGS_OS_DEF_JDK="-D_GNU_SOURCE -D_REENTRANT -D_LARGEFILE64_SOURCE"
  elif test "x$OPENJDK_TARGET_OS" = xmacosx; then
    CFLAGS_OS_DEF_JVM="-D_ALLBSD_SOURCE -D_DARWIN_C_SOURCE -D_XOPEN_SOURCE"
    CFLAGS_OS_DEF_JDK="-D_ALLBSD_SOURCE -D_DARWIN_UNLIMITED_SELECT"
  elif test "x$OPENJDK_TARGET_OS" = xaix; then
    CFLAGS_OS_DEF_JVM="-DAIX"
  elif test "x$OPENJDK_TARGET_OS" = xbsd; then
    CFLAGS_OS_DEF_JDK="-D_ALLBSD_SOURCE"
  elif test "x$OPENJDK_TARGET_OS" = xwindows; then
    CFLAGS_OS_DEF_JVM="-D_WINDOWS -DWIN32 -D_JNI_IMPLEMENTATION_"
  fi

  CFLAGS_OS_DEF_JDK="$CFLAGS_OS_DEF_JDK -D$OPENJDK_TARGET_OS_UPPERCASE"

  #### GLOBAL DEFINES
  # Set some common defines. These works for all compilers, but assume
  # -D is universally accepted.

  # Always enable optional macros for VM.
  ALWAYS_CFLAGS_JVM="-D__STDC_FORMAT_MACROS -D__STDC_LIMIT_MACROS -D__STDC_CONSTANT_MACROS"

  # Setup some hard coded includes
  ALWAYS_CFLAGS_JDK=" \
      -I\$(SUPPORT_OUTPUTDIR)/modules_include/java.base \
      -I\$(SUPPORT_OUTPUTDIR)/modules_include/java.base/\$(OPENJDK_TARGET_OS_INCLUDE_SUBDIR) \
      -I${TOPDIR}/src/java.base/share/native/libjava \
      -I${TOPDIR}/src/java.base/$OPENJDK_TARGET_OS_TYPE/native/libjava \
      -I${TOPDIR}/src/hotspot/share/include \
      -I${TOPDIR}/src/hotspot/os/${HOTSPOT_TARGET_OS_TYPE}/include"

  ###############################################################################

  # Adjust flags according to debug level.
  # Setup debug/release defines
  if test "x$DEBUG_LEVEL" = xrelease; then
    DEBUG_CFLAGS_JDK="-DNDEBUG"
  else
    DEBUG_CFLAGS_JDK="-DDEBUG"

    if test "x$TOOLCHAIN_TYPE" = xxlc; then
      # We need '-qminimaltoc' or '-qpic=large -bbigtoc' if the TOC overflows.
      # Hotspot now overflows its 64K TOC (currently only for debug),
      # so for debug we build with '-qpic=large -bbigtoc'.
      DEBUG_CFLAGS_JVM="-qpic=large"
    fi
    if test "x$TOOLCHAIN_TYPE" = xclang && test "x$OPENJDK_TARGET_OS" = xaix; then
      DEBUG_CFLAGS_JVM="-fpic -mcmodel=large"
    fi
  fi

  if test "x$DEBUG_LEVEL" != xrelease; then
    DEBUG_OPTIONS_FLAGS_JDK="$CFLAGS_DEBUG_OPTIONS"
    DEBUG_SYMBOLS_CFLAGS_JDK="$CFLAGS_DEBUG_SYMBOLS"
  fi

  #### TOOLCHAIN DEFINES

  if test "x$TOOLCHAIN_TYPE" = xgcc; then
    ALWAYS_DEFINES_JVM="-D_GNU_SOURCE -D_REENTRANT"
  elif test "x$TOOLCHAIN_TYPE" = xclang; then
    ALWAYS_DEFINES_JVM="-D_GNU_SOURCE"
  elif test "x$TOOLCHAIN_TYPE" = xxlc; then
    ALWAYS_DEFINES_JVM="-D_REENTRANT"
    ALWAYS_DEFINES_JDK="-D_GNU_SOURCE -D_REENTRANT -D_LARGEFILE64_SOURCE -DSTDC"
  elif test "x$TOOLCHAIN_TYPE" = xmicrosoft; then
    # Access APIs for Windows 8 and above
    # see https://docs.microsoft.com/en-us/cpp/porting/modifying-winver-and-win32-winnt?view=msvc-170
    ALWAYS_DEFINES_JDK="-DWIN32_LEAN_AND_MEAN -D_WIN32_WINNT=0x0602 \
        -D_CRT_SECURE_NO_WARNINGS -D_CRT_NONSTDC_NO_DEPRECATE -DWIN32 -DIAL"
    ALWAYS_DEFINES_JVM="-DNOMINMAX -DWIN32_LEAN_AND_MEAN -D_WIN32_WINNT=0x0602 \
        -D_CRT_SECURE_NO_WARNINGS -D_CRT_NONSTDC_NO_DEPRECATE"
  fi

  ###############################################################################
  #
  #
  # CFLAGS BASIC
  if test "x$TOOLCHAIN_TYPE" = xgcc || test "x$TOOLCHAIN_TYPE" = xclang; then
    # COMMON to gcc and clang
    TOOLCHAIN_CFLAGS_JVM="-pipe -fno-rtti -fno-exceptions \
        -fvisibility=hidden -fno-strict-aliasing -fno-omit-frame-pointer"
  fi

  if test "x$TOOLCHAIN_TYPE" = xclang && test "x$OPENJDK_TARGET_OS" = xaix; then
    # clang compiler on aix needs -ffunction-sections
    TOOLCHAIN_CFLAGS_JVM="$TOOLCHAIN_CFLAGS_JVM -ffunction-sections -ftls-model -fno-math-errno -fstack-protector"
    TOOLCHAIN_CFLAGS_JDK="-ffunction-sections -fsigned-char -fstack-protector"
  fi

  if test "x$TOOLCHAIN_TYPE" = xgcc; then
    TOOLCHAIN_CFLAGS_JVM="$TOOLCHAIN_CFLAGS_JVM -fstack-protector"
    TOOLCHAIN_CFLAGS_JDK="-pipe -fstack-protector"
    # reduce lib size on linux in link step, this needs also special compile flags
    # do this on s390x also for libjvm (where serviceability agent is not supported)
    if test "x$ENABLE_LINKTIME_GC" = xtrue; then
      TOOLCHAIN_CFLAGS_JDK="$TOOLCHAIN_CFLAGS_JDK -ffunction-sections -fdata-sections"
      if test "x$OPENJDK_TARGET_CPU" = xs390x; then
        TOOLCHAIN_CFLAGS_JVM="$TOOLCHAIN_CFLAGS_JVM -ffunction-sections -fdata-sections"
      fi
    fi
    # technically NOT for CXX (but since this gives *worse* performance, use
    # no-strict-aliasing everywhere!)
    TOOLCHAIN_CFLAGS_JDK_CONLY="-fno-strict-aliasing"

  elif test "x$TOOLCHAIN_TYPE" = xclang; then
    # Restrict the debug information created by Clang to avoid
    # too big object files and speed the build up a little bit
    # (see http://llvm.org/bugs/show_bug.cgi?id=7554)
    TOOLCHAIN_CFLAGS_JVM="$TOOLCHAIN_CFLAGS_JVM -flimit-debug-info"

    # In principle the stack alignment below is cpu- and ABI-dependent and
    # should agree with values of StackAlignmentInBytes in various
    # src/hotspot/cpu/*/globalDefinitions_*.hpp files, but this value currently
    # works for all platforms.
    TOOLCHAIN_CFLAGS_JVM="$TOOLCHAIN_CFLAGS_JVM -mno-omit-leaf-frame-pointer -mstack-alignment=16"

    if test "x$OPENJDK_TARGET_OS" = xlinux; then
      if test "x$DEBUG_LEVEL" = xrelease; then
        # Clang does not inline as much as GCC does for functions with "inline" keyword by default.
        # This causes noticeable slowdown in pause time for G1, and possibly in other areas.
        # Increasing the inline hint threshold avoids the slowdown for Clang-built JVM.
        TOOLCHAIN_CFLAGS_JVM="$TOOLCHAIN_CFLAGS_JVM -mllvm -inlinehint-threshold=100000"
      fi
      TOOLCHAIN_CFLAGS_JDK="-pipe"
      TOOLCHAIN_CFLAGS_JDK_CONLY="-fno-strict-aliasing" # technically NOT for CXX
    fi

    # Disable experimental isel due to a known issue in llvm-8, which generates wrong debug info.
    # (see https://bugs.llvm.org/show_bug.cgi?id=40887)
    if test "x$OPENJDK_TARGET_CPU" = xaarch64; then
      TOOLCHAIN_CFLAGS_JVM="$TOOLCHAIN_CFLAGS_JVM -fno-experimental-isel"
    fi

  elif test "x$TOOLCHAIN_TYPE" = xxlc; then
    # Suggested additions: -qsrcmsg to get improved error reporting
    # set -qtbtable=full for a better traceback table/better stacks in hs_err when xlc16 is used
    TOOLCHAIN_CFLAGS_JDK="-qtbtable=full -qchars=signed -qfullpath -qsaveopt -qstackprotect"  # add on both CFLAGS
    TOOLCHAIN_CFLAGS_JVM="-qtbtable=full -qtune=balanced -fno-exceptions \
        -qalias=noansi -qstrict -qtls=default -qnortti -qnoeh -qignerrno -qstackprotect"
  elif test "x$TOOLCHAIN_TYPE" = xmicrosoft; then
    TOOLCHAIN_CFLAGS_JVM="-nologo -MD -Zc:preprocessor -Zc:strictStrings -MP"
    TOOLCHAIN_CFLAGS_JDK="-nologo -MD -Zc:preprocessor -Zc:strictStrings -Zc:wchar_t-"
  fi

  # CFLAGS C language level for JDK sources (hotspot only uses C++)
  if test "x$TOOLCHAIN_TYPE" = xgcc || test "x$TOOLCHAIN_TYPE" = xclang || test "x$TOOLCHAIN_TYPE" = xxlc; then
    LANGSTD_CFLAGS="-std=c11"
  elif test "x$TOOLCHAIN_TYPE" = xmicrosoft; then
    LANGSTD_CFLAGS="-std:c11"
  fi
  TOOLCHAIN_CFLAGS_JDK_CONLY="$LANGSTD_CFLAGS $TOOLCHAIN_CFLAGS_JDK_CONLY"

  # CXXFLAGS C++ language level for all of JDK, including Hotspot.
  if test "x$TOOLCHAIN_TYPE" = xgcc || test "x$TOOLCHAIN_TYPE" = xclang || test "x$TOOLCHAIN_TYPE" = xxlc; then
    LANGSTD_CXXFLAGS="-std=c++14"
  elif test "x$TOOLCHAIN_TYPE" = xmicrosoft; then
    LANGSTD_CXXFLAGS="-std:c++14"
  else
    AC_MSG_ERROR([Don't know how to enable C++14 for this toolchain])
  fi
  TOOLCHAIN_CFLAGS_JDK_CXXONLY="$TOOLCHAIN_CFLAGS_JDK_CXXONLY $LANGSTD_CXXFLAGS"
  TOOLCHAIN_CFLAGS_JVM="$TOOLCHAIN_CFLAGS_JVM $LANGSTD_CXXFLAGS"
  ADLC_LANGSTD_CXXFLAGS="$LANGSTD_CXXFLAGS"

  # CFLAGS WARNINGS STUFF
  # Set JVM_CFLAGS warning handling
  if test "x$TOOLCHAIN_TYPE" = xgcc; then
    WARNING_CFLAGS_JDK_CONLY="$WARNINGS_ENABLE_ALL_CFLAGS"
    WARNING_CFLAGS_JDK_CXXONLY="$WARNINGS_ENABLE_ALL_CXXFLAGS"
    WARNING_CFLAGS_JVM="$WARNINGS_ENABLE_ALL_CXXFLAGS"

  elif test "x$TOOLCHAIN_TYPE" = xclang; then
    WARNING_CFLAGS="$WARNINGS_ENABLE_ALL"

  elif test "x$TOOLCHAIN_TYPE" = xmicrosoft; then
    WARNING_CFLAGS="$WARNINGS_ENABLE_ALL"

  elif test "x$TOOLCHAIN_TYPE" = xxlc; then
    WARNING_CFLAGS=""  # currently left empty
  fi

  # Set some additional per-OS defines.

  # Additional macosx handling
  if test "x$OPENJDK_TARGET_OS" = xmacosx; then
    OS_CFLAGS="-DMAC_OS_X_VERSION_MIN_REQUIRED=$MACOSX_VERSION_MIN_NODOTS \
        -mmacosx-version-min=$MACOSX_VERSION_MIN"

    if test -n "$MACOSX_VERSION_MAX"; then
        OS_CFLAGS="$OS_CFLAGS \
            -DMAC_OS_X_VERSION_MAX_ALLOWED=$MACOSX_VERSION_MAX_NODOTS"
    fi
  fi

  OS_CFLAGS="$OS_CFLAGS -DLIBC=$OPENJDK_TARGET_LIBC"
  if test "x$OPENJDK_TARGET_LIBC" = xmusl; then
    OS_CFLAGS="$OS_CFLAGS -DMUSL_LIBC"
  fi

  # Where does this really belong??
  if test "x$TOOLCHAIN_TYPE" = xgcc || test "x$TOOLCHAIN_TYPE" = xclang; then
    PICFLAG="-fPIC"
    PIEFLAG="-fPIE"
  elif test "x$TOOLCHAIN_TYPE" = xclang && test "x$OPENJDK_TARGET_OS" = xaix; then
    JVM_PICFLAG="-fpic -mcmodel=large -Wl,-bbigtoc
    JDK_PICFLAG="-fpic
  elif test "x$TOOLCHAIN_TYPE" = xxlc; then
    # '-qpic' defaults to 'qpic=small'. This means that the compiler generates only
    # one instruction for accessing the TOC. If the TOC grows larger than 64K, the linker
    # will have to patch this single instruction with a call to some out-of-order code which
    # does the load from the TOC. This is of course slower, and we also would have
    # to use '-bbigtoc' for linking anyway so we could also change the PICFLAG to 'qpic=large'.
    # With 'qpic=large' the compiler will by default generate a two-instruction sequence which
    # can be patched directly by the linker and does not require a jump to out-of-order code.
    #
    # Since large TOC causes perf. overhead, only pay it where we must. Currently this is
    # for all libjvm variants (both gtest and normal) but no other binaries. So, build
    # libjvm with -qpic=large and link with -bbigtoc.
    JVM_PICFLAG="-qpic=large"
    JDK_PICFLAG="-qpic"
  elif test "x$TOOLCHAIN_TYPE" = xmicrosoft; then
    PICFLAG=""
  fi

  if test "x$TOOLCHAIN_TYPE" != xxlc; then
    JVM_PICFLAG="$PICFLAG"
    JDK_PICFLAG="$PICFLAG"
  fi

  if test "x$OPENJDK_TARGET_OS" = xmacosx; then
    # Linking is different on MacOSX
    JDK_PICFLAG=''
    if test "x$STATIC_BUILD" = xtrue; then
      JVM_PICFLAG=""
    fi
  fi

  # Extra flags needed when building optional static versions of certain
  # JDK libraries.
  STATIC_LIBS_CFLAGS="-DSTATIC_BUILD=1"
  if test "x$TOOLCHAIN_TYPE" = xgcc || test "x$TOOLCHAIN_TYPE" = xclang; then
    STATIC_LIBS_CFLAGS="$STATIC_LIBS_CFLAGS -ffunction-sections -fdata-sections \
      -DJNIEXPORT='__attribute__((visibility(\"default\")))'"
  else
    STATIC_LIBS_CFLAGS="$STATIC_LIBS_CFLAGS -DJNIEXPORT="
  fi
  if test "x$TOOLCHAIN_TYPE" = xgcc; then
    # Disable relax-relocation to enable compatibility with older linkers
    RELAX_RELOCATIONS_FLAG="-Xassembler -mrelax-relocations=no"
    FLAGS_COMPILER_CHECK_ARGUMENTS(ARGUMENT: [${RELAX_RELOCATIONS_FLAG}],
        IF_TRUE: [STATIC_LIBS_CFLAGS="$STATIC_LIBS_CFLAGS ${RELAX_RELOCATIONS_FLAG}"])
  fi
  AC_SUBST(STATIC_LIBS_CFLAGS)
])

################################################################################
# $1 - Either BUILD or TARGET to pick the correct OS/CPU variables to check
#      conditionals against.
# $2 - Optional prefix for each variable defined.
# $3 - Optional prefix for compiler variables (either BUILD_ or nothing).
AC_DEFUN([FLAGS_SETUP_CFLAGS_CPU_DEP],
[
  #### CPU DEFINES, these should (in theory) be independent on toolchain

  # Setup target CPU
  # Setup endianness
  if test "x$FLAGS_CPU_ENDIAN" = xlittle; then
    $1_DEFINES_CPU_JVM="-DVM_LITTLE_ENDIAN"
    $1_DEFINES_CPU_JDK="-D_LITTLE_ENDIAN"
  else
    $1_DEFINES_CPU_JDK="-D_BIG_ENDIAN"
  fi

  # setup CPU bit size
  $1_DEFINES_CPU_JDK="${$1_DEFINES_CPU_JDK} -DARCH='\"$FLAGS_CPU_LEGACY\"' \
      -D$FLAGS_CPU_LEGACY"

  if test "x$FLAGS_CPU_BITS" = x64 && test "x$FLAGS_OS" != xaix; then
    # xlc on AIX defines _LP64=1 by default and issues a warning if we redefine it.
    $1_DEFINES_CPU_JDK="${$1_DEFINES_CPU_JDK} -D_LP64=1"
    $1_DEFINES_CPU_JVM="${$1_DEFINES_CPU_JVM} -D_LP64=1"
  fi

  # toolchain dependent, per-cpu
  if test "x$TOOLCHAIN_TYPE" = xmicrosoft; then
    if test "x$FLAGS_CPU" = xaarch64; then
      $1_DEFINES_CPU_JDK="${$1_DEFINES_CPU_JDK} -D_ARM64_ -Darm64"
    elif test "x$FLAGS_CPU" = xx86_64; then
      $1_DEFINES_CPU_JDK="${$1_DEFINES_CPU_JDK} -D_AMD64_ -Damd64"
    else
      $1_DEFINES_CPU_JDK="${$1_DEFINES_CPU_JDK} -D_X86_ -Dx86"
    fi
  fi

  # CFLAGS PER CPU
  if test "x$TOOLCHAIN_TYPE" = xgcc || test "x$TOOLCHAIN_TYPE" = xclang; then
    # COMMON to gcc and clang
    AC_MSG_CHECKING([if $1 is x86])
    if test "x$FLAGS_CPU" = xx86; then
      AC_MSG_RESULT([yes])
      AC_MSG_CHECKING([if control flow protection is enabled by additional compiler flags])
      if echo "${EXTRA_CFLAGS}${EXTRA_CXXFLAGS}${EXTRA_ASFLAGS}" | ${GREP} -q 'fcf-protection' ; then
        # cf-protection requires CMOV and thus i686
        $1_CFLAGS_CPU="-march=i686"
        AC_MSG_RESULT([yes, forcing ${$1_CFLAGS_CPU}])
      else
        # Force compatibility with i586 on 32 bit intel platforms.
        $1_CFLAGS_CPU="-march=i586"
        AC_MSG_RESULT([no, forcing ${$1_CFLAGS_CPU}])
      fi
    else
      AC_MSG_RESULT([no])
    fi
  fi

  if test "x$TOOLCHAIN_TYPE" = xgcc; then
    if test "x$FLAGS_CPU" = xaarch64; then
      # -Wno-psabi to get rid of annoying "note: parameter passing for argument of type '<type> changed in GCC 9.1"
      $1_CFLAGS_CPU="-Wno-psabi"
    elif test "x$FLAGS_CPU" = xarm; then
      # -Wno-psabi to get rid of annoying "note: the mangling of 'va_list' has changed in GCC 4.4"
      $1_CFLAGS_CPU="-fsigned-char -Wno-psabi $ARM_ARCH_TYPE_FLAGS $ARM_FLOAT_TYPE_FLAGS -DJDK_ARCH_ABI_PROP_NAME='\"\$(JDK_ARCH_ABI_PROP_NAME)\"'"
      $1_CFLAGS_CPU_JVM="-DARM"
    elif test "x$FLAGS_CPU_ARCH" = xppc; then
      $1_CFLAGS_CPU_JVM="-minsert-sched-nops=regroup_exact -mno-multiple -mno-string"
      if test "x$FLAGS_CPU" = xppc64; then
        # -mminimal-toc fixes `relocation truncated to fit' error for gcc 4.1.
        # Use ppc64 instructions, but schedule for power5
        $1_CFLAGS_CPU_JVM="${$1_CFLAGS_CPU_JVM} -mminimal-toc -mcpu=powerpc64 -mtune=power5"
      elif test "x$FLAGS_CPU" = xppc64le; then
        # Little endian machine uses ELFv2 ABI.
        # Use Power8, this is the first CPU to support PPC64 LE with ELFv2 ABI.
        $1_CFLAGS_CPU_JVM="${$1_CFLAGS_CPU_JVM} -DABI_ELFv2 -mcpu=power8 -mtune=power8"
      fi
    elif test "x$FLAGS_CPU" = xs390x; then
      $1_CFLAGS_CPU="-mbackchain -march=z10"
    fi

    if test "x$FLAGS_CPU_ARCH" != xarm &&  test "x$FLAGS_CPU_ARCH" != xppc; then
      # for all archs except arm and ppc, prevent gcc to omit frame pointer
      $1_CFLAGS_CPU_JDK="${$1_CFLAGS_CPU_JDK} -fno-omit-frame-pointer"
    fi

  elif test "x$TOOLCHAIN_TYPE" = xclang; then
    if test "x$FLAGS_OS" = xlinux; then
      # ppc test not really needed for clang
      if test "x$FLAGS_CPU_ARCH" != xarm &&  test "x$FLAGS_CPU_ARCH" != xppc; then
        # for all archs except arm and ppc, prevent gcc to omit frame pointer
        $1_CFLAGS_CPU_JDK="${$1_CFLAGS_CPU_JDK} -fno-omit-frame-pointer"
      fi
    fi
    if test "x$OPENJDK_TARGET_OS" = xaix; then
      $1_CFLAGS_CPU="-mcpu=pwr8"
    fi

  elif test "x$TOOLCHAIN_TYPE" = xxlc; then
    if test "x$FLAGS_CPU" = xppc64; then
      $1_CFLAGS_CPU_JVM="-qarch=ppc64"
    fi

  elif test "x$TOOLCHAIN_TYPE" = xmicrosoft; then
    if test "x$FLAGS_CPU" = xx86; then
      $1_CFLAGS_CPU_JVM="-arch:IA32"
    elif test "x$OPENJDK_TARGET_CPU" = xx86_64; then
      if test "x$DEBUG_LEVEL" != xrelease; then
        # NOTE: This is probably redundant; -homeparams is default on
        # non-release builds.
        $1_CFLAGS_CPU_JVM="-homeparams"
      fi
    fi
  fi

  if test "x$TOOLCHAIN_TYPE" = xgcc; then
    FLAGS_SETUP_GCC6_COMPILER_FLAGS($1, $3)
    $1_TOOLCHAIN_CFLAGS="${$1_GCC6_CFLAGS}"

    $1_WARNING_CFLAGS_JVM="-Wno-format-zero-length -Wtype-limits -Wuninitialized"
  elif test "x$TOOLCHAIN_TYPE" = xclang; then
    NO_DELETE_NULL_POINTER_CHECKS_CFLAG="-fno-delete-null-pointer-checks"
    FLAGS_COMPILER_CHECK_ARGUMENTS(ARGUMENT: [$NO_DELETE_NULL_POINTER_CHECKS_CFLAG],
        PREFIX: $3,
        IF_FALSE: [
            NO_DELETE_NULL_POINTER_CHECKS_CFLAG=
        ]
    )
    $1_TOOLCHAIN_CFLAGS="${NO_DELETE_NULL_POINTER_CHECKS_CFLAG}"
  fi

  if test "x$TOOLCHAIN_TYPE" = xmicrosoft; then
    REPRODUCIBLE_CFLAGS="-experimental:deterministic"
    FLAGS_COMPILER_CHECK_ARGUMENTS(ARGUMENT: [${REPRODUCIBLE_CFLAGS}],
        PREFIX: $3,
        IF_FALSE: [
            REPRODUCIBLE_CFLAGS=
        ]
    )
  fi

  # Prevent the __FILE__ macro from generating absolute paths into the built
  # binaries. Depending on toolchain, different mitigations are possible.
  # * GCC and Clang of new enough versions have -fmacro-prefix-map.
  # * For most other toolchains, supplying all source files and -I flags as
  #   relative paths fixes the issue.
  FILE_MACRO_CFLAGS=
  if test "x$ALLOW_ABSOLUTE_PATHS_IN_OUTPUT" = "xfalse"; then
    if test "x$TOOLCHAIN_TYPE" = xgcc || test "x$TOOLCHAIN_TYPE" = xclang; then
      # Check if compiler supports -fmacro-prefix-map. If so, use that to make
      # the __FILE__ macro resolve to paths relative to the workspace root.
      workspace_root_trailing_slash="${WORKSPACE_ROOT%/}/"
      FILE_MACRO_CFLAGS="-fmacro-prefix-map=${workspace_root_trailing_slash}="
      FLAGS_COMPILER_CHECK_ARGUMENTS(ARGUMENT: [${FILE_MACRO_CFLAGS}],
          PREFIX: $3,
          IF_FALSE: [
              FILE_MACRO_CFLAGS=
          ]
      )
    elif test "x$TOOLCHAIN_TYPE" = xmicrosoft; then
      # There is a known issue with the pathmap if the mapping is made to the
      # empty string. Add a minimal string "s" as prefix to work around this.
      # PATHMAP_FLAGS is also added to LDFLAGS in flags-ldflags.m4.
      PATHMAP_FLAGS="-pathmap:${WORKSPACE_ROOT}=s"
      FILE_MACRO_CFLAGS="$PATHMAP_FLAGS"
      FLAGS_COMPILER_CHECK_ARGUMENTS(ARGUMENT: [${FILE_MACRO_CFLAGS}],
          PREFIX: $3,
          IF_FALSE: [
              PATHMAP_FLAGS=
              FILE_MACRO_CFLAGS=
          ]
      )
    fi

    AC_MSG_CHECKING([how to prevent absolute paths in output])
    if test "x$FILE_MACRO_CFLAGS" != x; then
      AC_MSG_RESULT([using compiler options])
    else
      AC_MSG_RESULT([using relative paths])
    fi
  fi
  AC_SUBST(FILE_MACRO_CFLAGS)

  FLAGS_SETUP_BRANCH_PROTECTION

  # EXPORT to API
  CFLAGS_JVM_COMMON="$ALWAYS_CFLAGS_JVM $ALWAYS_DEFINES_JVM \
      $TOOLCHAIN_CFLAGS_JVM ${$1_TOOLCHAIN_CFLAGS_JVM} \
      $OS_CFLAGS $OS_CFLAGS_JVM $CFLAGS_OS_DEF_JVM $DEBUG_CFLAGS_JVM \
      $WARNING_CFLAGS $WARNING_CFLAGS_JVM $JVM_PICFLAG $FILE_MACRO_CFLAGS \
      $REPRODUCIBLE_CFLAGS $BRANCH_PROTECTION_CFLAGS"

  CFLAGS_JDK_COMMON="$ALWAYS_CFLAGS_JDK $ALWAYS_DEFINES_JDK $TOOLCHAIN_CFLAGS_JDK \
      $OS_CFLAGS $CFLAGS_OS_DEF_JDK $DEBUG_CFLAGS_JDK $DEBUG_OPTIONS_FLAGS_JDK \
      $WARNING_CFLAGS $WARNING_CFLAGS_JDK $DEBUG_SYMBOLS_CFLAGS_JDK \
      $FILE_MACRO_CFLAGS $REPRODUCIBLE_CFLAGS $BRANCH_PROTECTION_CFLAGS"

  # Use ${$2EXTRA_CFLAGS} to block EXTRA_CFLAGS to be added to build flags.
  # (Currently we don't have any OPENJDK_BUILD_EXTRA_CFLAGS, but that might
  # change in the future.)

  CFLAGS_JDK_COMMON_CONLY="$TOOLCHAIN_CFLAGS_JDK_CONLY  \
      $WARNING_CFLAGS_JDK_CONLY ${$2EXTRA_CFLAGS}"
  CFLAGS_JDK_COMMON_CXXONLY="$ALWAYS_DEFINES_JDK_CXXONLY \
      $TOOLCHAIN_CFLAGS_JDK_CXXONLY \
      ${$1_TOOLCHAIN_CFLAGS_JDK_CXXONLY} \
      $WARNING_CFLAGS_JDK_CXXONLY ${$2EXTRA_CXXFLAGS}"

  $1_CFLAGS_JVM="${$1_DEFINES_CPU_JVM} ${$1_CFLAGS_CPU} ${$1_CFLAGS_CPU_JVM} ${$1_TOOLCHAIN_CFLAGS} ${$1_WARNING_CFLAGS_JVM}"
  $1_CFLAGS_JDK="${$1_DEFINES_CPU_JDK} ${$1_CFLAGS_CPU} ${$1_CFLAGS_CPU_JDK} ${$1_TOOLCHAIN_CFLAGS}"

  $2JVM_CFLAGS="$CFLAGS_JVM_COMMON ${$1_CFLAGS_JVM} ${$2EXTRA_CXXFLAGS}"

  $2CFLAGS_JDKEXE="$CFLAGS_JDK_COMMON $CFLAGS_JDK_COMMON_CONLY ${$1_CFLAGS_JDK} $PIEFLAG"
  $2CXXFLAGS_JDKEXE="$CFLAGS_JDK_COMMON $CFLAGS_JDK_COMMON_CXXONLY ${$1_CFLAGS_JDK} $PIEFLAG"
  $2CFLAGS_JDKLIB="$CFLAGS_JDK_COMMON $CFLAGS_JDK_COMMON_CONLY ${$1_CFLAGS_JDK} \
      $JDK_PICFLAG ${$1_CFLAGS_CPU_JDK_LIBONLY}"
  $2CXXFLAGS_JDKLIB="$CFLAGS_JDK_COMMON $CFLAGS_JDK_COMMON_CXXONLY ${$1_CFLAGS_JDK} \
      $JDK_PICFLAG ${$1_CFLAGS_CPU_JDK_LIBONLY}"

  AC_SUBST($2JVM_CFLAGS)
  AC_SUBST($2CFLAGS_JDKLIB)
  AC_SUBST($2CFLAGS_JDKEXE)
  AC_SUBST($2CXXFLAGS_JDKLIB)
  AC_SUBST($2CXXFLAGS_JDKEXE)
  AC_SUBST($2ADLC_LANGSTD_CXXFLAGS)

  COMPILER_FP_CONTRACT_OFF_FLAG="-ffp-contract=off"
  # Check that the compiler supports -ffp-contract=off flag
  # Set FDLIBM_CFLAGS to -ffp-contract=off if it does. Empty
  # otherwise.
  # These flags are required for GCC-based builds of
  # fdlibm with optimization without losing precision.
  # Notably, -ffp-contract=off needs to be added for GCC >= 4.6.
  if test "x$TOOLCHAIN_TYPE" = xgcc || test "x$TOOLCHAIN_TYPE" = xclang; then
    FLAGS_COMPILER_CHECK_ARGUMENTS(ARGUMENT: [${COMPILER_FP_CONTRACT_OFF_FLAG}],
        PREFIX: $3,
        IF_TRUE: [$2FDLIBM_CFLAGS=${COMPILER_FP_CONTRACT_OFF_FLAG}],
        IF_FALSE: [$2FDLIBM_CFLAGS=""])
  fi
  AC_SUBST($2FDLIBM_CFLAGS)
])

# FLAGS_SETUP_GCC6_COMPILER_FLAGS([PREFIX])
# Arguments:
# $1 - Prefix for each variable defined.
# $2 - Prefix for compiler variables (either BUILD_ or nothing).
AC_DEFUN([FLAGS_SETUP_GCC6_COMPILER_FLAGS],
[
  # These flags are required for GCC 6 builds as undefined behavior in OpenJDK code
  # runs afoul of the more aggressive versions of these optimizations.
  # Notably, value range propagation now assumes that the this pointer of C++
  # member functions is non-null.
  NO_DELETE_NULL_POINTER_CHECKS_CFLAG="-fno-delete-null-pointer-checks"
  FLAGS_COMPILER_CHECK_ARGUMENTS(ARGUMENT: [$NO_DELETE_NULL_POINTER_CHECKS_CFLAG],
      PREFIX: $2, IF_FALSE: [NO_DELETE_NULL_POINTER_CHECKS_CFLAG=""])
  NO_LIFETIME_DSE_CFLAG="-fno-lifetime-dse"
  FLAGS_COMPILER_CHECK_ARGUMENTS(ARGUMENT: [$NO_LIFETIME_DSE_CFLAG],
      PREFIX: $2, IF_FALSE: [NO_LIFETIME_DSE_CFLAG=""])
  $1_GCC6_CFLAGS="${NO_DELETE_NULL_POINTER_CHECKS_CFLAG} ${NO_LIFETIME_DSE_CFLAG}"
])

AC_DEFUN_ONCE([FLAGS_SETUP_BRANCH_PROTECTION],
[
  # Is branch protection available?
  BRANCH_PROTECTION_AVAILABLE=false
  BRANCH_PROTECTION_FLAG="-mbranch-protection=standard"

  if test "x$OPENJDK_TARGET_CPU" = xaarch64; then
    if test "x$TOOLCHAIN_TYPE" = xgcc || test "x$TOOLCHAIN_TYPE" = xclang; then
      FLAGS_COMPILER_CHECK_ARGUMENTS(ARGUMENT: [${BRANCH_PROTECTION_FLAG}],
          IF_TRUE: [BRANCH_PROTECTION_AVAILABLE=true])
    fi
  fi

  BRANCH_PROTECTION_CFLAGS=""
  UTIL_ARG_ENABLE(NAME: branch-protection, DEFAULT: false,
      RESULT: USE_BRANCH_PROTECTION, AVAILABLE: $BRANCH_PROTECTION_AVAILABLE,
      DESC: [enable branch protection when compiling C/C++],
      IF_ENABLED: [ BRANCH_PROTECTION_CFLAGS=${BRANCH_PROTECTION_FLAG}])
  AC_SUBST(BRANCH_PROTECTION_CFLAGS)
])<|MERGE_RESOLUTION|>--- conflicted
+++ resolved
@@ -291,7 +291,6 @@
       C_O_FLAG_NONE="${C_O_FLAG_NONE} ${DISABLE_FORTIFY_CFLAGS}"
     fi
   elif test "x$TOOLCHAIN_TYPE" = xclang; then
-<<<<<<< HEAD
     # Use -Os on aarch64 to work around known llvm issue,
     # (see https://bugs.llvm.org/show_bug.cgi?id=44581) which makes release build crash in aarch64.
     if test "x$OPENJDK_TARGET_CPU" = xaarch64; then
@@ -300,25 +299,17 @@
       C_O_FLAG_HI="-Os"
       C_O_FLAG_NORM="-Os"
       C_O_FLAG_DEBUG_JVM=""
-=======
-    if test "x$OPENJDK_TARGET_OS" = xaix; then
+    elif test "x$OPENJDK_TARGET_OS" = xaix; then
       C_O_FLAG_HIGHEST_JVM="-O3 -finline-functions"
       C_O_FLAG_HIGHEST="-O3 -finline-functions"
       C_O_FLAG_HI="-O3 -finline-functions"
->>>>>>> 890adb64
     else
       C_O_FLAG_HIGHEST_JVM="-O3"
       C_O_FLAG_HIGHEST="-O3"
       C_O_FLAG_HI="-O3"
-<<<<<<< HEAD
-      C_O_FLAG_NORM="-O2"
-      C_O_FLAG_DEBUG_JVM="-O0"
-    fi
-=======
     fi
     C_O_FLAG_NORM="-O2"
     C_O_FLAG_DEBUG_JVM="-O0"
->>>>>>> 890adb64
     C_O_FLAG_SIZE="-Os"
     C_O_FLAG_DEBUG="-O0"
     C_O_FLAG_NONE="-O0"
